{
    "pool-limit": 1,
<<<<<<< HEAD
    "spawn-timeout": 600,
    "heartbeat-timeout": 240,
    "handshake-timeout": 120
=======
    "startup-timeout": 800,
    "heartbeat-timeout": 120
>>>>>>> 327e6110
}<|MERGE_RESOLUTION|>--- conflicted
+++ resolved
@@ -1,11 +1,6 @@
 {
     "pool-limit": 1,
-<<<<<<< HEAD
-    "spawn-timeout": 600,
+    "spawn-timeout": 800,
     "heartbeat-timeout": 240,
     "handshake-timeout": 120
-=======
-    "startup-timeout": 800,
-    "heartbeat-timeout": 120
->>>>>>> 327e6110
 }