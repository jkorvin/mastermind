--- conflicted
+++ resolved
@@ -1,14 +1,10 @@
-<<<<<<< HEAD
+mastermind (2.28.189) trusty; urgency=medium
+
+  * Fix checking alive keys for groups without backends
+
+ -- Andrey Vasilenkov <indigo@yandex-team.ru>  Thu, 09 Mar 2017 20:22:59 +0300
+
 mastermind (2.28.188) trusty; urgency=medium
-=======
-mastermind-cocainev11 (2.28.189) trusty; urgency=medium
-
-  * Fix checking alive keys for groups without backends
-
- -- Andrey Vasilenkov <indigo@yandex-team.ru>  Thu, 09 Mar 2017 20:22:59 +0300
-
-mastermind-cocainev11 (2.28.188) trusty; urgency=medium
->>>>>>> 168ee7d0
 
   * Make lrc validate task the last one in lrc restore job, remove check groups
   * Restore-path: restore lrc groups
