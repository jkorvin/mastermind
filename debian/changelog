<<<<<<< HEAD
mastermind (2.28.158) trusty; urgency=medium
=======
mastermind-cocainev11 (2.28.159) trusty; urgency=medium

  * Skip acquiring global 'jobs' lock when stopping jobs
  * Check lrc groupset status before creating restore job

 -- Andrey Vasilenkov <indigo@yandex-team.ru>  Tue, 07 Feb 2017 14:19:48 +0300

mastermind-cocainev11 (2.28.158) trusty; urgency=medium
>>>>>>> 082e25f6

  * Stop trying to use uncoupled group for reserve groups planning if job
    creation failed

 -- Andrey Vasilenkov <indigo@yandex-team.ru>  Mon, 06 Feb 2017 19:45:46 +0300

mastermind (2.28.157) trusty; urgency=medium

  * Remove check for group existence when executing create group task
  * Add NodeBackend helper method to create NodeBackend object from backend history record
  * Add lrc group restore cli command
  * Implement LrcReserveGroupSelector that selects appropriate lrc reserve groups and creates lrc restore jobs
  * Add helper for fetching last known host for group by its id
  * Add reserved groups list to cli commands
  * Implement lrc reserve planner
  * Implement make lrc reserved group job
  * Add groupset view for uncoupled lrc groups list cli command
  * Add lrc recover job

 -- Andrey Vasilenkov <indigo@yandex-team.ru>  Mon, 06 Feb 2017 18:27:54 +0300

mastermind (2.28.156) trusty; urgency=medium

  * Use minion task

 -- Andrey Vasilenkov <indigo@yandex-team.ru>  Fri, 03 Feb 2017 16:31:25 +0300

mastermind (2.28.155) trusty; urgency=medium

  * Remove excessive logs
  * Cache external storage mapping along with namespaces states
  * Add debug log for namespace state
  * Fix info_data usage for lrc groupsets

 -- Andrey Vasilenkov <indigo@yandex-team.ru>  Tue, 31 Jan 2017 16:49:12 +0300

mastermind (2.28.154) trusty; urgency=medium

  * Increase startup timeout

 -- Andrey Vasilenkov <indigo@yandex-team.ru>  Thu, 26 Jan 2017 14:20:02 +0300

mastermind (2.28.153) trusty; urgency=medium

  * Fix restore path workflow

 -- Andrey Vasilenkov <indigo@yandex-team.ru>  Thu, 26 Jan 2017 13:51:42 +0300

mastermind (2.28.152) trusty; urgency=medium

  * Fix restore job

 -- Andrey Vasilenkov <indigo@yandex-team.ru>  Tue, 24 Jan 2017 17:26:08 +0300

mastermind (2.28.151) trusty; urgency=medium

  * Restore-path: fix group type

 -- Andrey Vasilenkov <indigo@yandex-team.ru>  Tue, 24 Jan 2017 14:32:12 +0300

mastermind (2.28.150) trusty; urgency=medium

  * Alter debug logs for _cached property

 -- Andrey Vasilenkov <indigo@yandex-team.ru>  Mon, 23 Jan 2017 19:43:47 +0300

mastermind (2.28.149) trusty; urgency=medium

  * Add elliptics-client dependency

 -- Andrey Vasilenkov <indigo@yandex-team.ru>  Mon, 23 Jan 2017 18:32:58 +0300

mastermind (2.28.148) trusty; urgency=medium

  * Fix backend manager and cleanup job locks
  * Fix caching info data for couples with only a single lrc groupset

 -- Andrey Vasilenkov <indigo@yandex-team.ru>  Mon, 23 Jan 2017 17:05:59 +0300

mastermind (2.28.147) trusty; urgency=medium

  * Fix caching info data for couples with only a single lrc groupset

 -- Andrey Vasilenkov <indigo@yandex-team.ru>  Mon, 23 Jan 2017 15:18:06 +0300

mastermind (2.28.146) trusty; urgency=medium

  * Store couple explicitly in backend manager job's data
  * Store couple explicitly in backend cleanup job's data
  * Skip not approved jobs when selecting ready jobs
  * Restore-path: use group history

 -- Andrey Vasilenkov <indigo@yandex-team.ru>  Sun, 22 Jan 2017 17:41:31 +0300

mastermind (2.28.145) trusty; urgency=medium

  * Add couple info data invalidation on settings change
  * Cache the latest namespaces states update result

 -- Andrey Vasilenkov <indigo@yandex-team.ru>  Fri, 20 Jan 2017 18:14:46 +0300

mastermind (2.28.144) trusty; urgency=medium

  * Remove yql dependency
  * Fix misprint

 -- Andrey Vasilenkov <indigo@yandex-team.ru>  Fri, 20 Jan 2017 15:32:35 +0300

mastermind (2.28.143) trusty; urgency=medium

  * Fix possible old mongo sorting limit problem

 -- Andrey Vasilenkov <indigo@yandex-team.ru>  Fri, 20 Jan 2017 14:17:52 +0300

mastermind (2.28.142) trusty; urgency=medium

  * Add temporary debug log

 -- Andrey Vasilenkov <indigo@yandex-team.ru>  Sun, 15 Jan 2017 00:28:08 +0300

mastermind (2.28.141) trusty; urgency=medium

  * Fix concurrent object serialization bug

 -- Andrey Vasilenkov <indigo@yandex-team.ru>  Thu, 12 Jan 2017 17:38:41 +0300

mastermind (2.28.140) trusty; urgency=medium

  * Add 'ids' filter option to job list handler

 -- Andrey Vasilenkov <indigo@yandex-team.ru>  Thu, 12 Jan 2017 00:09:34 +0300

mastermind (2.28.139) trusty; urgency=medium

  * Cache *effective_space counters
  * Use light copying for namespace states

 -- Andrey Vasilenkov <indigo@yandex-team.ru>  Wed, 11 Jan 2017 18:45:04 +0300

mastermind (2.28.138) trusty; urgency=medium

  * Calculate storage statistics only once
  * Disable hash memoization temporarily

 -- Andrey Vasilenkov <indigo@yandex-team.ru>  Tue, 10 Jan 2017 17:24:07 +0300

mastermind (2.28.137) trusty; urgency=medium

  * Add hash memoization for all storage objects

 -- Andrey Vasilenkov <indigo@yandex-team.ru>  Mon, 09 Jan 2017 23:48:09 +0300

mastermind (2.28.136) trusty; urgency=medium

  * Disable weight manager's intensive debug logging

 -- Andrey Vasilenkov <indigo@yandex-team.ru>  Mon, 09 Jan 2017 13:39:41 +0300

mastermind (2.28.135) trusty; urgency=medium

  * Disable job sort where it is not required

 -- Andrey Vasilenkov <indigo@yandex-team.ru>  Sat, 07 Jan 2017 17:54:48 +0300

mastermind (2.28.134) trusty; urgency=medium

  * Fix excessive jobs sorting when updating groups' state

 -- Andrey Vasilenkov <indigo@yandex-team.ru>  Sat, 07 Jan 2017 15:26:55 +0300

mastermind (2.28.133) trusty; urgency=medium

  * Fix excessive jobs sorting when searching for good uncoupled groups

 -- Andrey Vasilenkov <indigo@yandex-team.ru>  Wed, 04 Jan 2017 00:25:01 +0300

mastermind (2.28.132) trusty; urgency=medium

  * Change task status when failed check if it's finished

 -- Andrey Vasilenkov <indigo@yandex-team.ru>  Sun, 01 Jan 2017 11:40:00 +0300

mastermind (2.28.131) trusty; urgency=medium

  * Check alive keys when selecting lrc groups for converting
  * Add tskv_log name as a parameter of ttl_cleanup job

 -- Andrey Vasilenkov <indigo@yandex-team.ru>  Sat, 31 Dec 2016 18:24:16 +0300

mastermind (2.28.130) trusty; urgency=medium

  * Adding permanent options to mastermind cli

 -- Andrey Vasilenkov <indigo@yandex-team.ru>  Tue, 27 Dec 2016 18:09:47 +0300

mastermind (2.28.129) trusty; urgency=medium

  * Increase worker startup timeout

 -- Andrey Vasilenkov <indigo@yandex-team.ru>  Mon, 26 Dec 2016 19:43:20 +0300

mastermind (2.28.128) trusty; urgency=medium

  * Process artifact's meta null value as empty dict

 -- Andrey Vasilenkov <indigo@yandex-team.ru>  Mon, 26 Dec 2016 18:22:37 +0300

mastermind (2.28.127) trusty; urgency=medium

  * Do not update minion host's finish ts if any command failed to update

 -- Andrey Vasilenkov <indigo@yandex-team.ru>  Mon, 26 Dec 2016 17:31:01 +0300

mastermind (2.28.126) trusty; urgency=medium

  * Skip command states if failed to update
  * Modify commands for compatibility with mongo

 -- Andrey Vasilenkov <indigo@yandex-team.ru>  Sun, 25 Dec 2016 16:49:05 +0300

mastermind (2.28.125) trusty; urgency=medium

  * Continue to check convert queue items if dcs filter is exhausted
  * Fix chunk size misprint
  * Skip checking group when removing it

 -- Andrey Vasilenkov <indigo@yandex-team.ru>  Sat, 24 Dec 2016 16:13:14 +0300

mastermind (2.28.124) trusty; urgency=medium

  * Add backward compatibility with tasks without run history

 -- Andrey Vasilenkov <indigo@yandex-team.ru>  Fri, 23 Dec 2016 20:15:59 +0300

mastermind (2.28.123) trusty; urgency=medium

  * Add default init value for task's run history delayed_till_ts

 -- Andrey Vasilenkov <indigo@yandex-team.ru>  Fri, 23 Dec 2016 17:56:27 +0300

mastermind (2.28.122) trusty; urgency=medium

  * Implement retry jobs workflow
  * Add inventory extension for determining if the task is ready for retry
  * Add task interface to determine next retry if possible
  * Add inventory extension for determining retry timestamp for external storage operations
  * Update and fixes for inventory module

 -- Andrey Vasilenkov <indigo@yandex-team.ru>  Fri, 23 Dec 2016 16:05:19 +0300

mastermind (2.28.121) trusty; urgency=medium

  * Skip uncoupled groups if failed to determine dc

 -- Andrey Vasilenkov <indigo@yandex-team.ru>  Thu, 22 Dec 2016 14:33:36 +0300

mastermind (2.28.120) trusty; urgency=medium

  * Fix job start_ts setting

 -- Andrey Vasilenkov <indigo@yandex-team.ru>  Tue, 20 Dec 2016 14:06:04 +0300

mastermind (2.28.119) trusty; urgency=medium

  * Set dc to 'unknown' value when strict detection is not required

 -- Andrey Vasilenkov <indigo@yandex-team.ru>  Tue, 20 Dec 2016 12:08:07 +0300

mastermind (2.28.118) trusty; urgency=medium

  * Fix groups' state update

 -- Andrey Vasilenkov <indigo@yandex-team.ru>  Sun, 18 Dec 2016 21:53:54 +0300

mastermind (2.28.117) trusty; urgency=medium

  * Update eblob want_defrag value interpretation

 -- Andrey Vasilenkov <indigo@yandex-team.ru>  Sat, 17 Dec 2016 22:40:17 +0300

mastermind (2.28.116) trusty; urgency=medium

  * Restore job: make RO group.backend
  * Refactor job processing

 -- Andrey Vasilenkov <indigo@yandex-team.ru>  Fri, 16 Dec 2016 15:39:32 +0300

mastermind (2.28.115) trusty; urgency=medium

  * Add mimetype namespace settings

 -- Andrey Vasilenkov <indigo@yandex-team.ru>  Tue, 13 Dec 2016 14:38:59 +0300

mastermind (2.28.114) trusty; urgency=medium

  * Restore: remove backend

 -- Andrey Vasilenkov <indigo@yandex-team.ru>  Mon, 12 Dec 2016 17:05:09 +0300

mastermind (2.28.113) trusty; urgency=medium

  * Restore-path: fix

 -- Andrey Vasilenkov <indigo@yandex-team.ru>  Fri, 09 Dec 2016 17:52:44 +0300

mastermind (2.28.112) trusty; urgency=medium

  * Fix wait backend state

 -- Andrey Vasilenkov <indigo@yandex-team.ru>  Fri, 09 Dec 2016 14:17:31 +0300

mastermind (2.28.111) trusty; urgency=medium

  * Add task for wait backends's detection and acquiring statu

 -- Andrey Vasilenkov <indigo@yandex-team.ru>  Thu, 08 Dec 2016 22:42:48 +0300

mastermind (2.28.110) trusty; urgency=medium

  * Add sleep period for lrc convert jobs

 -- Andrey Vasilenkov <indigo@yandex-team.ru>  Thu, 08 Dec 2016 19:15:00 +0300

mastermind (2.28.109) trusty; urgency=medium

  * Restore job: RO task

 -- Andrey Vasilenkov <indigo@yandex-team.ru>  Thu, 08 Dec 2016 13:42:09 +0300

mastermind (2.28.108) trusty; urgency=medium

  * Do not exhaust host list while searching for appropriate converting
    storages
  * Fix uncoupling groups without history record

 -- Andrey Vasilenkov <indigo@yandex-team.ru>  Thu, 08 Dec 2016 02:03:44 +0300

mastermind (2.28.107) trusty; urgency=medium

  * Minor fix

 -- Andrey Vasilenkov <indigo@yandex-team.ru>  Wed, 07 Dec 2016 14:36:02 +0300

mastermind (2.28.106) trusty; urgency=medium

  * Allow setting required groups' total space for new couples

 -- Andrey Vasilenkov <indigo@yandex-team.ru>  Wed, 07 Dec 2016 01:41:05 +0300

mastermind (2.28.105) trusty; urgency=medium

  * Add workaround for creating jobs with empty involved groups list

 -- Andrey Vasilenkov <indigo@yandex-team.ru>  Tue, 06 Dec 2016 18:35:51 +0300

mastermind (2.28.104) trusty; urgency=medium

  * Extend is_external_storage_ready function

 -- Andrey Vasilenkov <indigo@yandex-team.ru>  Tue, 06 Dec 2016 01:04:16 +0300

mastermind (2.28.103) trusty; urgency=medium

  * Fix unknown couple settings update
  * Add configurable profiles for mastermind cocaine applications

 -- Andrey Vasilenkov <indigo@yandex-team.ru>  Mon, 05 Dec 2016 17:13:45 +0300

mastermind (2.28.102) trusty; urgency=medium

  * Minor fix

 -- Andrey Vasilenkov <indigo@yandex-team.ru>  Fri, 02 Dec 2016 23:12:19 +0300

mastermind (2.28.101) trusty; urgency=medium

  * Change mongo find request construction to provide complete logging

 -- Andrey Vasilenkov <indigo@yandex-team.ru>  Fri, 02 Dec 2016 18:05:27 +0300

mastermind (2.28.100) trusty; urgency=medium

  * Improve `couple break`: update group histories
  * Remove READ* commands accounting for weight calculation
  * Restore-path: fail lrc groups

 -- Andrey Vasilenkov <indigo@yandex-team.ru>  Fri, 02 Dec 2016 00:13:53 +0300

mastermind (2.28.99) trusty; urgency=medium

  * Fix lrc converting for external storage with empty data
  * Restore-path: create backend lock file

 -- Andrey Vasilenkov <indigo@yandex-team.ru>  Thu, 24 Nov 2016 18:29:27 +0300

mastermind (2.28.98) trusty; urgency=medium

  * Fix inventory function usage

 -- Andrey Vasilenkov <indigo@yandex-team.ru>  Thu, 24 Nov 2016 14:57:37 +0300

mastermind (2.28.97) trusty; urgency=medium

  * Add optional inventory function to check if external storage is ready to
    be converted
  * Use convert items priority when constructing convert jobs

 -- Andrey Vasilenkov <indigo@yandex-team.ru>  Wed, 23 Nov 2016 19:29:53 +0300

mastermind (2.28.96) trusty; urgency=medium

  * Version bump

 -- Andrey Vasilenkov <indigo@yandex-team.ru>  Mon, 21 Nov 2016 17:46:21 +0300

mastermind (2.28.95) trusty; urgency=medium

  * Update workers to run on cocaine v12

 -- Andrey Vasilenkov <indigo@yandex-team.ru>  Mon, 21 Nov 2016 16:33:29 +0300

mastermind (2.28.91) trusty; urgency=medium

  * Add support of determine_data_size convert queue parameter

 -- Andrey Vasilenkov <indigo@yandex-team.ru>  Sun, 20 Nov 2016 17:25:56 +0300

mastermind (2.28.90) trusty; urgency=medium

  * Implement external storage converting planner
  * Remove unsupported symlink parameter value description

 -- Andrey Vasilenkov <indigo@yandex-team.ru>  Thu, 17 Nov 2016 19:03:49 +0300

mastermind (2.28.89) trusty; urgency=medium

  * Add symlink namespace setting

 -- Andrey Vasilenkov <indigo@yandex-team.ru>  Mon, 14 Nov 2016 11:47:32 +0300

mastermind (2.28.88) trusty; urgency=medium

  * Update group type properly if metakey was removed

 -- Andrey Vasilenkov <indigo@yandex-team.ru>  Fri, 11 Nov 2016 20:55:32 +0300

mastermind (2.28.87) trusty; urgency=medium

  * Minor fix

 -- Andrey Vasilenkov <indigo@yandex-team.ru>  Wed, 09 Nov 2016 18:42:30 +0300

mastermind (2.28.86) trusty; urgency=medium

  * Add job processor enable config flag

 -- Andrey Vasilenkov <indigo@yandex-team.ru>  Wed, 09 Nov 2016 14:57:13 +0300

mastermind (2.28.85) trusty; urgency=medium

  * Claim net resources on weight calcaltion for a namespace

 -- Andrey Vasilenkov <indigo@yandex-team.ru>  Tue, 08 Nov 2016 18:41:28 +0300

mastermind (2.28.84) trusty; urgency=medium

  * Claim net resources during single namespace weights calculation

 -- Andrey Vasilenkov <indigo@yandex-team.ru>  Tue, 08 Nov 2016 16:49:34 +0300

mastermind (2.28.83) trusty; urgency=medium

  * Tweak resource accounting for running move jobs

 -- Andrey Vasilenkov <indigo@yandex-team.ru>  Thu, 03 Nov 2016 00:44:15 +0300

mastermind (2.28.82) trusty; urgency=medium

  * Fix for total space accounting in move planner

 -- Andrey Vasilenkov <indigo@yandex-team.ru>  Wed, 02 Nov 2016 14:17:21 +0300

mastermind (2.28.81) trusty; urgency=medium

  * Fix uncoupled space min limit accounting in move planner

 -- Andrey Vasilenkov <indigo@yandex-team.ru>  Tue, 01 Nov 2016 22:40:28 +0300

mastermind (2.28.80) trusty; urgency=medium

  * Fix resource accounting in move planner

 -- Andrey Vasilenkov <indigo@yandex-team.ru>  Tue, 01 Nov 2016 20:16:06 +0300

mastermind (2.28.79) trusty; urgency=medium

  * Refactor move planner
  * Allow cooperative running of low priority jobs

 -- Andrey Vasilenkov <indigo@yandex-team.ru>  Tue, 01 Nov 2016 15:54:27 +0300

mastermind (2.28.78) trusty; urgency=medium

  * Add separate minion API request to fetch command output

 -- Andrey Vasilenkov <indigo@yandex-team.ru>  Mon, 24 Oct 2016 17:22:59 +0300

mastermind (2.28.77) trusty; urgency=medium

  * * Add separate minion API request to fetch command output

 -- Andrey Vasilenkov <indigo@yandex-team.ru>  Mon, 24 Oct 2016 16:53:11 +0300

mastermind (2.28.76) trusty; urgency=medium

  * Skip static couple validation when skip_validation option is applied

 -- Andrey Vasilenkov <indigo@yandex-team.ru>  Mon, 24 Oct 2016 13:03:13 +0300

mastermind (2.28.75) trusty; urgency=medium

  * Skip claiming net resources when calculating couple weights

 -- Andrey Vasilenkov <indigo@yandex-team.ru>  Mon, 24 Oct 2016 12:23:45 +0300

mastermind (2.28.74) trusty; urgency=medium

  * Minor fixes

 -- Andrey Vasilenkov <indigo@yandex-team.ru>  Fri, 21 Oct 2016 14:51:42 +0300

mastermind (2.28.73) trusty; urgency=medium

  * Misprint fix

 -- Andrey Vasilenkov <indigo@yandex-team.ru>  Thu, 20 Oct 2016 19:04:20 +0300

mastermind (2.28.72) trusty; urgency=medium

  * Fix return of storage_keys_diff

 -- Andrey Vasilenkov <indigo@yandex-team.ru>  Thu, 20 Oct 2016 18:48:26 +0300

mastermind (2.28.71) trusty; urgency=medium

  * Fix minions monitor's request execution

 -- Andrey Vasilenkov <indigo@yandex-team.ru>  Thu, 20 Oct 2016 18:39:12 +0300

mastermind (2.28.70) trusty; urgency=medium

  * Get rid of elliptics meta database
  * Implement max group manager to store storage max group id in mongo

 -- Andrey Vasilenkov <indigo@yandex-team.ru>  Thu, 20 Oct 2016 15:37:30 +0300

mastermind (2.28.69) trusty; urgency=medium

  * Remove obsolete elliptics indexes wrappers
  * Store inventory cache on a file system instead of metaelliptics

 -- Andrey Vasilenkov <indigo@yandex-team.ru>  Fri, 14 Oct 2016 18:32:28 +0300

mastermind (2.28.68) trusty; urgency=medium

  * Force updating minion command when command is completed

 -- Andrey Vasilenkov <indigo@yandex-team.ru>  Fri, 14 Oct 2016 16:55:26 +0300

mastermind (2.28.67) trusty; urgency=medium

  * Fix cache worker namespaces usage

 -- Andrey Vasilenkov <indigo@yandex-team.ru>  Fri, 14 Oct 2016 13:59:41 +0300

mastermind (2.28.66) trusty; urgency=medium

  * Fix for job list options passing

 -- Andrey Vasilenkov <indigo@yandex-team.ru>  Thu, 13 Oct 2016 23:39:27 +0300

mastermind (2.28.65) trusty; urgency=medium

  * Initialize http client after making thread ioloop

 -- Andrey Vasilenkov <indigo@yandex-team.ru>  Thu, 13 Oct 2016 18:32:10 +0300

mastermind (2.28.64) trusty; urgency=medium

  * Remove run_sync timeout from ioloop
  * Added jobs list in cli

 -- Andrey Vasilenkov <indigo@yandex-team.ru>  Thu, 13 Oct 2016 17:37:50 +0300

mastermind (2.28.63) trusty; urgency=medium

  * Store and use minion commands from mongo

 -- Andrey Vasilenkov <indigo@yandex-team.ru>  Wed, 12 Oct 2016 13:57:55 +0300

mastermind (2.28.62) trusty; urgency=medium

  * Fix move group planner misprint

 -- Andrey Vasilenkov <indigo@yandex-team.ru>  Tue, 11 Oct 2016 17:57:57 +0300

mastermind (2.28.61) trusty; urgency=medium

  * Fix namespace setup parameter types

 -- Andrey Vasilenkov <indigo@yandex-team.ru>  Tue, 11 Oct 2016 12:23:40 +0300

mastermind (2.28.60) trusty; urgency=medium

  * Fix cache worker

 -- Andrey Vasilenkov <indigo@yandex-team.ru>  Thu, 06 Oct 2016 17:56:24 +0300

mastermind (2.28.59) trusty; urgency=medium

  * Fix cache worker

 -- Andrey Vasilenkov <indigo@yandex-team.ru>  Thu, 06 Oct 2016 17:02:27 +0300

mastermind (2.28.58) trusty; urgency=medium

  * Skip hosts without known dc for dc host view
  * Restore-path: ask for help if restore pending

 -- Andrey Vasilenkov <indigo@yandex-team.ru>  Thu, 06 Oct 2016 16:47:37 +0300

mastermind (2.28.57) trusty; urgency=medium

  * Change min finish time when fetching states from minions

 -- Andrey Vasilenkov <indigo@yandex-team.ru>  Thu, 06 Oct 2016 15:17:47 +0300

mastermind (2.28.56) trusty; urgency=medium

  * Fix delete service key name

 -- Andrey Vasilenkov <indigo@yandex-team.ru>  Wed, 05 Oct 2016 13:50:49 +0300

mastermind (2.28.55) trusty; urgency=medium

  * Implement uncoupled group selector for group selection problems
    investigating

 -- Andrey Vasilenkov <indigo@yandex-team.ru>  Wed, 05 Oct 2016 11:50:57 +0300

mastermind (2.28.54) trusty; urgency=medium

  * Fix reserved space percentage setting

 -- Andrey Vasilenkov <indigo@yandex-team.ru>  Tue, 04 Oct 2016 18:04:27 +0300

mastermind (2.28.53) trusty; urgency=medium

  * Change priority for BACKEND_MANAGER_JOB

 -- Andrey Vasilenkov <indigo@yandex-team.ru>  Tue, 04 Oct 2016 14:28:45 +0300

mastermind (2.28.52) trusty; urgency=medium

  * Support internal storage_cache namespace

 -- Andrey Vasilenkov <indigo@yandex-team.ru>  Tue, 04 Oct 2016 12:07:17 +0300

mastermind (2.28.51) trusty; urgency=medium

  * Move to using namespaces settings from mongo

 -- Andrey Vasilenkov <indigo@yandex-team.ru>  Mon, 03 Oct 2016 12:32:16 +0300

mastermind (2.28.50) trusty; urgency=medium

  * Tolerate unknown command errors when failed to fetch from metadb

 -- Andrey Vasilenkov <indigo@yandex-team.ru>  Wed, 28 Sep 2016 13:38:01 +0300

mastermind (2.28.49) trusty; urgency=medium

  * Tolerate unknown command errors when failed to fetch from metadb

 -- Andrey Vasilenkov <indigo@yandex-team.ru>  Wed, 28 Sep 2016 11:56:42 +0300

mastermind (2.28.48) trusty; urgency=medium

  * Improve finding jobs for path restoring

 -- Andrey Vasilenkov <indigo@yandex-team.ru>  Tue, 27 Sep 2016 16:38:42 +0300

mastermind (2.28.47) trusty; urgency=medium

  * Sample move source groups by neighbouring dcs along with total space
  * Skip -2 and -77 statuses when parsing recover dc command results

 -- Andrey Vasilenkov <indigo@yandex-team.ru>  Tue, 27 Sep 2016 15:21:40 +0300

mastermind (2.28.46) trusty; urgency=medium

  * Replace 'group_ids' with empty list when replicas groupset is not
    available

 -- Andrey Vasilenkov <indigo@yandex-team.ru>  Wed, 21 Sep 2016 18:26:14 +0300

mastermind (2.28.45) trusty; urgency=medium

  * Add couple settings viewer command
  * Do not provide a list of fake groups if replicas groupset is not used

 -- Andrey Vasilenkov <indigo@yandex-team.ru>  Wed, 21 Sep 2016 15:13:09 +0300

mastermind (2.28.44) trusty; urgency=medium

  * Ignore checks for uncoupled groups in node stop task

 -- Andrey Vasilenkov <indigo@yandex-team.ru>  Tue, 20 Sep 2016 18:18:18 +0300

mastermind (2.28.43) trusty; urgency=medium

  * Fix backend cleanup tasks creating

 -- Andrey Vasilenkov <indigo@yandex-team.ru>  Mon, 19 Sep 2016 20:29:37 +0300

mastermind (2.28.42) trusty; urgency=medium

  * Fix jobs status filtering on jobs scheduling

 -- Andrey Vasilenkov <indigo@yandex-team.ru>  Mon, 19 Sep 2016 20:18:07 +0300

mastermind (2.28.41) trusty; urgency=medium

  * Use backend cleanup and backend manager jobs when restoring path

 -- Andrey Vasilenkov <indigo@yandex-team.ru>  Mon, 19 Sep 2016 18:17:13 +0300

mastermind (2.28.40) trusty; urgency=medium

  * Add tskv option support for mds_cleanup
  * Skip uncoupled groups with alive keys
  * Add couple and namespace to ttl cleanup job attributes

 -- Andrey Vasilenkov <indigo@yandex-team.ru>  Fri, 16 Sep 2016 18:14:42 +0300

mastermind (2.28.39) trusty; urgency=medium

  * Separate replicas and lrc groupset primary/secondary hosts

 -- Andrey Vasilenkov <indigo@yandex-team.ru>  Thu, 15 Sep 2016 14:10:45 +0300

mastermind (2.28.38) trusty; urgency=medium

  * Set primary and secondary hosts when lrc groupset is used

 -- Andrey Vasilenkov <indigo@yandex-team.ru>  Wed, 14 Sep 2016 17:52:59 +0300

mastermind (2.28.37) trusty; urgency=medium

  * Add new job to remove records with expired ttl

 -- Andrey Vasilenkov <indigo@yandex-team.ru>  Mon, 12 Sep 2016 19:17:54 +0300

mastermind (2.28.36) trusty; urgency=medium

  * Fix mastermind2.26-cache worker start

 -- Andrey Vasilenkov <indigo@yandex-team.ru>  Thu, 08 Sep 2016 13:49:20 +0300

mastermind (2.28.35) trusty; urgency=medium

  * Restore-path: fix cancel_job

 -- Andrey Vasilenkov <indigo@yandex-team.ru>  Mon, 05 Sep 2016 14:07:27 +0300

mastermind (2.28.34) trusty; urgency=medium

  * Restore-path: cancel jobs

 -- Andrey Vasilenkov <indigo@yandex-team.ru>  Fri, 02 Sep 2016 17:59:25 +0300

mastermind (2.28.33) trusty; urgency=medium

  * Optimize history record search mongo queries

 -- Andrey Vasilenkov <indigo@yandex-team.ru>  Thu, 01 Sep 2016 23:04:06 +0300

mastermind (2.28.32) trusty; urgency=medium

  * Limit couple defrag jobs number per host

 -- Andrey Vasilenkov <indigo@yandex-team.ru>  Thu, 01 Sep 2016 20:56:39 +0300

mastermind (2.28.31) trusty; urgency=medium

  * Convert to lrc groupset minor fix

 -- Andrey Vasilenkov <indigo@yandex-team.ru>  Wed, 31 Aug 2016 14:06:12 +0300

mastermind (2.28.30) trusty; urgency=medium

  * Restore path: option to automatically approve jobs

 -- Andrey Vasilenkov <indigo@yandex-team.ru>  Wed, 31 Aug 2016 12:17:57 +0300

mastermind (2.28.29) trusty; urgency=medium

  * Fix group restore by path handle

 -- Andrey Vasilenkov <indigo@yandex-team.ru>  Thu, 25 Aug 2016 18:51:43 +0300

mastermind (2.28.28) trusty; urgency=medium

  * Fix restore group src_group parameter

 -- Andrey Vasilenkov <indigo@yandex-team.ru>  Thu, 25 Aug 2016 13:58:34 +0300

mastermind (2.28.27) trusty; urgency=medium

  * Add job for restore groups from path

 -- Andrey Vasilenkov <indigo@yandex-team.ru>  Wed, 24 Aug 2016 18:38:33 +0300

mastermind (2.28.26) trusty; urgency=medium

  * Add group base path to recover dc command

 -- Andrey Vasilenkov <indigo@yandex-team.ru>  Wed, 24 Aug 2016 15:09:04 +0300

mastermind (2.28.25) trusty; urgency=medium

  * Consider want_defrag worth when > 3

 -- Andrey Vasilenkov <indigo@yandex-team.ru>  Tue, 23 Aug 2016 14:18:50 +0300

mastermind (2.28.24) trusty; urgency=medium

  * Implement external storage mapping for external storage convertion
  * Use task to determine external storage total size and alter convert job accordingly
  * Add ExternalStorageDataSizeTask for fetching data size of external storage
  * Add multi groupsets to mastermind-cli groupset convert command
  * Add make_external_storage_data_size_command inventory command

 -- Andrey Vasilenkov <indigo@yandex-team.ru>  Thu, 11 Aug 2016 17:02:57 +0300

mastermind (2.28.23) trusty; urgency=medium

  * Consider WRITE_NEW commands as write operations

 -- Andrey Vasilenkov <indigo@yandex-team.ru>  Mon, 08 Aug 2016 14:25:37 +0300

mastermind (2.28.22) trusty; urgency=medium

  * Forbid moving cache groups via move jobs

 -- Andrey Vasilenkov <indigo@yandex-team.ru>  Fri, 29 Jul 2016 00:57:11 +0300

mastermind (2.28.21) trusty; urgency=medium

  * Refactor move planner candidates generating
  * Filter destination groups in unsuitable dcs when moving groups via move planner

 -- Andrey Vasilenkov <indigo@yandex-team.ru>  Wed, 27 Jul 2016 15:16:18 +0300

mastermind (2.28.20) trusty; urgency=medium

  * Optimize group move planner algorithm

 -- Andrey Vasilenkov <indigo@yandex-team.ru>  Tue, 26 Jul 2016 18:21:02 +0300

mastermind (2.28.19) trusty; urgency=medium

  * Read metakey with nolock flag

 -- Andrey Vasilenkov <indigo@yandex-team.ru>  Tue, 12 Jul 2016 13:21:40 +0300

mastermind (2.28.18) trusty; urgency=medium

  * Change convert job priority

 -- Andrey Vasilenkov <indigo@yandex-team.ru>  Thu, 30 Jun 2016 01:13:03 +0300

mastermind (2.28.17) trusty; urgency=medium

  * Add convert to lrc groupset from external source job

 -- Andrey Vasilenkov <indigo@yandex-team.ru>  Wed, 29 Jun 2016 23:44:03 +0300

mastermind (2.28.16) trusty; urgency=medium

  * Fix group's effective_free_space calculation

 -- Andrey Vasilenkov <indigo@yandex-team.ru>  Mon, 20 Jun 2016 17:29:52 +0300

mastermind (2.28.15) trusty; urgency=medium

  * Add data_flow_rate and wait_timeout parameters for lrc-* commands

 -- Andrey Vasilenkov <indigo@yandex-team.ru>  Fri, 17 Jun 2016 13:20:46 +0300

mastermind (2.28.14) trusty; urgency=medium

  * Fix couple status text for non-coupled couples

 -- Andrey Vasilenkov <indigo@yandex-team.ru>  Tue, 14 Jun 2016 15:05:13 +0300

mastermind (2.28.13) trusty; urgency=medium

  * Fix StorageState excessive dcs list construction

 -- Andrey Vasilenkov <indigo@yandex-team.ru>  Sat, 11 Jun 2016 19:32:30 +0300

mastermind (2.28.12) trusty; urgency=medium

  * Run lrc_* commands with all nodes as remotes

 -- Andrey Vasilenkov <indigo@yandex-team.ru>  Fri, 10 Jun 2016 20:18:55 +0300

mastermind (2.28.11) trusty; urgency=medium

  * Fix StorageState excessive dcs list construction

 -- Andrey Vasilenkov <indigo@yandex-team.ru>  Fri, 10 Jun 2016 15:45:04 +0300

mastermind (2.28.10) trusty; urgency=medium

  * Add lrc groupset statuses for couple list handle

 -- Andrey Vasilenkov <indigo@yandex-team.ru>  Thu, 09 Jun 2016 19:07:47 +0300

mastermind (2.28.9) trusty; urgency=medium

  * Add histories query object for fetching group histories

 -- Andrey Vasilenkov <indigo@yandex-team.ru>  Wed, 08 Jun 2016 18:51:52 +0300

mastermind (2.28.8) trusty; urgency=medium

  * Add remove backend task to prepare lrc groups job

 -- Andrey Vasilenkov <indigo@yandex-team.ru>  Mon, 06 Jun 2016 12:02:49 +0300

mastermind (2.28.7) trusty; urgency=medium

  * Increase lrc groupset job priority

 -- Andrey Vasilenkov <indigo@yandex-team.ru>  Tue, 31 May 2016 15:45:40 +0300

mastermind (2.28.6) trusty; urgency=medium

  * Check task status after its execution is started

 -- Andrey Vasilenkov <indigo@yandex-team.ru>  Tue, 31 May 2016 01:14:51 +0300

mastermind (2.28.5) trusty; urgency=medium

  * Skip checking if all replicas groups are read-only
  * Fix logging of couple status change

 -- Andrey Vasilenkov <indigo@yandex-team.ru>  Tue, 31 May 2016 00:33:45 +0300

mastermind (2.28.4) trusty; urgency=medium

  * Add ttl attribute namespace settings

 -- Andrey Vasilenkov <indigo@yandex-team.ru>  Tue, 24 May 2016 18:16:09 +0300

mastermind (2.28.3) trusty; urgency=medium

  * Disable dnet_recovery safe mode

 -- Andrey Vasilenkov <indigo@yandex-team.ru>  Thu, 19 May 2016 17:34:15 +0300

mastermind (2.28.2) trusty; urgency=medium

  * Add prepare-new-groups cmd handle

 -- Andrey Vasilenkov <indigo@yandex-team.ru>  Thu, 19 May 2016 17:21:33 +0300

mastermind (2.28.1) trusty; urgency=medium

  * Add mastermind-util add-groupset command
  * Add 'add_groupset_to_couple' API handle
  * Add job that creates new groupset for a couple

 -- Andrey Vasilenkov <indigo@yandex-team.ru>  Thu, 19 May 2016 12:51:03 +0300

mastermind (2.27.18) trusty; urgency=medium

  * Fix constructing jobs' involved groups list

 -- Andrey Vasilenkov <indigo@yandex-team.ru>  Wed, 04 May 2016 14:47:17 +0300

mastermind (2.27.17) trusty; urgency=medium

  * Add weight coefficient for outgoing traffic
  * Not perform rollback on couple repair

 -- Andrey Vasilenkov <indigo@yandex-team.ru>  Fri, 29 Apr 2016 03:59:48 +0300

mastermind (2.27.16) trusty; urgency=medium

  * Use family when detaching node backend from group

 -- Andrey Vasilenkov <indigo@yandex-team.ru>  Mon, 11 Apr 2016 16:25:30 +0300

mastermind (2.27.15) trusty; urgency=medium

  * Add defrag startup timeout

 -- Andrey Vasilenkov <indigo@yandex-team.ru>  Mon, 11 Apr 2016 13:09:36 +0300

mastermind (2.27.14) trusty; urgency=medium

  * Add backward compatibility of NodeBackend binding object

 -- Andrey Vasilenkov <indigo@yandex-team.ru>  Sun, 10 Apr 2016 14:25:51 +0300

mastermind (2.27.13) trusty; urgency=medium

  * Add NodeBackend binding object

 -- Andrey Vasilenkov <indigo@yandex-team.ru>  Sun, 10 Apr 2016 14:15:13 +0300

mastermind (2.27.12) trusty; urgency=medium

  * Add new BAD_* statuses for LRC Groupset

 -- Andrey Vasilenkov <indigo@yandex-team.ru>  Fri, 08 Apr 2016 16:54:16 +0300

mastermind (2.27.11) trusty; urgency=medium

  * Fix couple freeze meta compose

 -- Andrey Vasilenkov <indigo@yandex-team.ru>  Tue, 05 Apr 2016 19:20:08 +0300

mastermind (2.27.10) trusty; urgency=medium

  * Fix 'couple settings' in for mastermind-cli
  * Format log messages

 -- Andrey Vasilenkov <indigo@yandex-team.ru>  Thu, 31 Mar 2016 18:04:19 +0300

mastermind (2.27.9) trusty; urgency=medium

  * Fix couple groupset attachment

 -- Andrey Vasilenkov <indigo@yandex-team.ru>  Thu, 31 Mar 2016 14:12:23 +0300

mastermind (2.27.8) trusty; urgency=medium

  * Add 'attach_groupset_to_couple' handle
  * Make groupsets responsible for generating its metakey
  * Skip uncoupled lrc groups meta processing

 -- Andrey Vasilenkov <indigo@yandex-team.ru>  Wed, 30 Mar 2016 16:35:07 +0300

mastermind (2.27.7) trusty; urgency=medium

  * Add couple settings

 -- Andrey Vasilenkov <indigo@yandex-team.ru>  Tue, 29 Mar 2016 15:39:09 +0300

mastermind (2.27.6) trusty; urgency=medium

  * Fix couple build parameters

 -- Andrey Vasilenkov <indigo@yandex-team.ru>  Mon, 28 Mar 2016 18:38:14 +0300

mastermind (2.27.5) trusty; urgency=medium

  * Add 'couple' attribute to binding Groupset object
  * Account new cache key distribute tasks
  * Add various binding features

 -- Andrey Vasilenkov <indigo@yandex-team.ru>  Sun, 27 Mar 2016 21:11:22 +0300

mastermind (2.27.4) trusty; urgency=medium

  * Add support of groupsets in couple build method of mastermind client
  * Add 'groupsets' property to couple object

 -- Andrey Vasilenkov <indigo@yandex-team.ru>  Fri, 25 Mar 2016 22:20:34 +0300

mastermind (2.27.3) trusty; urgency=medium

  * Skip internatl namespaces in client APIs

 -- Andrey Vasilenkov <indigo@yandex-team.ru>  Fri, 25 Mar 2016 13:00:34 +0300

mastermind (2.27.2) trusty; urgency=medium

  * Add python-requests dependency

 -- Andrey Vasilenkov <indigo@yandex-team.ru>  Thu, 24 Mar 2016 20:19:40 +0300

mastermind (2.27.1) trusty; urgency=medium

  * Add lrc commands to mastermind-cli
  * Add group filtering by 'type'
  * Add LRC builder to select groups for future LRC groupsets
  * Add lrc groupsets representation object
  * Add make lrc group job type
  * Divide groupsets by different types

 -- Andrey Vasilenkov <indigo@yandex-team.ru>  Thu, 24 Mar 2016 15:11:28 +0300

mastermind (2.26.6) trusty; urgency=medium

  * Increase defrag check timeout to 14 days

 -- Andrey Vasilenkov <indigo@yandex-team.ru>  Mon, 21 Mar 2016 14:20:39 +0300

mastermind (2.26.5) trusty; urgency=medium

  * Make recover planner coefficients configurable

 -- Andrey Vasilenkov <indigo@yandex-team.ru>  Thu, 10 Mar 2016 14:51:27 +0300

mastermind (2.26.4) trusty; urgency=medium

  * Fix group type detection

 -- Andrey Vasilenkov <indigo@yandex-team.ru>  Sat, 05 Mar 2016 05:26:33 +0300

mastermind (2.26.3) trusty; urgency=medium

  * Remove attributes capacity namespace setting
  * Add support for completion of unambiguous prefix commands

 -- Andrey Vasilenkov <indigo@yandex-team.ru>  Thu, 03 Mar 2016 18:01:54 +0300

mastermind (2.26.2) trusty; urgency=medium

  * Add namespace attribute setitngs

 -- Andrey Vasilenkov <indigo@yandex-team.ru>  Wed, 02 Mar 2016 17:34:12 +0300

mastermind (2.26.1) trusty; urgency=medium

  * Fix max net write setting for weight manager
  * Add explicit runtime error for cases when failed to release locks

 -- Andrey Vasilenkov <indigo@yandex-team.ru>  Wed, 02 Mar 2016 12:36:24 +0300

mastermind (2.25.120) trusty; urgency=medium

  * Enable dnet_recovery safe mode

 -- Andrey Vasilenkov <indigo@yandex-team.ru>  Sun, 28 Feb 2016 00:08:51 +0300

mastermind (2.25.119) trusty; urgency=medium

  * Fix bug for dc hosts view
  * Add logging for monitor stats update
  * Fix error fs and dstat update

 -- Andrey Vasilenkov <indigo@yandex-team.ru>  Tue, 23 Feb 2016 13:04:56 +0300

mastermind (2.25.118) trusty; urgency=medium

  * Increase startup timeouts

 -- Andrey Vasilenkov <indigo@yandex-team.ru>  Wed, 17 Feb 2016 23:31:26 +0300

mastermind (2.25.117) trusty; urgency=medium

  * Increase cache worker startup timeout

 -- Andrey Vasilenkov <indigo@yandex-team.ru>  Wed, 17 Feb 2016 14:37:28 +0300

mastermind (2.25.116) trusty; urgency=medium

  * Fix for cache lock acquiring

 -- Andrey Vasilenkov <indigo@yandex-team.ru>  Wed, 17 Feb 2016 12:25:22 +0300

mastermind (2.25.115) trusty; urgency=medium

  * Add 'update_cache_key_status' handle
  * Implement cached key upload queue
  * Fix cache couples list with no 'state' option
  * Fix couple list filtering
  * Add trace id to dnet_recovery command
  * Use blob_size_limit as total space unconditionally

 -- Andrey Vasilenkov <indigo@yandex-team.ru>  Tue, 16 Feb 2016 23:46:35 +0300

mastermind (2.25.114) trusty; urgency=medium

  * Change effective data size accounting
  * Add 'cache couples-list' handle

 -- Andrey Vasilenkov <indigo@yandex-team.ru>  Wed, 06 Jan 2016 22:10:41 +0300

mastermind (2.25.113) trusty; urgency=medium

  * Fix misprint

 -- Andrey Vasilenkov <indigo@yandex-team.ru>  Mon, 28 Dec 2015 16:48:00 +0300

mastermind (2.25.112) trusty; urgency=medium

  * Fix import dependency

 -- Andrey Vasilenkov <indigo@yandex-team.ru>  Mon, 28 Dec 2015 16:20:04 +0300

mastermind (2.25.111) trusty; urgency=medium

  * Fix frozen couple check

 -- Andrey Vasilenkov <indigo@yandex-team.ru>  Mon, 28 Dec 2015 15:45:49 +0300

mastermind (2.25.110) trusty; urgency=medium

  * Skip cache groups on hosts that already have a cache key copy
  * Fix dc selection on distributing cache keys

 -- Andrey Vasilenkov <indigo@yandex-team.ru>  Mon, 28 Dec 2015 14:31:00 +0300

mastermind (2.25.109) trusty; urgency=medium

  * Remove old app manifest during installation

 -- Andrey Vasilenkov <indigo@yandex-team.ru>  Thu, 24 Dec 2015 12:59:06 +0300

mastermind (2.25.108) trusty; urgency=medium

  * Remove old weight balancer traits
  * Fix for updating node backends set on history updates
  * Update couple namespace handle to use new weight manager

 -- Andrey Vasilenkov <indigo@yandex-team.ru>  Wed, 23 Dec 2015 17:58:38 +0300

mastermind (2.25.107) trusty; urgency=medium

  * Account disk defragmentation when calculating couple weights

 -- Andrey Vasilenkov <indigo@yandex-team.ru>  Wed, 16 Dec 2015 11:58:31 +0300

mastermind (2.25.106) trusty; urgency=medium

  * Fix defragmentation jobs for cache couples

 -- Andrey Vasilenkov <indigo@yandex-team.ru>  Fri, 11 Dec 2015 19:02:32 +0300

mastermind (2.25.105) trusty; urgency=medium

  * Fix misprint

 -- Andrey Vasilenkov <indigo@yandex-team.ru>  Fri, 11 Dec 2015 15:52:49 +0300

mastermind (2.25.104) trusty; urgency=medium

  * Fix for new msgpack version

 -- Andrey Vasilenkov <indigo@yandex-team.ru>  Fri, 11 Dec 2015 15:16:45 +0300

mastermind (2.25.103) trusty; urgency=medium

  * Update cache distributor groups list on cache cleaning

 -- Andrey Vasilenkov <indigo@yandex-team.ru>  Fri, 11 Dec 2015 14:54:55 +0300

mastermind (2.25.102) trusty; urgency=medium

  * Fix for defragmentation job of cache groups

 -- Andrey Vasilenkov <indigo@yandex-team.ru>  Fri, 11 Dec 2015 14:08:43 +0300

mastermind (2.25.101) trusty; urgency=medium

  * Cache get_namespaces_states response using CachedGzipResponse
  * Cache get_cached_keys response using CachedGzipResponse

 -- Andrey Vasilenkov <indigo@yandex-team.ru>  Tue, 08 Dec 2015 17:21:04 +0300

mastermind (2.25.100) trusty; urgency=medium

  * Fix for newly built couple status calculation
  * Fix misprint in mastermind client

 -- Andrey Vasilenkov <indigo@yandex-team.ru>  Tue, 01 Dec 2015 16:48:01 +0300

mastermind (2.25.99) trusty; urgency=medium

  * Fix for running cached data update handlers

 -- Andrey Vasilenkov <indigo@yandex-team.ru>  Wed, 25 Nov 2015 19:29:24 +0300

mastermind (2.25.98) trusty; urgency=medium

  * Fix cocaine handlers registering

 -- Andrey Vasilenkov <indigo@yandex-team.ru>  Wed, 25 Nov 2015 14:58:59 +0300

mastermind (2.25.97) trusty; urgency=medium

  * Temporarily fix cocaine service usage from sync thread

 -- Andrey Vasilenkov <indigo@yandex-team.ru>  Tue, 24 Nov 2015 17:02:59 +0300

mastermind (2.25.96) trusty; urgency=medium

  * Optimize get_config_remotes handle

 -- Andrey Vasilenkov <indigo@yandex-team.ru>  Tue, 24 Nov 2015 11:56:08 +0300

mastermind (2.25.95) trusty; urgency=medium

  * Fix frequent weight and load data updating
  * Optimize history records fetching from mongo
  * Add exception-safe backend stats processing

 -- Andrey Vasilenkov <indigo@yandex-team.ru>  Mon, 23 Nov 2015 15:00:58 +0300

mastermind (2.25.94) trusty; urgency=medium

  * Fix defrag complete decision based on stalled stats

 -- Andrey Vasilenkov <indigo@yandex-team.ru>  Fri, 20 Nov 2015 17:52:35 +0300

mastermind (2.25.93) trusty; urgency=medium

    * Add orig path query arg settings
    * Fix select couple to upload namespace setting
    * Add redirect query args support

 -- Andrey Vasilenkov <indigo@yandex-team.ru>  Thu, 19 Nov 2015 19:13:34 +0300

mastermind (2.25.92) trusty; urgency=medium

  * Fix cocaine worker termination

 -- Andrey Vasilenkov <indigo@yandex-team.ru>  Thu, 19 Nov 2015 14:44:39 +0300

mastermind (2.25.91) trusty; urgency=medium

  * Split planner config section into several sections
  * Cache flow stats
  * Use cache to handle get_cache_keys

 -- Andrey Vasilenkov <indigo@yandex-team.ru>  Wed, 18 Nov 2015 21:45:31 +0300

mastermind (2.25.90) trusty; urgency=medium

  * Fix cache worker startup script

 -- Andrey Vasilenkov <indigo@yandex-team.ru>  Tue, 17 Nov 2015 22:47:31 +0300

mastermind (2.25.89) trusty; urgency=medium

  * Set python-tornado dependency (>= 4.0)

 -- Andrey Vasilenkov <indigo@yandex-team.ru>  Tue, 17 Nov 2015 16:04:13 +0300

mastermind (2.25.88) trusty; urgency=medium

  * Decreased cocaine workers' pool limit to 5

 -- Andrey Vasilenkov <indigo@yandex-team.ru>  Tue, 17 Nov 2015 14:31:24 +0300

mastermind (2.25.87) trusty; urgency=medium

  * Use simplejson for faster parsing
  * Using monitor pool to fetch monitor stats from elliptics nodes
  * Inventory worker implementation
  * Fix build tests running

 -- Andrey Vasilenkov <indigo@yandex-team.ru>  Tue, 17 Nov 2015 13:59:44 +0300

mastermind (2.25.86-hotfix1) trusty; urgency=medium

  * Optimize get_config_remotes handle

 -- Andrey Vasilenkov <indigo@yandex-team.ru>  Wed, 18 Nov 2015 17:05:55 +0300

mastermind (2.25.86) trusty; urgency=medium

  * Fix mastermind build

 -- Andrey Vasilenkov <indigo@yandex-team.ru>  Fri, 13 Nov 2015 15:37:00 +0300

mastermind (2.25.85) trusty; urgency=medium

  * Fix mastermind build

 -- Andrey Vasilenkov <indigo@yandex-team.ru>  Fri, 13 Nov 2015 15:08:21 +0300

mastermind (2.25.84) trusty; urgency=medium

  * Add free reserved space to couple statistics

 -- Andrey Vasilenkov <indigo@yandex-team.ru>  Fri, 13 Nov 2015 14:19:41 +0300

mastermind (2.25.83) trusty; urgency=medium

  * Increase startup-timeout for mastermind-cache worker

 -- Andrey Vasilenkov <indigo@yandex-team.ru>  Mon, 02 Nov 2015 12:26:18 +0300

mastermind (2.25.82) trusty; urgency=medium

  * Fix for searching for uncoupled group to restore backend without history

 -- Andrey Vasilenkov <indigo@yandex-team.ru>  Wed, 28 Oct 2015 11:37:03 +0300

mastermind (2.25.81) trusty; urgency=medium

  * Fix for searching for uncoupled group to restore backend without history

 -- Andrey Vasilenkov <indigo@yandex-team.ru>  Tue, 27 Oct 2015 23:47:59 +0300

mastermind (2.25.80) trusty; urgency=medium

  * Fix for searching for uncoupled group to restore backend without history

 -- Andrey Vasilenkov <indigo@yandex-team.ru>  Tue, 27 Oct 2015 21:23:43 +0300

mastermind (2.25.79) trusty; urgency=medium

  * Fix wrong node backend check on group restoring job
  * Fix accounting job for a couple status when group is down

 -- Andrey Vasilenkov <indigo@yandex-team.ru>  Tue, 27 Oct 2015 19:30:12 +0300

mastermind (2.25.78) trusty; urgency=medium

  * Add proper pymongo and bson dependencies (<< 3)

 -- Andrey Vasilenkov <indigo@yandex-team.ru>  Mon, 26 Oct 2015 21:08:02 +0300

mastermind (2.25.77) trusty; urgency=medium

  * Fix mastermind2.26-cache worker initialization

 -- Andrey Vasilenkov <indigo@yandex-team.ru>  Fri, 23 Oct 2015 14:25:00 +0300

mastermind (2.25.76) trusty; urgency=medium

  * Add handler for fetching couple free effective space monitor samples
  * Change monitor statistics collection settings

 -- Andrey Vasilenkov <indigo@yandex-team.ru>  Fri, 23 Oct 2015 14:03:28 +0300

mastermind (2.25.75) trusty; urgency=medium

  * Fix group detach node task during restore job

 -- Andrey Vasilenkov <indigo@yandex-team.ru>  Mon, 19 Oct 2015 14:52:49 +0300

mastermind (2.25.74) trusty; urgency=medium

  * Fix group detach node task during restore job

 -- Andrey Vasilenkov <indigo@yandex-team.ru>  Mon, 19 Oct 2015 14:26:10 +0300

mastermind (2.25.73) trusty; urgency=medium

  * Fix group detach node task during restore job

 -- Andrey Vasilenkov <indigo@yandex-team.ru>  Mon, 19 Oct 2015 12:57:02 +0300

mastermind (2.25.72) trusty; urgency=medium

  * Check uncoupled groups right before settings metakey
  * Prevent statistics calculation failing

 -- Andrey Vasilenkov <indigo@yandex-team.ru>  Tue, 13 Oct 2015 18:41:32 +0300

mastermind (2.25.71) trusty; urgency=medium

  * Fix exception type for non-blocking locks (when acquiring failed)
  * Fix group history update task scheduling

 -- Andrey Vasilenkov <indigo@yandex-team.ru>  Mon, 12 Oct 2015 14:16:06 +0300

mastermind (2.25.70) trusty; urgency=medium

  * Add ability to run worker without history collection

 -- Andrey Vasilenkov <indigo@yandex-team.ru>  Fri, 09 Oct 2015 19:29:22 +0300

mastermind (2.25.69) trusty; urgency=medium

  * Accept generators to GroupNodeBackendsSet

 -- Andrey Vasilenkov <indigo@yandex-team.ru>  Fri, 09 Oct 2015 18:15:17 +0300

mastermind (2.25.68) trusty; urgency=medium

  * Store group history in mongo instead of meta elliptics

 -- Andrey Vasilenkov <indigo@yandex-team.ru>  Fri, 09 Oct 2015 12:03:04 +0300

mastermind (2.25.66) trusty; urgency=medium

  * Fix settings comparison with basic python types

 -- Andrey Vasilenkov <indigo@yandex-team.ru>  Thu, 08 Oct 2015 12:55:36 +0300

mastermind (2.25.58) trusty; urgency=medium

  * Add couple primary and fallback hosts to namespaces states

 -- Andrey Vasilenkov <indigo@yandex-team.ru>  Sun, 13 Sep 2015 21:13:48 +0300

mastermind (2.25.57) trusty; urgency=medium

  * Fix effective free space calculcation when disk contains irrelevant data

 -- Andrey Vasilenkov <indigo@yandex-team.ru>  Thu, 10 Sep 2015 14:08:30 +0300

mastermind (2.25.56) trusty; urgency=medium

  * Fix effective free space calculcation when disk contains irrelevant data

 -- Andrey Vasilenkov <indigo@yandex-team.ru>  Thu, 10 Sep 2015 14:00:47 +0300

mastermind (2.25.55) trusty; urgency=medium

  * Set nolock flag for metakey read queries

 -- Andrey Vasilenkov <indigo@yandex-team.ru>  Mon, 07 Sep 2015 20:21:47 +0300

mastermind (2.25.54) trusty; urgency=medium

  * Increase startup timeout for mastermind worker

 -- Andrey Vasilenkov <indigo@yandex-team.ru>  Fri, 28 Aug 2015 18:44:52 +0300

mastermind (2.25.53) trusty; urgency=medium

  * Use read_latest call to get storage max group id

 -- Andrey Vasilenkov <indigo@yandex-team.ru>  Fri, 28 Aug 2015 17:59:31 +0300

mastermind (2.25.52) trusty; urgency=medium

  * Add draft on namespaces state query handler

 -- Andrey Vasilenkov <indigo@yandex-team.ru>  Fri, 28 Aug 2015 15:22:37 +0300

mastermind (2.25.51) trusty; urgency=medium

  * Add forced namespaces states update handler

 -- Andrey Vasilenkov <indigo@yandex-team.ru>  Fri, 28 Aug 2015 13:33:52 +0300

mastermind (2.25.50) trusty; urgency=medium

  * Take down the lock on src backend during move job final stage

 -- Andrey Vasilenkov <indigo@yandex-team.ru>  Fri, 28 Aug 2015 11:51:06 +0300

mastermind (2.25.49) trusty; urgency=medium

  * Add status_text of bad group to status_text of couple

 -- Andrey Vasilenkov <indigo@yandex-team.ru>  Fri, 21 Aug 2015 16:30:16 +0300

mastermind (2.25.48) trusty; urgency=medium

  * Add removed records size to group info

 -- Andrey Vasilenkov <indigo@yandex-team.ru>  Fri, 21 Aug 2015 11:29:43 +0300

mastermind (2.25.47) trusty; urgency=medium

  * Consider effective_free_space when deciding on couple status
  * Fix for node backend defrag task retrying

 -- Andrey Vasilenkov <indigo@yandex-team.ru>  Thu, 20 Aug 2015 13:17:28 +0300

mastermind (2.25.46) trusty; urgency=medium

  * Correct build

 -- Andrey Vasilenkov <indigo@yandex-team.ru>  Wed, 19 Aug 2015 16:59:32 +0300

mastermind (2.25.45) trusty; urgency=medium

  * Add autoapprove setting for move planner jobs

 -- Andrey Vasilenkov <indigo@yandex-team.ru>  Wed, 19 Aug 2015 16:52:30 +0300

mastermind (2.25.44) trusty; urgency=medium

  * Fix minor misprints

 -- Andrey Vasilenkov <indigo@yandex-team.ru>  Wed, 19 Aug 2015 12:18:16 +0300

mastermind (2.25.43) trusty; urgency=medium

  * Fix destination group selection for move planner

 -- Andrey Vasilenkov <indigo@yandex-team.ru>  Wed, 19 Aug 2015 01:49:13 +0300

mastermind (2.25.42) trusty; urgency=medium

  * Mastermind node info updater: couple status should be set to FULL if group
    is not filled but hdd has no more space available
  * Jobs processor: do not fail couple defrag job if couple lost its OK
    status

 -- Andrey Vasilenkov <indigo@yandex-team.ru>  Thu, 06 Aug 2015 15:27:26 +0300

mastermind (2.25.41) trusty; urgency=medium

  * Fetch elliptics backends' io stats

 -- Andrey Vasilenkov <indigo@yandex-team.ru>  Tue, 04 Aug 2015 19:42:51 +0300

mastermind (2.25.40) trusty; urgency=medium

  * Planner: take lock to prevent simultaneous move jobs planning on several
    workers

 -- Andrey Vasilenkov <indigo@yandex-team.ru>  Tue, 04 Aug 2015 19:15:40 +0300

mastermind (2.25.39) trusty; urgency=medium

  * mastermind fake sync: persistent locks removal fixed

 -- Andrey Vasilenkov <indigo@yandex-team.ru>  Mon, 03 Aug 2015 15:30:40 +0300

mastermind (2.25.38) trusty; urgency=medium

  * Mastermind lib: couple build result is wrapped into result object
    to be able to filter only successfully created couples
    (or, on the other side, only exceptions)
  * Passing dstat errors (can happen on virtual hosts)
  * Fix for fake sync manager persistent lock acquiring
  * Mastermind lib: fix for __contains__ method in namespaces queries
  * Fix for frequent node statistics update
  * Mastermind lib: node backends list as a property

 -- Andrey Vasilenkov <indigo@yandex-team.ru>  Tue, 28 Jul 2015 18:16:20 +0300

mastermind (2.25.37) trusty; urgency=medium

  * Obsolete prechecking of active jobs when moving groups from host

 -- Andrey Vasilenkov <indigo@yandex-team.ru>  Fri, 17 Jul 2015 13:52:24 +0300

mastermind (2.25.36) trusty; urgency=medium

  * Do not update whole cluster state on couple break

 -- Andrey Vasilenkov <indigo@yandex-team.ru>  Thu, 16 Jul 2015 20:07:31 +0300

mastermind (2.25.35) trusty; urgency=medium

  * Remove obsolete dstat_error_code usage

 -- Andrey Vasilenkov <indigo@yandex-team.ru>  Thu, 16 Jul 2015 18:39:04 +0300

mastermind (2.25.34) trusty; urgency=medium

  * Frequent node stat update bug fixed

 -- Andrey Vasilenkov <indigo@yandex-team.ru>  Wed, 15 Jul 2015 18:14:31 +0300

mastermind (2.25.33) trusty; urgency=medium

  * Restore job can stop non-started move job on force request
  * Do not acquire global jobs lock on jobs creation
  * Lock uncoupled groups during couple build so no jobs could use it

 -- Andrey Vasilenkov <indigo@yandex-team.ru>  Wed, 15 Jul 2015 17:51:12 +0300

mastermind (2.25.32) trusty; urgency=medium

  * get_dc_by_host inventory function should accept hostname, not ip

 -- Andrey Vasilenkov <indigo@yandex-team.ru>  Wed, 15 Jul 2015 15:09:27 +0300

mastermind (2.25.31) trusty; urgency=medium

  * Fix for couple defrag group representation

 -- Andrey Vasilenkov <indigo@yandex-team.ru>  Tue, 14 Jul 2015 14:52:13 +0300

mastermind (2.25.30) trusty; urgency=medium

  * Fix for group active job setting

 -- Andrey Vasilenkov <indigo@yandex-team.ru>  Tue, 14 Jul 2015 13:45:46 +0300

mastermind (2.25.29) trusty; urgency=medium

  * Mastermind util error wrapping

 -- Andrey Vasilenkov <indigo@yandex-team.ru>  Tue, 14 Jul 2015 12:38:07 +0300

mastermind (2.25.28) trusty; urgency=medium

  * Any type of job is now set as an active_job for a couple
  * get_namespaces_states now can accept namespaces list
  * Fix for storage_keys_diff handler when there are backends without fetched stats

 -- Andrey Vasilenkov <indigo@yandex-team.ru>  Mon, 13 Jul 2015 15:44:19 +0300

mastermind (2.25.27) trusty; urgency=medium

  * Misprint fixed

 -- Andrey Vasilenkov <indigo@yandex-team.ru>  Fri, 10 Jul 2015 18:10:17 +0300

mastermind (2.25.26) trusty; urgency=medium

  * Mark group as bad if migrating job id from meta does not match active job
    id

 -- Andrey Vasilenkov <indigo@yandex-team.ru>  Fri, 10 Jul 2015 14:08:06 +0300

mastermind (2.25.25) trusty; urgency=medium

  * Read-only node backend status check fixed
  * Using common mastermind queue for gatlinggun tasks
  * Mastermind returns empty cache keys when cache worker is not set up
  * Backward compatibility for ns setup mastermind util command (credits go to shindo@)
  * Checking group couple on move job start

 -- Andrey Vasilenkov <indigo@yandex-team.ru>  Thu, 09 Jul 2015 18:42:09 +0300

mastermind (2.25.24) trusty; urgency=medium

  * Checking if couple is participating in job before trying to move it from
    host

 -- Andrey Vasilenkov <indigo@yandex-team.ru>  Fri, 03 Jul 2015 18:46:44 +0300

mastermind (2.25.23) trusty; urgency=medium

  * Checking node backends count on group move
  * Handler to restart job if failed on start

 -- Andrey Vasilenkov <indigo@yandex-team.ru>  Fri, 03 Jul 2015 17:38:18 +0300

mastermind (2.25.22) trusty; urgency=medium

  * Removed obsolete stat_file_error usage, moved stat_commit error logic to node backend stat object
  * Fix for namespace creation workflow

 -- Andrey Vasilenkov <indigo@yandex-team.ru>  Thu, 02 Jul 2015 17:40:30 +0300

mastermind (2.25.21) trusty; urgency=medium

  * fix to trusty++;

 -- Andrey Vasilenkov <indigo@yandex-team.ru>  Wed, 01 Jul 2015 19:01:17 +0300

mastermind (2.25.20) trusty; urgency=medium

  * debian/rules fixed for trusty

 -- Andrey Vasilenkov <indigo@yandex-team.ru>  Wed, 01 Jul 2015 18:39:16 +0300

mastermind (2.25.19) trusty; urgency=medium

  * Use elliptics stats for decision on backend writability
  * Fragmentation in mm util is now formatted with fixed precision

 -- Andrey Vasilenkov <indigo@yandex-team.ru>  Wed, 01 Jul 2015 18:16:14 +0300

mastermind (2.25.18) precise; urgency=low

  * Checking backends on restore group creation

 -- Andrey Vasilenkov <indigo@yandex-team.ru>  Tue, 30 Jun 2015 17:23:42 +0300

mastermind (2.25.17) precise; urgency=low

  * Mastermind client implemented
  * Python package dependencies fixed
  * Statistics should not fail if uncoupled groups list cannot be composed
  * Defrag planner uses vfs free space to see if a couple can be defragged
  * Minor changes: pepify and obsolete code removed

 -- Andrey Vasilenkov <indigo@yandex-team.ru>  Tue, 30 Jun 2015 13:12:47 +0300

mastermind (2.25.16) precise; urgency=low

  * Do not store old namespaces states if failed to construct a new one

 -- Andrey Vasilenkov <indigo@yandex-team.ru>  Thu, 18 Jun 2015 16:54:36 +0300

mastermind (2.25.15) precise; urgency=low

  * Caching of namespaces states

 -- Andrey Vasilenkov <indigo@yandex-team.ru>  Thu, 18 Jun 2015 15:11:28 +0300

mastermind (2.25.14) precise; urgency=low

  * Job execution fixed
  * Separate register handler wrapper for handlers with native cocaine exceptions support

 -- Andrey Vasilenkov <indigo@yandex-team.ru>  Wed, 17 Jun 2015 13:03:30 +0300

mastermind (2.25.13) precise; urgency=low

  * Reconnectable service should log detailed information on unexpected errors

 -- Andrey Vasilenkov <indigo@yandex-team.ru>  Tue, 16 Jun 2015 14:45:41 +0300

mastermind (2.25.12) precise; urgency=low

  * Binary version dependency

 -- Andrey Vasilenkov <indigo@yandex-team.ru>  Tue, 16 Jun 2015 13:19:15 +0300

mastermind (2.25.11) precise; urgency=low

  * Python-mastermind common dependency
  * Logging added

 -- Andrey Vasilenkov <indigo@yandex-team.ru>  Tue, 16 Jun 2015 13:00:54 +0300

mastermind (2.25.10) precise; urgency=low

  * Common mastermind utils in a separate python package
  * Unnecessary locking of jobs global lock on couple defragmentation planning

 -- Andrey Vasilenkov <indigo@yandex-team.ru>  Mon, 15 Jun 2015 20:11:18 +0300

mastermind (2.25.9) precise; urgency=low

  * Resources accounting fixed

 -- Andrey Vasilenkov <indigo@yandex-team.ru>  Thu, 11 Jun 2015 17:48:09 +0300

mastermind (2.25.8) precise; urgency=low

  * Logging added

 -- Andrey Vasilenkov <indigo@yandex-team.ru>  Thu, 11 Jun 2015 17:21:36 +0300

mastermind (2.25.7) precise; urgency=low

  * Misprint fixed

 -- Andrey Vasilenkov <indigo@yandex-team.ru>  Thu, 11 Jun 2015 16:43:04 +0300

mastermind (2.25.6) precise; urgency=low

  * Misprint fixed

 -- Andrey Vasilenkov <indigo@yandex-team.ru>  Thu, 11 Jun 2015 16:22:53 +0300

mastermind (2.25.5) precise; urgency=low

  * Jobs: fix for resource unfolding

 -- Andrey Vasilenkov <indigo@yandex-team.ru>  Thu, 11 Jun 2015 15:48:11 +0300

mastermind (2.25.4) precise; urgency=low

  * Minor bug fix

 -- Andrey Vasilenkov <indigo@yandex-team.ru>  Thu, 11 Jun 2015 15:32:10 +0300

mastermind (2.25.3) precise; urgency=low

  * Minor bug fix

 -- Andrey Vasilenkov <indigo@yandex-team.ru>  Thu, 11 Jun 2015 13:28:07 +0300

mastermind (2.25.2) precise; urgency=low

  * Job processing tweaks

 -- Andrey Vasilenkov <indigo@yandex-team.ru>  Thu, 11 Jun 2015 12:40:16 +0300

mastermind (2.25.1) precise; urgency=low

  * Cached keys handler should be tolerant to cocaine connection errors
  * Do not take global jobs lock on moving all groups from host
  * Planner tasks should not take jobs lock unless they are actually creating jobs

 -- Andrey Vasilenkov <indigo@yandex-team.ru>  Wed, 10 Jun 2015 17:10:47 +0300

mastermind (2.24.45) precise; urgency=low

  * Config parameter name fixed

 -- Andrey Vasilenkov <indigo@yandex-team.ru>  Wed, 10 Jun 2015 13:52:06 +0300

mastermind (2.24.44) precise; urgency=low

  * Ids file for rsync tasks

 -- Andrey Vasilenkov <indigo@yandex-team.ru>  Tue, 09 Jun 2015 17:55:04 +0300

mastermind (2.24.43) precise; urgency=low

  * Add-units settings for namespace implemented

 -- Andrey Vasilenkov <indigo@yandex-team.ru>  Fri, 05 Jun 2015 17:23:11 +0300

mastermind (2.24.42) precise; urgency=low

  * get_cached_key handler proxied to mastermind2.26-cache (no retries for now)

 -- Andrey Vasilenkov <indigo@yandex-team.ru>  Thu, 04 Jun 2015 19:58:11 +0300

mastermind (2.24.41) precise; urgency=low

  * get_cached_keys handler updated
  * Namespace statistics fixed, is_full flag added
  * Ns settings updating fixed - __service key could have been omited on update

 -- Andrey Vasilenkov <indigo@yandex-team.ru>  Wed, 03 Jun 2015 19:58:59 +0300

mastermind (2.24.40) precise; urgency=low

  * Infrastructure: empty group set for tree nodes that has no groups in child
    nodes

 -- Andrey Vasilenkov <indigo@yandex-team.ru>  Tue, 02 Jun 2015 12:49:29 +0300

mastermind (2.24.39) precise; urgency=low

  * Added mastermind2.26-cache application to cocaine runlist

 -- Andrey Vasilenkov <indigo@yandex-team.ru>  Mon, 01 Jun 2015 16:21:11 +0300

mastermind (2.24.38) precise; urgency=low

  * Top update period is set via periodic timer
  * Lock on cache distribution task

 -- Andrey Vasilenkov <indigo@yandex-team.ru>  Mon, 01 Jun 2015 15:12:04 +0300

mastermind (2.24.37) precise; urgency=low

  * Fix for existing cache key update

 -- Andrey Vasilenkov <indigo@yandex-team.ru>  Fri, 29 May 2015 16:01:53 +0300

mastermind (2.24.36) precise; urgency=low

  * Cache worker: cache groups selection refactored

 -- Andrey Vasilenkov <indigo@yandex-team.ru>  Fri, 29 May 2015 15:16:56 +0300

mastermind (2.24.35) precise; urgency=low

  * Do not account service storage_cache namespace in namespace states

 -- Andrey Vasilenkov <indigo@yandex-team.ru>  Thu, 28 May 2015 14:10:12 +0300

mastermind (2.24.34) precise; urgency=low

  * Cache group defragmentation job creation

 -- Andrey Vasilenkov <indigo@yandex-team.ru>  Tue, 26 May 2015 23:45:25 +0300

mastermind (2.24.33) precise; urgency=low

  * Fix for app start without mongo set up

 -- Andrey Vasilenkov <indigo@yandex-team.ru>  Tue, 26 May 2015 12:15:55 +0300

mastermind (2.24.32) precise; urgency=low

  * Cache clean handler added

 -- Andrey Vasilenkov <indigo@yandex-team.ru>  Mon, 25 May 2015 19:56:32 +0300

mastermind (2.24.31) precise; urgency=low

  * Group type checking should be executed after backend state checking

 -- Andrey Vasilenkov <indigo@yandex-team.ru>  Mon, 25 May 2015 13:17:54 +0300

mastermind (2.24.30) precise; urgency=low

  * Misprint fixed

 -- Andrey Vasilenkov <indigo@yandex-team.ru>  Sun, 24 May 2015 20:33:13 +0300

mastermind (2.24.29) precise; urgency=low

  * Misprints fixed and more logging added

 -- Andrey Vasilenkov <indigo@yandex-team.ru>  Fri, 22 May 2015 23:00:10 +0300

mastermind (2.24.28) precise; urgency=low

  * Some logging added

 -- Andrey Vasilenkov <indigo@yandex-team.ru>  Fri, 22 May 2015 20:43:44 +0300

mastermind (2.24.27) precise; urgency=low

  * Misprint fixed

 -- Andrey Vasilenkov <indigo@yandex-team.ru>  Fri, 22 May 2015 17:57:55 +0300

mastermind (2.24.26) precise; urgency=low

  * Misprint fixed

 -- Andrey Vasilenkov <indigo@yandex-team.ru>  Fri, 22 May 2015 17:29:05 +0300

mastermind (2.24.25) precise; urgency=low

  * Misprints fixed

 -- Andrey Vasilenkov <indigo@yandex-team.ru>  Fri, 22 May 2015 17:13:30 +0300

mastermind (2.24.24) precise; urgency=low

  * Cache cleaner implemented
  * Added static/non-static flag to log record for broken namespaces

 -- Andrey Vasilenkov <indigo@yandex-team.ru>  Fri, 22 May 2015 16:49:00 +0300

mastermind (2.24.23) precise; urgency=low

  * Fix for key updated in mongodb: couple is used as a part of primary key
  * Minor refactoring

 -- Andrey Vasilenkov <indigo@yandex-team.ru>  Thu, 21 May 2015 12:59:49 +0300

mastermind (2.24.22) precise; urgency=low

  * Fixed new keys processing

 -- Andrey Vasilenkov <indigo@yandex-team.ru>  Thu, 21 May 2015 00:00:29 +0300

mastermind (2.24.21) precise; urgency=low

  * Do not remove unpopular keys on distribution stage

 -- Andrey Vasilenkov <indigo@yandex-team.ru>  Wed, 20 May 2015 23:34:15 +0300

mastermind (2.24.20) precise; urgency=low

  * Misprint fixed

 -- Andrey Vasilenkov <indigo@yandex-team.ru>  Wed, 20 May 2015 23:07:51 +0300

mastermind (2.24.19) precise; urgency=low

  * Top stats aggregation fix: cache groups statistics are accounted properly

 -- Andrey Vasilenkov <indigo@yandex-team.ru>  Wed, 20 May 2015 16:10:22 +0300

mastermind (2.24.18) precise; urgency=low

  * Aggregate keys by (key_id, couple) pair

 -- Andrey Vasilenkov <indigo@yandex-team.ru>  Tue, 19 May 2015 16:42:11 +0300

mastermind (2.24.17) precise; urgency=low

  * Do not use cache module in the main worker

 -- Andrey Vasilenkov <indigo@yandex-team.ru>  Mon, 18 May 2015 18:52:56 +0300

mastermind (2.24.16) precise; urgency=low

  * Couple defragmentation should start only when want_defrag > 1
  * Move job tweaks: -114 processing when node backend is being disabled, STALLED status for node backend stop task is considered ok
  * Removed unnecessary locks on task retry and skip
  * Couple defrag: if dnet_client returns -114 on defrag command, consider task successfully completed

 -- Andrey Vasilenkov <indigo@yandex-team.ru>  Mon, 18 May 2015 18:32:07 +0300

mastermind (2.24.15) precise; urgency=low

  * Refactored infrastructure data usage and correspondent cache workflow

 -- Andrey Vasilenkov <indigo@yandex-team.ru>  Sun, 17 May 2015 18:18:41 +0300

mastermind (2.24.14) precise; urgency=low

  * Uncoupled group checker changed

 -- Andrey Vasilenkov <indigo@yandex-team.ru>  Fri, 15 May 2015 17:31:44 +0300

mastermind (2.24.13) precise; urgency=low

  * Good uncoupled groups selector moved to infrastructure

 -- Andrey Vasilenkov <indigo@yandex-team.ru>  Fri, 15 May 2015 16:45:05 +0300

mastermind (2.24.12) precise; urgency=low

  * Cache worker initialization fixed

 -- Andrey Vasilenkov <indigo@yandex-team.ru>  Fri, 15 May 2015 15:35:13 +0300

mastermind (2.24.11) precise; urgency=low

  * Mark group as migrating right away when job is created
  * Job mark group minor workflow updates
  * Service statuses for couples with active jobs

 -- Andrey Vasilenkov <indigo@yandex-team.ru>  Wed, 13 May 2015 18:19:10 +0300

mastermind (2.24.10) precise; urgency=low

  * Fix for increasing cache key copies number

 -- Andrey Vasilenkov <indigo@yandex-team.ru>  Mon, 27 Apr 2015 20:24:00 +0300

mastermind (2.24.9) lucid; urgency=low

  * Fallback to default cocaine logging service if mm_cache_logging service is not set up in cocaine

 -- Andrey Vasilenkov <indigo@yandex-team.ru>  Mon, 27 Apr 2015 19:49:32 +0300

mastermind (2.24.8) lucid; urgency=low

  * Do not use not marked uncoupled groups located at cache groups paths as data uncoupled groups

 -- Andrey Vasilenkov <indigo@yandex-team.ru>  Mon, 27 Apr 2015 16:23:24 +0300

mastermind (2.24.7) lucid; urgency=low

  * Removed obsolete tornado version dependency

 -- Andrey Vasilenkov <indigo@yandex-team.ru>  Wed, 22 Apr 2015 23:01:00 +0300

mastermind (2.24.6) lucid; urgency=low

  * Misprint fixed

 -- Andrey Vasilenkov <indigo@yandex-team.ru>  Wed, 22 Apr 2015 18:50:12 +0300

mastermind (2.24.5) lucid; urgency=low

  * Removed obsolete cache manager usage

 -- Andrey Vasilenkov <indigo@yandex-team.ru>  Wed, 22 Apr 2015 18:45:04 +0300

mastermind (2.24.4) lucid; urgency=low

  * Fix for make_tree script

 -- Andrey Vasilenkov <indigo@yandex-team.ru>  Wed, 22 Apr 2015 18:01:23 +0300

mastermind (2.24.3) lucid; urgency=low

  * Misprint in postinst fixed

 -- Andrey Vasilenkov <indigo@yandex-team.ru>  Wed, 22 Apr 2015 17:47:11 +0300

mastermind (2.24.2) lucid; urgency=low

  * Misprint in postinst fixed

 -- Andrey Vasilenkov <indigo@yandex-team.ru>  Wed, 22 Apr 2015 17:28:27 +0300

mastermind (2.24.1) lucid; urgency=low

  * Distributed cache manager (for gatlinggun)

 -- Andrey Vasilenkov <indigo@yandex-team.ru>  Wed, 22 Apr 2015 17:04:56 +0300

mastermind (2.23.15) lucid; urgency=low

  * Added explicit couple text status to couple status change message
  * Returned back the lost check for groups move planner

 -- Andrey Vasilenkov <indigo@yandex-team.ru>  Thu, 07 May 2015 19:13:51 +0300

mastermind (2.23.14) lucid; urgency=low

  * Misprint fixed

 -- Andrey Vasilenkov <indigo@yandex-team.ru>  Thu, 07 May 2015 17:49:04 +0300

mastermind (2.23.13) lucid; urgency=low

  * Misprint fixed

 -- Andrey Vasilenkov <indigo@yandex-team.ru>  Thu, 07 May 2015 17:12:36 +0300

mastermind (2.23.12) lucid; urgency=low

  * Misprint fixed

 -- Andrey Vasilenkov <indigo@yandex-team.ru>  Thu, 07 May 2015 15:56:33 +0300

mastermind (2.23.11) lucid; urgency=low

  * Uncoupled group should be considered broken if it has more than one backend and DHT check is enabled
  * In-service check for uncoupled group fetching

 -- Andrey Vasilenkov <indigo@yandex-team.ru>  Thu, 07 May 2015 13:07:37 +0300

mastermind (2.23.10) lucid; urgency=low

  * Fix for restore group job creation when history record is unavailable

 -- Andrey Vasilenkov <indigo@yandex-team.ru>  Wed, 06 May 2015 20:14:19 +0300

mastermind (2.23.9) lucid; urgency=low

  * If no backends are found in history, planner restores group according to namespace distribution (same as for move group)

 -- Andrey Vasilenkov <indigo@yandex-team.ru>  Wed, 06 May 2015 19:39:27 +0300

mastermind (2.23.8) lucid; urgency=low

  * Move planner should use default uncoupled groups select function

 -- Andrey Vasilenkov <indigo@yandex-team.ru>  Wed, 29 Apr 2015 15:22:16 +0300

mastermind (2.23.7) lucid; urgency=low

  * Comparing source and destination DCs when planning move jobs

 -- Andrey Vasilenkov <indigo@yandex-team.ru>  Wed, 29 Apr 2015 09:29:29 +0300

mastermind (2.23.6) lucid; urgency=low

  * Misprints fixed

 -- Andrey Vasilenkov <indigo@yandex-team.ru>  Tue, 28 Apr 2015 18:17:11 +0300

mastermind (2.23.5) lucid; urgency=low

  * Busy hosts accounting fixed

 -- Andrey Vasilenkov <indigo@yandex-team.ru>  Tue, 28 Apr 2015 17:49:02 +0300

mastermind (2.23.4) lucid; urgency=low

  * Using groups merging on move jobs planning

 -- Andrey Vasilenkov <indigo@yandex-team.ru>  Tue, 28 Apr 2015 17:35:20 +0300

mastermind (2.23.3) lucid; urgency=low

  * Misprint fixed

 -- Andrey Vasilenkov <indigo@yandex-team.ru>  Mon, 20 Apr 2015 23:41:56 +0300

mastermind (2.23.2) lucid; urgency=low

  * Properly job slots checking in planner for couple defrag jobs

 -- Andrey Vasilenkov <indigo@yandex-team.ru>  Mon, 20 Apr 2015 23:25:43 +0300

mastermind (2.23.1) lucid; urgency=low

  * Config option for autoapproving defrag jobs

 -- Andrey Vasilenkov <indigo@yandex-team.ru>  Fri, 17 Apr 2015 17:39:54 +0300

mastermind (2.21.24) lucid; urgency=low

  * Misprint fixed

 -- Andrey Vasilenkov <indigo@yandex-team.ru>  Tue, 07 Apr 2015 17:05:41 +0300

mastermind (2.21.23) lucid; urgency=low

  * Planner will try to create job if there is less than max_executing_jobs running

 -- Andrey Vasilenkov <indigo@yandex-team.ru>  Mon, 06 Apr 2015 15:32:26 +0300

mastermind (2.21.22) lucid; urgency=low

  * Force update fixed

 -- Andrey Vasilenkov <indigo@yandex-team.ru>  Mon, 06 Apr 2015 14:32:10 +0300

mastermind (2.21.21) lucid; urgency=low

  * Fix for restore group job when executed on old node backend

 -- Andrey Vasilenkov <indigo@yandex-team.ru>  Mon, 30 Mar 2015 19:36:51 +0300

mastermind (2.21.20) lucid; urgency=low

  * Minor fixed

 -- Andrey Vasilenkov <indigo@yandex-team.ru>  Mon, 30 Mar 2015 19:13:53 +0300

mastermind (2.21.19) lucid; urgency=low

  * Success codes for minion are encoded as a sequence

 -- Andrey Vasilenkov <indigo@yandex-team.ru>  Mon, 30 Mar 2015 18:43:09 +0300

mastermind (2.21.18) lucid; urgency=low

  * Update metadb synchronously on executing minion cmd

 -- Andrey Vasilenkov <indigo@yandex-team.ru>  Fri, 27 Mar 2015 21:06:55 +0300

mastermind (2.21.17) lucid; urgency=low

  * Several minor fixes

 -- Andrey Vasilenkov <indigo@yandex-team.ru>  Fri, 27 Mar 2015 20:20:06 +0300

mastermind (2.21.16-1) lucid; urgency=low

  * Configurable autoapprove for recovery jobs

 -- Andrey Vasilenkov <indigo@yandex-team.ru>  Sat, 04 Apr 2015 12:33:17 +0300

mastermind (2.21.16) lucid; urgency=low

  * Do not crash if failed to resolve some infrastructure host
  * Do not crash when any of elliptics hostnames from config cannot be resolved

 -- Andrey Vasilenkov <indigo@yandex-team.ru>  Fri, 27 Mar 2015 18:01:57 +0300

mastermind (2.21.15) lucid; urgency=low

  * Fix for detaching node backend from group: based on group_id, not object of type storage.Group

 -- Andrey Vasilenkov <indigo@yandex-team.ru>  Tue, 24 Mar 2015 19:27:46 +0300

mastermind (2.21.14) lucid; urgency=low

  * Fix for detaching node backend from group: based on group_id, not object of type storage.Group

 -- Andrey Vasilenkov <indigo@yandex-team.ru>  Tue, 24 Mar 2015 19:00:33 +0300

mastermind (2.21.13) lucid; urgency=low

  * Do not fail job when elliptics request request for command status update was unsuccessful

 -- Andrey Vasilenkov <indigo@yandex-team.ru>  Tue, 24 Mar 2015 15:39:18 +0300

mastermind (2.21.12) lucid; urgency=low

  * Fix for busy uncoupled list groups fetching

 -- Andrey Vasilenkov <indigo@yandex-team.ru>  Tue, 24 Mar 2015 13:13:21 +0300

mastermind (2.21.11) lucid; urgency=low

  * Version bump for release-2.20 hotfix

 -- Andrey Vasilenkov <indigo@yandex-team.ru>  Mon, 23 Mar 2015 14:39:59 +0300

mastermind (2.21.10) lucid; urgency=low

  * Do not stop job execution when mark/unmark groups failed

 -- Andrey Vasilenkov <indigo@yandex-team.ru>  Fri, 20 Mar 2015 19:17:47 +0300

mastermind (2.21.9) lucid; urgency=low

  * Jobs processor uses periodic timer
  * Periodic timer implementation for timed queue

 -- Andrey Vasilenkov <indigo@yandex-team.ru>  Fri, 20 Mar 2015 16:52:58 +0300

mastermind (2.21.8) lucid; urgency=low

  * If job fails exception is saved to error messages list of job
  * Jobs index cleaning script
  * Removed jobs data from metadb's secondary indexes
  * Renamed mastermind util 'couple list-namespaces' handle to 'ns list'
  * Configurable minion request timeout

 -- Andrey Vasilenkov <indigo@yandex-team.ru>  Thu, 19 Mar 2015 16:42:05 +0300

mastermind (2.21.7) lucid; urgency=low

  * Resetting attempts counter on task manual retry

 -- Andrey Vasilenkov <indigo@yandex-team.ru>  Tue, 17 Mar 2015 17:11:18 +0300

mastermind (2.21.6) lucid; urgency=low

  * Misprint

 -- Andrey Vasilenkov <indigo@yandex-team.ru>  Tue, 17 Mar 2015 16:54:52 +0300

mastermind (2.21.5) lucid; urgency=low

  * Misprint

 -- Andrey Vasilenkov <indigo@yandex-team.ru>  Tue, 17 Mar 2015 16:45:53 +0300

mastermind (2.21.4) lucid; urgency=low

  * Fix for planner recovery job creation (a batch of applicable couple is empty)

 -- Andrey Vasilenkov <indigo@yandex-team.ru>  Tue, 17 Mar 2015 15:51:18 +0300

mastermind (2.21.3) lucid; urgency=low

  * tornado < 4.1 does not support raise_error option, fallback to async request with error checking

 -- Andrey Vasilenkov <indigo@yandex-team.ru>  Tue, 17 Mar 2015 15:07:02 +0300

mastermind (2.21.2) lucid; urgency=low

  * Fix for jobs rendering

 -- Andrey Vasilenkov <indigo@yandex-team.ru>  Mon, 16 Mar 2015 19:43:50 +0300

mastermind (2.21.1) lucid; urgency=low

  * Minion requests retry on http errors

 -- Andrey Vasilenkov <indigo@yandex-team.ru>  Mon, 16 Mar 2015 19:33:46 +0300

mastermind (2.20.6) lucid; urgency=low

  * Move job: fix for unmarking group that is down at the moment

 -- Andrey Vasilenkov <indigo@yandex-team.ru>  Mon, 23 Mar 2015 13:24:25 +0300

mastermind (2.20.5) lucid; urgency=low

  * Node backend statistics time is extracted from elliptics async result
  * Couple defragmentation by partitions

 -- Andrey Vasilenkov <indigo@yandex-team.ru>  Tue, 17 Mar 2015 20:01:35 +0300

mastermind (2.20.4) lucid; urgency=low

  * Jobs handler: move all groups from host
  * Moved src backend status check to move job start phase instead of creation phase

 -- Andrey Vasilenkov <indigo@yandex-team.ru>  Fri, 13 Mar 2015 20:41:18 +0300

mastermind (2.20.3) lucid; urgency=low

  * Fix for search-by-path using ipv6 ip addrs

 -- Andrey Vasilenkov <indigo@yandex-team.ru>  Wed, 11 Mar 2015 20:11:59 +0300

mastermind (2.20.2) lucid; urgency=low

  * Group history unified

 -- Andrey Vasilenkov <indigo@yandex-team.ru>  Wed, 11 Mar 2015 19:39:12 +0300

mastermind (2.20.1) lucid; urgency=low

  * Restore job: make src backend readonly if possible to prevent blob truncation

 -- Andrey Vasilenkov <indigo@yandex-team.ru>  Wed, 11 Mar 2015 17:06:15 +0300

mastermind (2.19.6) lucid; urgency=low

  * Fix for removing node backend from group

 -- Andrey Vasilenkov <indigo@yandex-team.ru>  Fri, 13 Mar 2015 12:35:54 +0300

mastermind (2.19.5) lucid; urgency=low

  * Manual locker commited

 -- Andrey Vasilenkov <indigo@yandex-team.ru>  Thu, 12 Mar 2015 15:49:31 +0300

mastermind (2.19.4) lucid; urgency=low

  * Fix for node history backend unlink

 -- Andrey Vasilenkov <indigo@yandex-team.ru>  Thu, 12 Mar 2015 14:55:52 +0300

mastermind (2.19.3) lucid; urgency=low

  * Recovery planner accounts locked couples

 -- Andrey Vasilenkov <indigo@yandex-team.ru>  Wed, 11 Mar 2015 15:30:51 +0300

mastermind (2.19.2) lucid; urgency=low

  * Planner does not operate without mongo db setup

 -- Andrey Vasilenkov <indigo@yandex-team.ru>  Thu, 05 Mar 2015 20:14:26 +0300

mastermind (2.19.1) lucid; urgency=low

  * Recover dc queue is replaced by dynamic weighting of couples using last recovery timestamp and keys difference
  * Couples can be indexed by unicode str
  * Workaround for hosts that cannot be resolved
  * Do not compare couple groups' metadata version numbers
  * Added namespace settings custom expiration time feature

 -- Andrey Vasilenkov <indigo@yandex-team.ru>  Thu, 05 Mar 2015 19:15:45 +0300

mastermind (2.18.15) lucid; urgency=low

  * Logging for move group planner improved
  * Refactored job accounting: now it should properly account destination hdds of existing jobs
  * Fix for lock release on error during groups' marking

 -- Andrey Vasilenkov <indigo@yandex-team.ru>  Wed, 11 Mar 2015 14:45:53 +0300

mastermind (2.18.14) lucid; urgency=low

  * Logging requests and test handler for ns_current_state logging

 -- Andrey Vasilenkov <indigo@yandex-team.ru>  Tue, 10 Mar 2015 12:53:16 +0300

mastermind (2.18.13) lucid; urgency=low

  * Effective space statistics fix

 -- Andrey Vasilenkov <indigo@yandex-team.ru>  Wed, 04 Mar 2015 14:49:07 +0300

mastermind (2.18.12) lucid; urgency=low

  * Fix for total effective_free_space count

 -- Andrey Vasilenkov <indigo@yandex-team.ru>  Tue, 03 Mar 2015 20:51:44 +0300

mastermind (2.18.11) lucid; urgency=low

  * Ensure path before checking locked hosts
  * Planner job creation fixed

 -- Andrey Vasilenkov <indigo@yandex-team.ru>  Tue, 03 Mar 2015 20:05:17 +0300

mastermind (2.18.10) lucid; urgency=low

  * Fix for group move handler --force option

 -- Andrey Vasilenkov <indigo@yandex-team.ru>  Mon, 02 Mar 2015 12:40:49 +0300

mastermind (2.18.9) lucid; urgency=low

  * Misprint fixed

 -- Andrey Vasilenkov <indigo@yandex-team.ru>  Fri, 27 Feb 2015 20:43:37 +0300

mastermind (2.18.8) lucid; urgency=low

  * Fix for mongo queries

 -- Andrey Vasilenkov <indigo@yandex-team.ru>  Fri, 27 Feb 2015 20:29:15 +0300

mastermind (2.18.7) lucid; urgency=low

  * Downtimes for both src_host and dst_host during rsync task execution
  * Use hostname in net downtimes
  * Rsync node task is now used for move job instead of common MinionCmdTask

 -- Andrey Vasilenkov <indigo@yandex-team.ru>  Fri, 27 Feb 2015 19:39:16 +0300

mastermind (2.18.6) lucid; urgency=low

  * IPv6 for tornado clients turned on

 -- Andrey Vasilenkov <indigo@yandex-team.ru>  Fri, 27 Feb 2015 16:18:09 +0300

mastermind (2.18.5) lucid; urgency=low

  * Implementation of net monitoring usage during rsync tasks executing

 -- Andrey Vasilenkov <indigo@yandex-team.ru>  Fri, 27 Feb 2015 15:05:11 +0300

mastermind (2.18.4) lucid; urgency=low

  * Fake sync manager get_children_locks implemented

 -- Andrey Vasilenkov <indigo@yandex-team.ru>  Wed, 25 Feb 2015 17:40:38 +0300

mastermind (2.18.3) lucid; urgency=low

  * Minor job processing refactoring fixes

 -- Andrey Vasilenkov <indigo@yandex-team.ru>  Tue, 24 Feb 2015 16:47:07 +0300

mastermind (2.18.2) lucid; urgency=low

  * Effective free space statistics calculation fixed
  * Minor job processor refactoring

 -- Andrey Vasilenkov <indigo@yandex-team.ru>  Fri, 20 Feb 2015 18:23:06 +0300

mastermind (2.18.1) lucid; urgency=low

  * Host lock implemented, prevents active operations on selected host

 -- Andrey Vasilenkov <indigo@yandex-team.ru>  Wed, 18 Feb 2015 17:28:31 +0300

mastermind (2.17.13) lucid; urgency=low

  * Logging

 -- Andrey Vasilenkov <indigo@yandex-team.ru>  Mon, 16 Feb 2015 18:39:50 +0300

mastermind (2.17.12) lucid; urgency=low

  * Fix for check-for-update settings checking

 -- Andrey Vasilenkov <indigo@yandex-team.ru>  Mon, 16 Feb 2015 17:37:23 +0300

mastermind (2.17.11) lucid; urgency=low

  * Logging

 -- Andrey Vasilenkov <indigo@yandex-team.ru>  Mon, 16 Feb 2015 17:23:52 +0300

mastermind (2.17.10) lucid; urgency=low

  * Mongo db is made optional (job processor and planner are disabled)

 -- Andrey Vasilenkov <indigo@yandex-team.ru>  Fri, 13 Feb 2015 18:59:33 +0300

mastermind (2.17.9) lucid; urgency=low

  * Return error code 1 if failed to create couple
  * Mongo db is made optional (job processor and planner are disabled)

 -- Andrey Vasilenkov <indigo@yandex-team.ru>  Fri, 13 Feb 2015 16:00:56 +0300

mastermind (2.17.8) lucid; urgency=low

  * Update groups status befire applying jobs

 -- Andrey Vasilenkov <indigo@yandex-team.ru>  Thu, 12 Feb 2015 18:23:58 +0300

mastermind (2.17.7) lucid; urgency=low

  * Fix for determing group space requirements on restore

 -- Andrey Vasilenkov <indigo@yandex-team.ru>  Tue, 10 Feb 2015 22:02:10 +0300

mastermind (2.17.6) lucid; urgency=low

  * Fix for determing group space requirements on restore

 -- Andrey Vasilenkov <indigo@yandex-team.ru>  Tue, 10 Feb 2015 21:50:42 +0300

mastermind (2.17.5) lucid; urgency=low

  * Fix for determing group space requirements on restore

 -- Andrey Vasilenkov <indigo@yandex-team.ru>  Tue, 10 Feb 2015 21:37:28 +0300

mastermind (2.17.4) lucid; urgency=low

  * Fix for restore candidates selection

 -- Andrey Vasilenkov <indigo@yandex-team.ru>  Tue, 10 Feb 2015 21:22:19 +0300

mastermind (2.17.3) lucid; urgency=low

  * Fix for couple status update on unlinking node backend from group

 -- Andrey Vasilenkov <indigo@yandex-team.ru>  Tue, 10 Feb 2015 18:46:56 +0300

mastermind (2.17.2) lucid; urgency=low

  * Fix for zookeeper lock release
  * Fix for updating couple status when all the groups did not respond during checking

 -- Andrey Vasilenkov <indigo@yandex-team.ru>  Mon, 09 Feb 2015 12:46:04 +0300

mastermind (2.17.1) lucid; urgency=low

  * Check-for-update option for namespace setup
  * Storage total keys diff handler
  * Reconnect timeout for mastermind-util is decreased to 3 sec
  * cocaine-runtime dependency added

 -- Andrey Vasilenkov <indigo@yandex-team.ru>  Fri, 06 Feb 2015 18:00:27 +0300

mastermind (2.16.10) lucid; urgency=low

  * Fix for rsync group node backend checking

 -- Andrey Vasilenkov <indigo@yandex-team.ru>  Fri, 06 Feb 2015 17:41:47 +0300

mastermind (2.16.9) lucid; urgency=low

  * Removed constraints on node backend status during restore group job

 -- Andrey Vasilenkov <indigo@yandex-team.ru>  Thu, 05 Feb 2015 20:17:43 +0300

mastermind (2.16.8) lucid; urgency=low

  * Restore group job can now accept source group as a parameter

 -- Andrey Vasilenkov <indigo@yandex-team.ru>  Thu, 05 Feb 2015 19:10:06 +0300

mastermind (2.16.7) lucid; urgency=low

  * Removed obsolete checking if tasks where successfully fetched from minions

 -- Andrey Vasilenkov <indigo@yandex-team.ru>  Thu, 05 Feb 2015 15:07:56 +0300

mastermind (2.16.6) lucid; urgency=low

  * Fix for job accounting of groups with broken namespace settings

 -- Andrey Vasilenkov <indigo@yandex-team.ru>  Thu, 05 Feb 2015 12:35:26 +0300

mastermind (2.16.5) lucid; urgency=low

  * Couples taking part in new and executing jobs are taken in account when creating new move job
  * Group move --lucky option to automatically select uncoupled group to move source group to

 -- Andrey Vasilenkov <indigo@yandex-team.ru>  Wed, 04 Feb 2015 16:09:30 +0300

mastermind (2.16.4) lucid; urgency=low

  * Detecting stat file error from monitor stats

 -- Andrey Vasilenkov <indigo@yandex-team.ru>  Mon, 02 Feb 2015 12:41:27 +0300

mastermind (2.16.3) lucid; urgency=low

  * Group move has 'force' parameter, which will try to cancel unimportant jobs

 -- Andrey Vasilenkov <indigo@yandex-team.ru>  Thu, 29 Jan 2015 18:13:03 +0300

mastermind (2.16.2) lucid; urgency=low

  * More informative error message when trying to restore uncoupled group
  * Script for moving jobs from elliptics to mongodb
  * Removed obsolete syslog-ng restart command from postinst
  * Fix for logging elliptics request nano-seconds

 -- Andrey Vasilenkov <indigo@yandex-team.ru>  Tue, 27 Jan 2015 19:33:03 +0300

mastermind (2.16.1) lucid; urgency=low

  * Optional unimportant jobs cancellation on creating restore job

 -- Andrey Vasilenkov <indigo@yandex-team.ru>  Mon, 26 Jan 2015 18:48:18 +0300

mastermind (2.15.34) lucid; urgency=low

  * Read preferences for mongo forced to PRIMARY_PREFFERED

 -- Andrey Vasilenkov <indigo@yandex-team.ru>  Mon, 26 Jan 2015 14:38:02 +0300

mastermind (2.15.33) lucid; urgency=low

  * Read preferences for mongo forced to PRIMARY_PREFFERED

 -- Andrey Vasilenkov <indigo@yandex-team.ru>  Mon, 26 Jan 2015 14:16:57 +0300

mastermind (2.15.32) lucid; urgency=low

  * Misprint fixed

 -- Andrey Vasilenkov <indigo@yandex-team.ru>  Fri, 23 Jan 2015 16:49:10 +0300

mastermind (2.15.31) lucid; urgency=low

  * Fix for marking jobs fetched from db as non-dirty

 -- Andrey Vasilenkov <indigo@yandex-team.ru>  Fri, 23 Jan 2015 13:34:35 +0300

mastermind (2.15.30) lucid; urgency=low

  * Fixed bug with jobs creation

 -- Andrey Vasilenkov <indigo@yandex-team.ru>  Fri, 23 Jan 2015 13:11:49 +0300

mastermind (2.15.29) lucid; urgency=low

  * Misprint fixed

 -- Andrey Vasilenkov <indigo@yandex-team.ru>  Thu, 22 Jan 2015 22:23:46 +0300

mastermind (2.15.28) lucid; urgency=low

  * Forced jobs ts convertion to int

 -- Andrey Vasilenkov <indigo@yandex-team.ru>  Thu, 22 Jan 2015 21:33:56 +0300

mastermind (2.15.27) lucid; urgency=low

  * Dependencies updated

 -- Andrey Vasilenkov <indigo@yandex-team.ru>  Thu, 22 Jan 2015 19:56:03 +0300

mastermind (2.15.26) lucid; urgency=low

  * Misprint fixed

 -- Andrey Vasilenkov <indigo@yandex-team.ru>  Thu, 22 Jan 2015 19:39:47 +0300

mastermind (2.15.25) lucid; urgency=low

  * Mongo working draft for testing

 -- Andrey Vasilenkov <indigo@yandex-team.ru>  Thu, 22 Jan 2015 17:09:56 +0300

mastermind (2.15.24) lucid; urgency=low

  * Fix for minions command execution

 -- Andrey Vasilenkov <indigo@yandex-team.ru>  Wed, 21 Jan 2015 16:53:22 +0300

mastermind (2.15.23) lucid; urgency=low

  * Misprint fixed

 -- Andrey Vasilenkov <indigo@yandex-team.ru>  Wed, 21 Jan 2015 13:37:07 +0300

mastermind (2.15.22) lucid; urgency=low

  * Fix for minion cmd command execution

 -- Andrey Vasilenkov <indigo@yandex-team.ru>  Wed, 21 Jan 2015 13:10:30 +0300

mastermind (2.15.21) lucid; urgency=low

  * General concurrent handler implemented, wraps all API handlers
  * Misprint fixes

 -- Andrey Vasilenkov <indigo@yandex-team.ru>  Mon, 19 Jan 2015 15:01:06 +0300

mastermind (2.15.20) lucid; urgency=low

  * Changed dependencies (cocaine-tools << 0.12, cocaine-framework-python << 0.12)

 -- Andrey Vasilenkov <indigo@yandex-team.ru>  Fri, 16 Jan 2015 14:17:35 +0300

mastermind (2.15.19) lucid; urgency=low

  * Changed dependencies (python-tornado << 4)

 -- Andrey Vasilenkov <indigo@yandex-team.ru>  Fri, 16 Jan 2015 14:04:29 +0300

mastermind (2.15.18) lucid; urgency=low

  * Fix for manual handlers for defrag and recover-dc jobs creation
  * Fix for cocaine worker timeouts on job creation
  * Refactored minion states update process

 -- Andrey Vasilenkov <indigo@yandex-team.ru>  Wed, 14 Jan 2015 16:44:18 +0300

mastermind (2.15.17) lucid; urgency=low

  * Increased cocaine worker pool-limit to 7

 -- Andrey Vasilenkov <indigo@yandex-team.ru>  Tue, 13 Jan 2015 20:43:40 +0300

mastermind (2.15.16) lucid; urgency=low

  * Increased worker heartbeat timeout to 240s

 -- Andrey Vasilenkov <indigo@yandex-team.ru>  Tue, 13 Jan 2015 18:27:19 +0300

mastermind (2.15.15) lucid; urgency=low

  * Temporary decreased jobs prefetch time span

 -- Andrey Vasilenkov <indigo@yandex-team.ru>  Tue, 13 Jan 2015 14:55:54 +0300

mastermind (2.15.14) lucid; urgency=low

  * Minor logging cleaning

 -- Andrey Vasilenkov <indigo@yandex-team.ru>  Tue, 13 Jan 2015 12:53:16 +0300

mastermind (2.15.13) lucid; urgency=low

  * Decreased cocaine pool-limit to 3

 -- Andrey Vasilenkov <indigo@yandex-team.ru>  Mon, 12 Jan 2015 20:34:19 +0300

mastermind (2.15.12) lucid; urgency=low

  * Job processing can be started as soon as minions states has been fetched from all hosts with executing minion tasks according to job processor data
  * Fix for invalid checking of minions history records

 -- Andrey Vasilenkov <indigo@yandex-team.ru>  Mon, 12 Jan 2015 20:07:54 +0300

mastermind (2.15.11) lucid; urgency=low

  * Start task threads after cocaine worker has been initialized

 -- Andrey Vasilenkov <indigo@yandex-team.ru>  Fri, 09 Jan 2015 19:18:53 +0300

mastermind (2.15.10) lucid; urgency=low

  * Infrastructure procedures logging improved

 -- Andrey Vasilenkov <indigo@yandex-team.ru>  Fri, 09 Jan 2015 18:26:10 +0300

mastermind (2.15.9) lucid; urgency=low

  * Startup timeout temporarily increased
  * Excessive logging removed

 -- Andrey Vasilenkov <indigo@yandex-team.ru>  Fri, 02 Jan 2015 02:44:08 +0300

mastermind (2.15.8) lucid; urgency=low

  * Added handler execution time to logs

 -- Andrey Vasilenkov <indigo@yandex-team.ru>  Wed, 24 Dec 2014 15:48:54 +0300

mastermind (2.15.7) lucid; urgency=low

  * Fix for recovery jobs queue fill

 -- Andrey Vasilenkov <indigo@yandex-team.ru>  Tue, 23 Dec 2014 16:05:36 +0300

mastermind (2.15.6) lucid; urgency=low

  * Fix for indexes batch reader

 -- Andrey Vasilenkov <indigo@yandex-team.ru>  Tue, 23 Dec 2014 14:28:14 +0300

mastermind (2.15.5) lucid; urgency=low

  * Misprint fixed

 -- Andrey Vasilenkov <indigo@yandex-team.ru>  Mon, 22 Dec 2014 18:49:02 +0300

mastermind (2.15.4) lucid; urgency=low

  * Misprint fixed

 -- Andrey Vasilenkov <indigo@yandex-team.ru>  Mon, 22 Dec 2014 18:47:00 +0300

mastermind (2.15.3) lucid; urgency=low

  * Fix for recovery jobs refactoring

 -- Andrey Vasilenkov <indigo@yandex-team.ru>  Mon, 22 Dec 2014 18:39:23 +0300

mastermind (2.15.2) lucid; urgency=low

  * Recover dc planner refactored a little bit
  * Do not take jobs global lock on job cancelling

 -- Andrey Vasilenkov <indigo@yandex-team.ru>  Mon, 22 Dec 2014 17:47:55 +0300

mastermind (2.15.1) lucid; urgency=low

  * Added optional flag for considering namespace broken when its' groups has unequal total space

 -- Andrey Vasilenkov <indigo@yandex-team.ru>  Fri, 19 Dec 2014 14:31:33 +0300

mastermind (2.14.17) lucid; urgency=low

  * Logging for tagged records

 -- Andrey Vasilenkov <indigo@yandex-team.ru>  Thu, 18 Dec 2014 19:47:14 +0300

mastermind (2.14.16) lucid; urgency=low

  * Job handler for getting jobs by job ids

 -- Andrey Vasilenkov <indigo@yandex-team.ru>  Thu, 18 Dec 2014 15:22:30 +0300

mastermind (2.14.15) lucid; urgency=low

  * Use max executing recover dc jobs limit in planner

 -- Andrey Vasilenkov <indigo@yandex-team.ru>  Mon, 15 Dec 2014 19:57:10 +0300

mastermind (2.14.14) lucid; urgency=low

  * Recover dc: limited job creation

 -- Andrey Vasilenkov <indigo@yandex-team.ru>  Mon, 15 Dec 2014 19:44:06 +0300

mastermind (2.14.13) lucid; urgency=low

  * No approving for recovery jobs

 -- Andrey Vasilenkov <indigo@yandex-team.ru>  Mon, 15 Dec 2014 19:22:40 +0300

mastermind (2.14.12) lucid; urgency=low

  * Do not take global jobs lock on jobs' approving

 -- Andrey Vasilenkov <indigo@yandex-team.ru>  Mon, 15 Dec 2014 18:45:43 +0300

mastermind (2.14.11) lucid; urgency=low

  * Minor misprint

 -- Andrey Vasilenkov <indigo@yandex-team.ru>  Sat, 13 Dec 2014 20:20:52 +0300

mastermind (2.14.10) lucid; urgency=low

  * Minor misprint

 -- Andrey Vasilenkov <indigo@yandex-team.ru>  Fri, 12 Dec 2014 19:22:17 +0300

mastermind (2.14.9) lucid; urgency=low

  * Checking move jobs for dc sharing prevention before starting

 -- Andrey Vasilenkov <indigo@yandex-team.ru>  Fri, 12 Dec 2014 19:09:16 +0300

mastermind (2.14.8) lucid; urgency=low

  * Misprint fixed

 -- Andrey Vasilenkov <indigo@yandex-team.ru>  Thu, 11 Dec 2014 18:42:25 +0300

mastermind (2.14.7) lucid; urgency=low

  * Misprint fixed

 -- Andrey Vasilenkov <indigo@yandex-team.ru>  Thu, 11 Dec 2014 18:33:41 +0300

mastermind (2.14.6) lucid; urgency=low

  * Cluster lock and couple data updating before deleting namespace

 -- Andrey Vasilenkov <indigo@yandex-team.ru>  Thu, 11 Dec 2014 18:29:02 +0300

mastermind (2.14.5) lucid; urgency=low

  * Namespace settings service flags and options implemented

 -- Andrey Vasilenkov <indigo@yandex-team.ru>  Thu, 11 Dec 2014 17:36:02 +0300

mastermind (2.14.4) lucid; urgency=low

  * Read-only backends support and new move job workflow with making source group read-only instead of disabling

 -- Andrey Vasilenkov <indigo@yandex-team.ru>  Thu, 11 Dec 2014 15:08:43 +0300

mastermind (2.14.3) lucid; urgency=low

  * Checking busy uncoupled groups before selecting uncouple group for group restoring

 -- Andrey Vasilenkov <indigo@yandex-team.ru>  Mon, 08 Dec 2014 19:46:01 +0300

mastermind (2.14.2) lucid; urgency=low

  * Optional parameter for search-by-path for search only within the last history record

 -- Andrey Vasilenkov <indigo@yandex-team.ru>  Mon, 08 Dec 2014 18:03:20 +0300

mastermind (2.14.1) lucid; urgency=low

  * Support for search-by-path * syntax

 -- Andrey Vasilenkov <indigo@yandex-team.ru>  Mon, 08 Dec 2014 16:56:51 +0300

mastermind (2.13.5) lucid; urgency=low

  * Recover job: do not perform defrag tasks before actual recovery starts
  * Added -M and -L options to recover dc task

 -- Andrey Vasilenkov <indigo@yandex-team.ru>  Wed, 10 Dec 2014 14:56:25 +0300

mastermind (2.13.4) lucid; urgency=low

  * Fix for statistics updating

 -- Andrey Vasilenkov <indigo@yandex-team.ru>  Tue, 09 Dec 2014 17:06:09 +0300

mastermind (2.13.3) lucid; urgency=low

  * Restore group job can now select appropriate uncouple group and merge several into one if necessary

 -- Andrey Vasilenkov <indigo@yandex-team.ru>  Fri, 05 Dec 2014 16:55:10 +0300

mastermind (2.13.2) lucid; urgency=low

  * Updating namespace settings when building couples
  * Convert couple meta script updated

 -- Andrey Vasilenkov <indigo@yandex-team.ru>  Tue, 02 Dec 2014 16:14:20 +0300

mastermind (2.13.1) lucid; urgency=low

  * Moved 'frozen' setting from couple meta key to group meta key

 -- Andrey Vasilenkov <indigo@yandex-team.ru>  Mon, 01 Dec 2014 19:49:32 +0300

mastermind (2.12.2) lucid; urgency=low

  * Fix for couple build handler timeout

 -- Andrey Vasilenkov <indigo@yandex-team.ru>  Fri, 28 Nov 2014 19:11:13 +0300

mastermind (2.12.1) lucid; urgency=low

  * Group restore job implemented
  * Cmd restore deprecated
  * Optimized statistics updating

 -- Andrey Vasilenkov <indigo@yandex-team.ru>  Fri, 28 Nov 2014 16:11:45 +0300

mastermind (2.11.4) lucid; urgency=low

  * Temporary increased mastermind startup time to 120 sec

 -- Andrey Vasilenkov <indigo@yandex-team.ru>  Thu, 27 Nov 2014 16:25:53 +0300

mastermind (2.11.3) lucid; urgency=low

  * Fix for couple build mastermind utils

 -- Andrey Vasilenkov <indigo@yandex-team.ru>  Fri, 21 Nov 2014 19:09:02 +0300

mastermind (2.11.2) lucid; urgency=low

  * Fix for default locking sync manager

 -- Andrey Vasilenkov <indigo@yandex-team.ru>  Fri, 21 Nov 2014 18:47:46 +0300

mastermind (2.11.1) lucid; urgency=low

  * New couple builder

 -- Andrey Vasilenkov <indigo@yandex-team.ru>  Fri, 21 Nov 2014 16:55:14 +0300

mastermind (2.10.2) lucid; urgency=low

  * Do not use integer size for weights dictionary for json-compatibility

 -- Andrey Vasilenkov <indigo@yandex-team.ru>  Thu, 13 Nov 2014 19:08:42 +0300

mastermind (2.10.1) lucid; urgency=low

  * Ns setup: removed signature port option
  * Additional verbose couple status
  * Config option for forbidding namespaces without settings - couples of such namespaces will be considered BROKEN
  * get_namespaces_states handle that combines all namespace state as one dict
  * Ns setup: removed storage-location option
  * Fix for uniform auth-keys format

 -- Andrey Vasilenkov <indigo@yandex-team.ru>  Mon, 10 Nov 2014 19:08:16 +0300

mastermind (2.9.92) lucid; urgency=low

  * Temporary removed additional node stale checking in balancer itself

 -- Andrey Vasilenkov <indigo@yandex-team.ru>  Thu, 13 Nov 2014 00:28:04 +0300

mastermind (2.9.91) lucid; urgency=low

  * Statistics stale status is checked only when statistics is updated
  * get_namespaces_states handle that combines all namespace state as one dict
  * Ns setup: removed storage-location option
  * Fix for uniform auth-keys format
  * Ns setup: storage-location is a boolean flag now

 -- Andrey Vasilenkov <indigo@yandex-team.ru>  Wed, 12 Nov 2014 20:04:23 +0300

mastermind (2.9.90) lucid; urgency=low

  * Job status handle

 -- Andrey Vasilenkov <indigo@yandex-team.ru>  Fri, 07 Nov 2014 18:36:41 +0300

mastermind (2.9.89) lucid; urgency=low

  * Distinct BROKEN status for couples and groups that have forbidden configuration
  * Config flags for forbidding dht and dc sharing among groups
  * Dependencies updated

 -- Andrey Vasilenkov <indigo@yandex-team.ru>  Thu, 06 Nov 2014 18:04:45 +0300

mastermind (2.9.88) lucid; urgency=low

  * Cmd restore: reconfiguring elliptics before starting node backend

 -- Andrey Vasilenkov <indigo@yandex-team.ru>  Wed, 05 Nov 2014 17:05:35 +0300

mastermind (2.9.87) lucid; urgency=low

  * Cluster global lock and update before changing its state (couple build and couple break)

 -- Andrey Vasilenkov <indigo@yandex-team.ru>  Tue, 04 Nov 2014 20:15:41 +0300

mastermind (2.9.86) lucid; urgency=low

  * Namespace settings using tagged indexes

 -- Andrey Vasilenkov <indigo@yandex-team.ru>  Sat, 01 Nov 2014 15:28:56 +0300

mastermind (2.9.85) lucid; urgency=low

  * Fixed broken couples status update in case of coupled groups having different namespaces
  * Configurable node backend stat stale timeout

 -- Andrey Vasilenkov <indigo@yandex-team.ru>  Fri, 31 Oct 2014 16:15:48 +0300

mastermind (2.9.84) lucid; urgency=low

  * Fix for free effective space info handle

 -- Andrey Vasilenkov <indigo@yandex-team.ru>  Wed, 29 Oct 2014 19:28:39 +0300

mastermind (2.9.83) lucid; urgency=low

  * Fix for namespace-aware handlers that can fail because of the broken couples
  * Cocaine framework dependencies

 -- Andrey Vasilenkov <indigo@yandex-team.ru>  Wed, 29 Oct 2014 18:51:52 +0300

mastermind (2.9.82) lucid; urgency=low

  * Mastermind util reconnects automatically on DisconnectionError of cocaine Service
  * Minions status fetching configurable timeout
  * Workaround for minions state update
  * Indexes uses batched read latest requests insted of a bulk read

 -- Andrey Vasilenkov <indigo@yandex-team.ru>  Wed, 29 Oct 2014 17:41:05 +0300

mastermind (2.9.81) lucid; urgency=low

  * Reserved space option for namespaces

 -- Andrey Vasilenkov <indigo@yandex-team.ru>  Tue, 28 Oct 2014 17:28:45 +0300

mastermind (2.9.80) lucid; urgency=low

  * Added alive and removed records counters

 -- Andrey Vasilenkov <indigo@yandex-team.ru>  Mon, 27 Oct 2014 18:03:18 +0300

mastermind (2.9.79) lucid; urgency=low

  * Rearranged locks acquiring

 -- Andrey Vasilenkov <indigo@yandex-team.ru>  Fri, 24 Oct 2014 16:33:44 +0400

mastermind (2.9.78) lucid; urgency=low

  * Do not share locks among different threads, this can cause unwanted sideeffects
  * Recover dc task: decreased number of threads by one to leave one group in couple available for data reads and writes

 -- Andrey Vasilenkov <indigo@yandex-team.ru>  Fri, 24 Oct 2014 15:44:26 +0400

mastermind (2.9.77) lucid; urgency=low

  * One more zero-weight couple fix

 -- Andrey Vasilenkov <indigo@yandex-team.ru>  Wed, 22 Oct 2014 15:10:53 +0400

mastermind (2.9.76) lucid; urgency=low

  * Ultimate fix for zero-weight couples

 -- Andrey Vasilenkov <indigo@yandex-team.ru>  Wed, 22 Oct 2014 14:07:49 +0400

mastermind (2.9.75) lucid; urgency=low

  * Fix for minions ready state

 -- Andrey Vasilenkov <indigo@yandex-team.ru>  Tue, 21 Oct 2014 19:02:16 +0400

mastermind (2.9.74) lucid; urgency=low

  * Misprints

 -- Andrey Vasilenkov <indigo@yandex-team.ru>  Tue, 21 Oct 2014 18:16:11 +0400

mastermind (2.9.73) lucid; urgency=low

  * Fix for blob max size stats

 -- Andrey Vasilenkov <indigo@yandex-team.ru>  Tue, 21 Oct 2014 16:12:16 +0400

mastermind (2.9.72) lucid; urgency=low

  * Do not create defrag jobs if not enough free space on any node backend
  * Max blob size as node backend statistics parameter
  * Couple defrag check timeout increased to 2 days
  * Using dstat error from elliptics monitor stat

 -- Andrey Vasilenkov <indigo@yandex-team.ru>  Tue, 21 Oct 2014 14:56:02 +0400

mastermind (2.9.71) lucid; urgency=low

  * Redirect namespace options
  * Json output for group search-by-path handle

 -- Andrey Vasilenkov <indigo@yandex-team.ru>  Mon, 20 Oct 2014 18:08:18 +0400

mastermind (2.9.70) lucid; urgency=low

  * Minions gzip turned on

 -- Andrey Vasilenkov <indigo@yandex-team.ru>  Mon, 20 Oct 2014 16:16:41 +0400

mastermind (2.9.69) lucid; urgency=low

  * Couple defrag planner uses records removed size to select couples to defrag

 -- Andrey Vasilenkov <indigo@yandex-team.ru>  Fri, 17 Oct 2014 18:51:02 +0400

mastermind (2.9.68) lucid; urgency=low

  * Couple defragmentation planner

 -- Andrey Vasilenkov <indigo@yandex-team.ru>  Fri, 17 Oct 2014 15:17:52 +0400

mastermind (2.9.67) lucid; urgency=low

   * Couple defragmentation job

 -- Andrey Vasilenkov <indigo@yandex-team.ru>  Thu, 16 Oct 2014 16:24:57 +0400

mastermind (2.9.66) lucid; urgency=low

  * Misprints

 -- Andrey Vasilenkov <indigo@yandex-team.ru>  Wed, 15 Oct 2014 19:37:55 +0400

mastermind (2.9.65) lucid; urgency=low

  * Jobs locks are performed on job creation
  * Fix for tree map generation for flowmastermind

 -- Andrey Vasilenkov <indigo@yandex-team.ru>  Wed, 15 Oct 2014 16:35:09 +0400

mastermind (2.9.64) lucid; urgency=low

  * Move jobs: check src couple status before stopping node backend
  * Fix for move jobs tasks order
  * Check for last error to prevent lock acquire errors duplication
  * Defrag tasks for recover dc jobs added

 -- Andrey Vasilenkov <indigo@yandex-team.ru>  Tue, 14 Oct 2014 16:22:36 +0400

mastermind (2.9.63) lucid; urgency=low

  * Added features to namespace settings with two options: multipart-content-length-threshold and select-couple-to-upload
  * Fix for zookeeper lock release when failed to process job

 -- Andrey Vasilenkov <indigo@yandex-team.ru>  Mon, 13 Oct 2014 18:37:41 +0400

mastermind (2.9.62) lucid; urgency=low

  * Fix for couple repair

 -- Andrey Vasilenkov <indigo@yandex-team.ru>  Sun, 12 Oct 2014 23:06:15 +0400

mastermind (2.9.61) lucid; urgency=low

  * Minions status fetch fixed

 -- Andrey Vasilenkov <indigo@yandex-team.ru>  Sun, 12 Oct 2014 14:48:02 +0400

mastermind (2.9.60) lucid; urgency=low

  * Removed minions ready percentage, 100% minion response is required

 -- Andrey Vasilenkov <indigo@yandex-team.ru>  Fri, 10 Oct 2014 13:33:18 +0400

mastermind (2.9.59) lucid; urgency=low

  * Profile name fix in mastermind deployment script
  * Fix for max group number inconsistency

 -- Andrey Vasilenkov <indigo@yandex-team.ru>  Thu, 09 Oct 2014 17:46:00 +0400

mastermind (2.9.58) lucid; urgency=low

  * Detaching node backend from uncoupled group on move job completion

 -- Andrey Vasilenkov <indigo@yandex-team.ru>  Thu, 09 Oct 2014 16:30:33 +0400

mastermind (2.9.57) lucid; urgency=low

  * Separate max executing jobs counters per job type
  * Json output fix for mastermind util

 -- Andrey Vasilenkov <indigo@yandex-team.ru>  Thu, 09 Oct 2014 15:06:32 +0400

mastermind (2.9.56) lucid; urgency=low

  * Fix for flowmastermind statistics

 -- Andrey Vasilenkov <indigo@yandex-team.ru>  Wed, 08 Oct 2014 21:01:03 +0400

mastermind (2.9.55) lucid; urgency=low

  * Fix for flowmastermind statistics

 -- Andrey Vasilenkov <indigo@yandex-team.ru>  Wed, 08 Oct 2014 20:44:54 +0400

mastermind (2.9.54) lucid; urgency=low

  * Additional checking for busy hosts

 -- Andrey Vasilenkov <indigo@yandex-team.ru>  Wed, 08 Oct 2014 19:18:04 +0400

mastermind (2.9.53) lucid; urgency=low

  * Misprint fixed

 -- Andrey Vasilenkov <indigo@yandex-team.ru>  Wed, 08 Oct 2014 18:39:51 +0400

mastermind (2.9.52) lucid; urgency=low

  * Misprint fixed

 -- Andrey Vasilenkov <indigo@yandex-team.ru>  Wed, 08 Oct 2014 18:29:59 +0400

mastermind (2.9.51) lucid; urgency=low

  * Fix for job move planning

 -- Andrey Vasilenkov <indigo@yandex-team.ru>  Wed, 08 Oct 2014 18:08:14 +0400

mastermind (2.9.50) lucid; urgency=low

  * Jobs tagging optimized

 -- Andrey Vasilenkov <indigo@yandex-team.ru>  Wed, 08 Oct 2014 17:47:41 +0400

mastermind (2.9.49) lucid; urgency=low

  * Usage of tag secondary indexes

 -- Andrey Vasilenkov <indigo@yandex-team.ru>  Tue, 07 Oct 2014 20:01:43 +0400

mastermind (2.9.48) lucid; urgency=low

  * Fix for zk lock acquirings

 -- Andrey Vasilenkov <indigo@yandex-team.ru>  Mon, 06 Oct 2014 18:54:14 +0400

mastermind (2.9.47) lucid; urgency=low

  * Fix for zk lock acquirings

 -- Andrey Vasilenkov <indigo@yandex-team.ru>  Mon, 06 Oct 2014 18:43:01 +0400

mastermind (2.9.46) lucid; urgency=low

  * Fix for zk lock acquirings

 -- Andrey Vasilenkov <indigo@yandex-team.ru>  Mon, 06 Oct 2014 18:32:22 +0400

mastermind (2.9.45) lucid; urgency=low

  * Fix for zk lock acquirings

 -- Andrey Vasilenkov <indigo@yandex-team.ru>  Mon, 06 Oct 2014 17:58:13 +0400

mastermind (2.9.44) lucid; urgency=low

  * Fix for zk lock acquirings

 -- Andrey Vasilenkov <indigo@yandex-team.ru>  Mon, 06 Oct 2014 17:44:54 +0400

mastermind (2.9.43) lucid; urgency=low

  * Minor bugs fixed

 -- Andrey Vasilenkov <indigo@yandex-team.ru>  Thu, 02 Oct 2014 08:59:09 +0400

mastermind (2.9.42) lucid; urgency=low

  * Remove path and migrate dst dir for move jobs

 -- Andrey Vasilenkov <indigo@yandex-team.ru>  Wed, 01 Oct 2014 19:04:04 +0400

mastermind (2.9.41) lucid; urgency=low

  * Fix for namespace statistics fetching

 -- Andrey Vasilenkov <indigo@yandex-team.ru>  Wed, 01 Oct 2014 17:29:12 +0400

mastermind (2.9.40) lucid; urgency=low

  * Wait timeout for dnet_client minion commands

 -- Andrey Vasilenkov <indigo@yandex-team.ru>  Tue, 30 Sep 2014 19:57:17 +0400

mastermind (2.9.39) lucid; urgency=low

  * Use timeout for zookeeper locks

 -- Andrey Vasilenkov <indigo@yandex-team.ru>  Tue, 30 Sep 2014 14:26:28 +0400

mastermind (2.9.38) lucid; urgency=low

  * Move jobs planner: take lost space instead of moved data size into consideration

 -- Andrey Vasilenkov <indigo@yandex-team.ru>  Mon, 29 Sep 2014 15:14:44 +0400

mastermind (2.9.37) lucid; urgency=low

  * Create maximum one move job per host
  * Do not process jobs till minions status is fetched

 -- Andrey Vasilenkov <indigo@yandex-team.ru>  Fri, 26 Sep 2014 13:04:21 +0400

mastermind (2.9.36) lucid; urgency=low

  * Minor fixes

 -- Andrey Vasilenkov <indigo@yandex-team.ru>  Thu, 25 Sep 2014 14:46:47 +0400

mastermind (2.9.35) lucid; urgency=low

  * Fix for selecting src and dst datacenters for move jobs

 -- Andrey Vasilenkov <indigo@yandex-team.ru>  Thu, 25 Sep 2014 14:06:45 +0400

mastermind (2.9.34) lucid; urgency=low

  * More logging

 -- Andrey Vasilenkov <indigo@yandex-team.ru>  Thu, 25 Sep 2014 12:49:21 +0400

mastermind (2.9.33) lucid; urgency=low

  * temporary proxy fix to prevent bad response caching

 -- Andrey Vasilenkov <indigo@yandex-team.ru>  Wed, 24 Sep 2014 18:54:46 +0400

mastermind (2.9.32) lucid; urgency=low

  * New algorithm for move jobs generation
  * Minor bug fixes

 -- Andrey Vasilenkov <indigo@yandex-team.ru>  Wed, 24 Sep 2014 17:51:09 +0400

mastermind (2.9.31) lucid; urgency=low

  * create_group_ids uses new service name

 -- Andrey Vasilenkov <indigo@yandex-team.ru>  Wed, 24 Sep 2014 14:28:17 +0400

mastermind (2.9.30) lucid; urgency=low

  * cmd restore should now work with old history records

 -- Andrey Vasilenkov <indigo@yandex-team.ru>  Wed, 24 Sep 2014 12:11:26 +0400

mastermind (2.9.29) lucid; urgency=low

  * Fix for zookeeper lock ensuring path

 -- Andrey Vasilenkov <indigo@yandex-team.ru>  Tue, 23 Sep 2014 13:53:35 +0400

mastermind (2.9.28) lucid; urgency=low

  * Failover in case of bad monitor_stat for node and/or node_backend

 -- Andrey Vasilenkov <indigo@yandex-team.ru>  Mon, 22 Sep 2014 15:28:25 +0400

mastermind (2.9.27) lucid; urgency=low

  * Less logs

 -- Andrey Vasilenkov <indigo@yandex-team.ru>  Thu, 18 Sep 2014 17:56:02 +0400

mastermind (2.9.26) lucid; urgency=low

  * More logs

 -- Andrey Vasilenkov <indigo@yandex-team.ru>  Thu, 18 Sep 2014 17:30:44 +0400

mastermind (2.9.25) lucid; urgency=low

  * Log fix

 -- Andrey Vasilenkov <indigo@yandex-team.ru>  Thu, 18 Sep 2014 17:18:15 +0400

mastermind (2.9.24) lucid; urgency=low

  * Logging invalid backend statistics

 -- Andrey Vasilenkov <indigo@yandex-team.ru>  Thu, 18 Sep 2014 17:05:59 +0400

mastermind (2.9.23) lucid; urgency=low

  * Search group by hostname and path

 -- Andrey Vasilenkov <indigo@yandex-team.ru>  Wed, 17 Sep 2014 21:16:14 +0400

mastermind (2.9.22) lucid; urgency=low

  * Namespace couple weights are considered valid only if there is more than min_units of writeable couples
  * Namespace settings for min-units number

 -- Andrey Vasilenkov <indigo@yandex-team.ru>  Tue, 16 Sep 2014 19:30:54 +0400

mastermind (2.9.21) lucid; urgency=low

  * Storage location option for namespace setup
  * Required parameters for couple build command: namespace and initial state

 -- Andrey Vasilenkov <indigo@yandex-team.ru>  Mon, 15 Sep 2014 15:31:32 +0400

mastermind (2.9.20) lucid; urgency=low

  * Groups key count for recovery jobs

 -- Andrey Vasilenkov <indigo@yandex-team.ru>  Fri, 12 Sep 2014 15:30:24 +0400

mastermind (2.9.19) lucid; urgency=low

  * Minor fix

 -- Andrey Vasilenkov <indigo@yandex-team.ru>  Fri, 12 Sep 2014 13:48:22 +0400

mastermind (2.9.18) lucid; urgency=low

  * Additional option of processes number for recovery job

 -- Andrey Vasilenkov <indigo@yandex-team.ru>  Fri, 12 Sep 2014 13:17:16 +0400

mastermind (2.9.17) lucid; urgency=low

  * Minor fix

 -- Andrey Vasilenkov <indigo@yandex-team.ru>  Thu, 11 Sep 2014 16:58:42 +0400

mastermind (2.9.16) lucid; urgency=low

  * Additional parameters for recovery dc

 -- Andrey Vasilenkov <indigo@yandex-team.ru>  Thu, 11 Sep 2014 16:51:51 +0400

mastermind (2.9.15) lucid; urgency=low

  * Fix for setting task start time

 -- Andrey Vasilenkov <indigo@yandex-team.ru>  Mon, 08 Sep 2014 14:50:13 +0400

mastermind (2.9.14) lucid; urgency=low

  * Use all remotes when creating recovery dc jobs

 -- Andrey Vasilenkov <indigo@yandex-team.ru>  Fri, 05 Sep 2014 18:13:46 +0400

mastermind (2.9.13) lucid; urgency=low

  * Minor fix

 -- Andrey Vasilenkov <indigo@yandex-team.ru>  Fri, 05 Sep 2014 15:43:36 +0400

mastermind (2.9.12) lucid; urgency=low

  * Implemented recover dc jobs

 -- Andrey Vasilenkov <indigo@yandex-team.ru>  Fri, 05 Sep 2014 15:31:40 +0400

mastermind (2.9.11) lucid; urgency=low

  * Compatible fetching eblob path from config

 -- Andrey Vasilenkov <indigo@yandex-team.ru>  Thu, 04 Sep 2014 12:42:34 +0400

mastermind (2.9.10) lucid; urgency=low

  * Fix for fetching the list of all namespaces when there are broken couples
  * Support of new elliptics 26 monitor stat format

 -- Andrey Vasilenkov <indigo@yandex-team.ru>  Wed, 03 Sep 2014 17:32:57 +0400

mastermind (2.9.9) lucid; urgency=low

  * Tasks fixes

 -- Andrey Vasilenkov <indigo@yandex-team.ru>  Thu, 28 Aug 2014 13:55:09 +0400

mastermind (2.9.8) lucid; urgency=low

  * Jobs fixes

 -- Andrey Vasilenkov <indigo@yandex-team.ru>  Thu, 28 Aug 2014 11:53:23 +0400

mastermind (2.9.7) lucid; urgency=low

  * Fix for jobs processor logs messages

 -- Andrey Vasilenkov <indigo@yandex-team.ru>  Tue, 26 Aug 2014 19:40:37 +0400

mastermind (2.9.6) lucid; urgency=low

  * Manual move job creation: checking uncoupled group dc
  * Fix for application name parameter for console util

 -- Andrey Vasilenkov <indigo@yandex-team.ru>  Tue, 26 Aug 2014 16:39:27 +0400

mastermind (2.9.5) lucid; urgency=low

  * Tasks parameters for minions updated to using node backends

 -- Andrey Vasilenkov <indigo@yandex-team.ru>  Mon, 25 Aug 2014 16:28:27 +0400

mastermind (2.9.4) lucid; urgency=low

  * Cache handlers turned back on
  * Using only necessary monitor stat categories

 -- Andrey Vasilenkov <indigo@yandex-team.ru>  Mon, 25 Aug 2014 11:01:18 +0400

mastermind (2.9.3) lucid; urgency=low

  * Fix for mixing old and new history records

 -- Andrey Vasilenkov <indigo@yandex-team.ru>  Fri, 22 Aug 2014 17:11:34 +0400

mastermind (2.9.2) lucid; urgency=low

  * Fix for deployment script

 -- Andrey Vasilenkov <indigo@yandex-team.ru>  Fri, 22 Aug 2014 13:43:32 +0400

mastermind (2.9.1) lucid; urgency=low

  * Optional mastermind app name for mastermind util

 -- Andrey Vasilenkov <indigo@yandex-team.ru>  Fri, 22 Aug 2014 12:37:16 +0400

mastermind (2.9.0) lucid; urgency=low

  * Support for elliptics26

 -- Andrey Vasilenkov <indigo@yandex-team.ru>  Thu, 21 Aug 2014 18:57:53 +0400

mastermind (2.8.49) lucid; urgency=low

  * Storage location option for namespace setup
  * Required parameters for couple build command: namespace and initial state

 -- Andrey Vasilenkov <indigo@yandex-team.ru>  Mon, 15 Sep 2014 15:28:50 +0400

mastermind (2.8.48) lucid; urgency=low

  * Group weights handler accepts namespace as optional parameter

 -- Andrey Vasilenkov <indigo@yandex-team.ru>  Fri, 12 Sep 2014 17:32:30 +0400

mastermind (2.8.47) lucid; urgency=low

  * Fix for minion nc http fetcher

 -- Andrey Vasilenkov <indigo@yandex-team.ru>  Wed, 10 Sep 2014 18:08:33 +0400

mastermind (2.8.46) lucid; urgency=low

  * Fix for empty couples namespace

 -- Andrey Vasilenkov <indigo@yandex-team.ru>  Tue, 09 Sep 2014 16:52:50 +0400

mastermind (2.8.45) lucid; urgency=low

  * Added optional move task for move jobs
  * Fix for applying smoother plan simultaneously from several workers
  * Handler for elliptics remote nodes list

 -- Andrey Vasilenkov <indigo@yandex-team.ru>  Wed, 20 Aug 2014 17:38:25 +0400

mastermind (2.8.44) lucid; urgency=low

  * Additional checkings for move jobs: number of keys of uncoupled group

 -- Andrey Vasilenkov <indigo@yandex-team.ru>  Thu, 14 Aug 2014 12:47:09 +0400

mastermind (2.8.43) lucid; urgency=low

  * Fix for couple build with all n groups are mandatory

 -- Andrey Vasilenkov <indigo@yandex-team.ru>  Wed, 13 Aug 2014 16:27:13 +0400

mastermind (2.8.42) lucid; urgency=low

  * Fix for couple info namespace key

 -- Andrey Vasilenkov <indigo@yandex-team.ru>  Tue, 12 Aug 2014 17:19:45 +0400

mastermind (2.8.41) lucid; urgency=low

  * Explicit family for elliptics nodes

 -- Andrey Vasilenkov <indigo@yandex-team.ru>  Tue, 12 Aug 2014 16:34:29 +0400

mastermind (2.8.40) lucid; urgency=low

  * Fix for couple broken namespace checking
  * Implemented broken jobs and dedicated node stop tasks for enhanced checking

 -- Andrey Vasilenkov <indigo@yandex-team.ru>  Tue, 12 Aug 2014 15:53:54 +0400
mastermind (2.8.39) lucid; urgency=low

  * Jobs logging changed
  * Syncing infrastructure state before updating

 -- Andrey Vasilenkov <indigo@yandex-team.ru>  Mon, 11 Aug 2014 16:25:39 +0400

mastermind (2.8.38) lucid; urgency=low

  * Creation of +N nonoverlapping couples if dcs are available

 -- Andrey Vasilenkov <indigo@yandex-team.ru>  Fri, 08 Aug 2014 19:43:38 +0400

mastermind (2.8.37) lucid; urgency=low

  * Update namespaces settings by default, overwrite is optional
  * Prefer using group with the most alive keys number for restoration
  * Creation of +N nonoverlapping couples if dcs are available
  * Independent timeout for elliptics nodes and elliptics meta nodes

 -- Andrey Vasilenkov <indigo@yandex-team.ru>  Thu, 07 Aug 2014 16:10:57 +0400

mastermind (2.8.36) lucid; urgency=low

  * Filtering groups by total space for building couples
  * All space counters of namespaces statistics as integers (bytes)
  * Additional parameter for move jobs: group file path for removal

 -- Andrey Vasilenkov <indigo@yandex-team.ru>  Tue, 05 Aug 2014 17:58:56 +0400

mastermind (2.8.35) lucid; urgency=low

  * Fix for minions commands status processing

 -- Andrey Vasilenkov <indigo@yandex-team.ru>  Mon, 04 Aug 2014 15:18:24 +0400

mastermind (2.8.34) lucid; urgency=low

  * Namespaces statistics handle
  * Creating groups move tasks is disabled by default
  * Minor fixes

 -- Andrey Vasilenkov <indigo@yandex-team.ru>  Fri, 01 Aug 2014 14:40:33 +0400

mastermind (2.8.33) lucid; urgency=low

  * Fix for cocaine app deployment

 -- Andrey Vasilenkov <indigo@yandex-team.ru>  Thu, 31 Jul 2014 12:57:17 +0400

mastermind (2.8.32) lucid; urgency=low

  * Jobs processing turned on
  * Treemap filtering
  * Outages statistics

 -- Andrey Vasilenkov <indigo@yandex-team.ru>  Wed, 30 Jul 2014 19:02:53 +0400

mastermind (2.8.31) lucid; urgency=low

  * Fix for namespace balancer couple weights

 -- Andrey Vasilenkov <indigo@yandex-team.ru>  Fri, 18 Jul 2014 14:49:14 +0400

mastermind (2.8.30) lucid; urgency=low

  * Fix for cmd restore status fetching, added retries
  * Content length threshold namespace settings
  * Fix for statistics of groups with no nodes

 -- Andrey Vasilenkov <indigo@yandex-team.ru>  Wed, 16 Jul 2014 15:55:46 +0400

mastermind (2.8.29) lucid; urgency=low

  * Group restore updated: checking for DHT rings and starting node up after restoration

 -- Andrey Vasilenkov <indigo@yandex-team.ru>  Thu, 10 Jul 2014 17:23:03 +0400

mastermind (2.8.28) lucid; urgency=low

  * Temporary disabled new modules

 -- Andrey Vasilenkov <indigo@yandex-team.ru>  Wed, 09 Jul 2014 19:34:45 +0400

mastermind (2.8.27) lucid; urgency=low

  * Fix for elliptics id transforming

 -- Andrey Vasilenkov <indigo@yandex-team.ru>  Wed, 09 Jul 2014 19:29:19 +0400

mastermind (2.8.26) lucid; urgency=low

  * Fix for metakey parallel read

 -- Andrey Vasilenkov <indigo@yandex-team.ru>  Wed, 09 Jul 2014 19:22:11 +0400

mastermind (2.8.25) lucid; urgency=low

  * Fix for ns settings fetching from elliptics indexes

 -- Andrey Vasilenkov <indigo@yandex-team.ru>  Wed, 09 Jul 2014 12:26:24 +0400

mastermind (2.8.24) lucid; urgency=low

  * Settings for elliptics client pools in mastermind config

 -- Andrey Vasilenkov <indigo@yandex-team.ru>  Thu, 03 Jul 2014 17:34:51 +0400

mastermind (2.8.23) lucid; urgency=low

  * Fix for cocaine crashlog content

 -- Andrey Vasilenkov <indigo@yandex-team.ru>  Tue, 24 Jun 2014 16:55:28 +0400

mastermind (2.8.22) lucid; urgency=low

  * Multipurpose authkey namespace settings

 -- Andrey Vasilenkov <indigo@yandex-team.ru>  Fri, 20 Jun 2014 19:22:04 +0400

mastermind (2.8.21) lucid; urgency=low

  * Fix for couple namespace processing

 -- Andrey Vasilenkov <indigo@yandex-team.ru>  Fri, 25 Apr 2014 19:36:56 +0400

mastermind (2.8.20) lucid; urgency=low

  * Keys statistics and fragmentation tree map

 -- Andrey Vasilenkov <indigo@yandex-team.ru>  Wed, 23 Apr 2014 18:46:24 +0400

mastermind (2.8.19) lucid; urgency=low

  * Minor change in couple statistics format

 -- Andrey Vasilenkov <indigo@yandex-team.ru>  Mon, 14 Apr 2014 14:50:00 +0400

mastermind (2.8.18) lucid; urgency=low

  * Fix for python 2.6.5 logging handlers

 -- Andrey Vasilenkov <indigo@yandex-team.ru>  Thu, 10 Apr 2014 17:02:44 +0400

mastermind (2.8.17) lucid; urgency=low

  * By-state formatter for couples list
  * Fix for couple breaking (couple metadata is also being removed)
  * Logging refactored

 -- Andrey Vasilenkov <indigo@yandex-team.ru>  Thu, 10 Apr 2014 16:34:44 +0400

mastermind (2.8.16) lucid; urgency=low

  * Used space stats for couples

 -- Andrey Vasilenkov <indigo@yandex-team.ru>  Thu, 03 Apr 2014 17:44:41 +0400

mastermind (2.8.15) lucid; urgency=low

  * Do not start if elliptics nodes and/or metanodes are unavailable

 -- Andrey Vasilenkov <indigo@yandex-team.ru>  Thu, 03 Apr 2014 17:08:35 +0400

mastermind (2.8.14) lucid; urgency=low

  * Network map for namespaces

 -- Andrey Vasilenkov <indigo@yandex-team.ru>  Thu, 03 Apr 2014 15:09:28 +0400

mastermind (2.8.13) lucid; urgency=low

  * Couple statistics for flowmastermind
  * Namespace signature settings added

 -- Andrey Vasilenkov <indigo@yandex-team.ru>  Tue, 01 Apr 2014 16:39:16 +0400

mastermind (2.8.12) lucid; urgency=low

  * Json output for couples list command

 -- Andrey Vasilenkov <indigo@yandex-team.ru>  Thu, 27 Mar 2014 14:46:04 +0400

mastermind (2.8.11) lucid; urgency=low

  * Fix for fetching closed couples info
  * Mastermind-utils handle for fetching metadata and any arbitrary key from group
  * Used space returned along with free space for group info
  * Bash completion for command options
  * Universal couple list handle unifying all list-xxx handles
  * Fix for minions tasks status fetching
  * Admin actions log

 -- Andrey Vasilenkov <indigo@yandex-team.ru>  Thu, 27 Mar 2014 13:16:45 +0400

mastermind (2.8.10) lucid; urgency=low

  * Fix: fix for detaching inexistent nodes

 -- Andrey Vasilenkov <indigo@yandex-team.ru>  Tue, 18 Mar 2014 18:55:06 +0400

mastermind (2.8.9) lucid; urgency=low

  * Fix: closed couples added to treemap

 -- Andrey Vasilenkov <indigo@yandex-team.ru>  Fri, 14 Mar 2014 19:03:39 +0400

mastermind (2.8.8) lucid; urgency=low

  * Fix: closed couples added to treemap

 -- Andrey Vasilenkov <indigo@yandex-team.ru>  Fri, 14 Mar 2014 18:49:30 +0400

mastermind (2.8.7) lucid; urgency=low

  * Fix: flowmastermind statistics fix

 -- Andrey Vasilenkov <indigo@yandex-team.ru>  Thu, 13 Mar 2014 18:38:51 +0400

mastermind (2.8.6) lucid; urgency=low

  * Feature: treemap groups statistics for flowmastermind

 -- Andrey Vasilenkov <indigo@yandex-team.ru>  Thu, 13 Mar 2014 13:38:12 +0400

mastermind (2.8.5) lucid; urgency=low

  * Fix: removing manifest for safe deploy to cocaine v11 cloud

 -- Andrey Vasilenkov <indigo@yandex-team.ru>  Mon, 24 Feb 2014 17:40:12 +0400

mastermind (2.8.4) lucid; urgency=low

  * Feature: handle for forcing nodes stats update
  * Feature: handles for namespace setup

 -- Andrey Vasilenkov <indigo@yandex-team.ru>  Mon, 24 Feb 2014 12:26:51 +0400

mastermind (2.8.3) lucid; urgency=low

  * Feature: added couple free size to get_group_weights handle

 -- Andrey Vasilenkov <indigo@yandex-team.ru>  Wed, 19 Feb 2014 15:21:58 +0400

mastermind (2.8.2) lucid; urgency=low

  * Fix: configurable minion port

 -- Andrey Vasilenkov <indigo@yandex-team.ru>  Wed, 19 Feb 2014 12:48:38 +0400

mastermind (2.8.1) lucid; urgency=low

  * Feature: using minion for remote command execution
  * Feature: minion commands history for flowmastermind

 -- Andrey Vasilenkov <indigo@yandex-team.ru>  Tue, 18 Feb 2014 16:34:34 +0400

mastermind (2.7.18) lucid; urgency=low

  * Feature: configurable wait_timeout for elliptics sessions
  * Fix: sleep on startup to wait for elliptics nodes to collect data

 -- Andrey Vasilenkov <indigo@yandex-team.ru>  Tue, 28 Jan 2014 17:17:24 +0400

mastermind (2.7.17) lucid; urgency=low

  * Feature: closed and bad couples statistics for flowmastermind
  * Feature: couple info handler added
  * Feature: command for detaching node from group
  * Fix: synchronous node info update on worker start

 -- Andrey Vasilenkov <indigo@yandex-team.ru>  Mon, 27 Jan 2014 15:31:00 +0400

mastermind (2.7.16) lucid; urgency=low

  * Fix: couple break handler

 -- Andrey Vasilenkov <indigo@yandex-team.ru>  Wed, 25 Dec 2013 19:53:28 +0400

mastermind (2.7.15) lucid; urgency=low

  * Feature: data memory availability feature for flowmastermind

 -- Andrey Vasilenkov <indigo@yandex-team.ru>  Wed, 25 Dec 2013 18:47:50 +0400

mastermind (2.7.14) lucid; urgency=low

  * Feature: added per namespace statistics for flowmastermind
  * Feature: closed couple marker for group info request
  * Fix: inventory queries logging

 -- Andrey Vasilenkov <indigo@yandex-team.ru>  Tue, 24 Dec 2013 20:30:13 +0400

mastermind (2.7.13) lucid; urgency=low

  * Fix: flowmastermind total counters fix

 -- Andrey Vasilenkov <indigo@yandex-team.ru>  Fri, 20 Dec 2013 17:10:37 +0400

mastermind (2.7.12) lucid; urgency=low

  * Fix: dc data cache in metastorage for inventory failovers
  * Feature: flowmastermind statistics export handler
  * Feature: configurable cocaine worker disown timeout

 -- Andrey Vasilenkov <indigo@yandex-team.ru>  Fri, 20 Dec 2013 14:45:47 +0400

mastermind (2.7.11) lucid; urgency=low

  * node info updater delayed

 -- Andrey Vasilenkov <indigo@yandex-team.ru>  Wed, 11 Dec 2013 02:18:07 +0400

mastermind (2.7.10) lucid; urgency=low

  * Disabled inventory (temp)

 -- Andrey Vasilenkov <indigo@yandex-team.ru>  Wed, 11 Dec 2013 02:05:53 +0400

mastermind (2.7.9) lucid; urgency=low

  * Removed node info updating on start

 -- Andrey Vasilenkov <indigo@yandex-team.ru>  Wed, 11 Dec 2013 01:57:03 +0400

mastermind (2.7.8) lucid; urgency=low

  * Feature: elliptics statistics compatibility (2.24.14.30)
  * Feature: bash completion

 -- Andrey Vasilenkov <indigo@yandex-team.ru>  Tue, 03 Dec 2013 17:45:47 +0400

mastermind (2.7.7) lucid; urgency=low

  * Feature: elliptics async api compatibility (2.24.14.29)

 -- Andrey Vasilenkov <indigo@yandex-team.ru>  Thu, 28 Nov 2013 19:07:56 +0400

mastermind (2.7.6) lucid; urgency=low

  * Fix: removed lower threshold of 100 IOPS for maximum node performance

 -- Andrey Vasilenkov <indigo@yandex-team.ru>  Tue, 26 Nov 2013 13:15:22 +0400

mastermind (2.7.5) lucid; urgency=low

  * Feature: removed cached state usage
  * Fix: balancer load average counter
  * Fix: do not unlink nodes from group automatically

 -- Andrey Vasilenkov <indigo@yandex-team.ru>  Mon, 25 Nov 2013 16:55:21 +0400

mastermind (2.7.4) lucid; urgency=low

  * Feature: async node statistics requests
  * Fix: do not create couples from bad groups

 -- Andrey Vasilenkov <indigo@yandex-team.ru>  Fri, 22 Nov 2013 16:32:28 +0400

mastermind (2.7.3) lucid; urgency=low

  * Feature: degradational requests frequency for nodes with constant timeout experiences

 -- Andrey Vasilenkov <indigo@yandex-team.ru>  Tue, 19 Nov 2013 20:27:20 +0400

mastermind (2.7.2) lucid; urgency=low

  * Fix: couple creation using groups with empty nodes list
  * Fix: unnecessary infrastructure state update removed

 -- Andrey Vasilenkov <indigo@yandex-team.ru>  Mon, 18 Nov 2013 19:15:12 +0400

mastermind (2.7.1) lucid; urgency=low

  * Feature: history of group nodes
  * Feature: group restoration command generation and execution

 -- Andrey Vasilenkov <indigo@yandex-team.ru>  Wed, 13 Nov 2013 19:18:41 +0400

mastermind (2.6.5) lucid; urgency=low

  * Feature: list of couple namespaces

 -- Andrey Vasilenkov <indigo@yandex-team.ru>  Fri, 08 Nov 2013 16:01:26 +0400

mastermind (2.6.4+2elliptics2.20) lucid; urgency=low

  * Fix: inventory import

 -- Andrey Vasilenkov <indigo@yandex-team.ru>  Wed, 13 Nov 2013 14:03:47 +0400

mastermind (2.6.4+1elliptics2.20) lucid; urgency=low

  * Feature: compatibility with elliptics 2.20

 -- Andrey Vasilenkov <indigo@yandex-team.ru>  Wed, 30 Oct 2013 13:24:30 +0400

mastermind (2.6.4) lucid; urgency=low

  * Feature: storage cached state via cocaine cache storage

 -- Andrey Vasilenkov <indigo@yandex-team.ru>  Wed, 30 Oct 2013 13:23:20 +0400

mastermind (2.6.3) lucid; urgency=low

  * List of balancer closed groups feature

 -- Andrey Vasilenkov <indigo@yandex-team.ru>  Thu, 24 Oct 2013 18:39:54 +0400

mastermind (2.6.2) lucid; urgency=low

  * Fix for zero bandwidth bug

 -- Andrey Vasilenkov <indigo@yandex-team.ru>  Wed, 16 Oct 2013 16:33:44 +0400

mastermind (2.6.1) lucid; urgency=low

  * Fix for couple weights with different couple sizes

 -- Andrey Vasilenkov <indigo@yandex-team.ru>  Mon, 14 Oct 2013 18:55:46 +0400

mastermind (2.6.0) lucid; urgency=low

  * Cache using gatlinggun

 -- Andrey Vasilenkov <indigo@yandex-team.ru>  Fri, 11 Oct 2013 19:58:40 +0400

mastermind (2.5) lucid; urgency=low

  * New feature: frozen couples

 -- Andrey Vasilenkov <indigo@yandex-team.ru>  Tue, 08 Oct 2013 18:10:01 +0400

mastermind (2.4) lucid; urgency=low

  * Compatibility with cocaine 0.10.6 

 -- Andrey Vasilenkov <indigo@yandex-team.ru>  Mon, 07 Oct 2013 13:19:17 +0400

mastermind (2.3) lucid; urgency=low

  * Namespaces implemented
  * mastermind util updated

 -- Andrey Vasilenkov <indigo@yandex-team.ru>  Tue, 10 Sep 2013 15:26:33 +0400

mastermind (2.2) lucid; urgency=low

  * Updated create_group_ids to work with new mastermind
  * Updated deploy scripts

 -- Anton Kortunov <toshik@yandex-team.ru>  Thu, 15 Aug 2013 17:41:25 +0400

mastermind (2.1) lucid; urgency=low

  * mastermind_deploy.sh updated to work with cocaine v10
  * Added debian/*.install files

 -- Anton Kortunov <toshik@yandex-team.ru>  Mon, 05 Aug 2013 20:50:00 +0400

mastermind (2.0) lucid; urgency=low

  * New storage model
  * Cocaine v10 support

 -- Anton Kortunov <toshik@yandex-team.ru>  Mon, 05 Aug 2013 20:15:08 +0400

mastermind (1.9) lucid; urgency=low

  * Fixed get-group-weight

 -- Anton Kortunov <toshik@yandex-team.ru>  Mon, 27 May 2013 21:13:42 +0400

mastermind (1.8) lucid; urgency=low

  * Show couples in bad groups

 -- Anton Kortunov <toshik@yandex-team.ru>  Mon, 27 May 2013 20:52:31 +0400

mastermind (1.7) lucid; urgency=low

  * Fixed damon flag in collection thread
  * Set pool-limit to 10 in manifest

 -- Anton Kortunov <toshik@yandex-team.ru>  Thu, 23 May 2013 14:50:21 +0400

mastermind (1.6) lucid; urgency=low

  * Set collecting thread as daemon for normal shutdown

 -- Anton Kortunov <toshik@yandex-team.ru>  Wed, 22 May 2013 21:26:02 +0400

mastermind (1.5) lucid; urgency=low

  * Fixed statistics expiration time

 -- Anton Kortunov <toshik@yandex-team.ru>  Thu, 04 Apr 2013 15:00:39 +0400

mastermind (1.4) lucid; urgency=low

  * Improved statistics collection

 -- Anton Kortunov <toshik@yandex-team.ru>  Thu, 21 Mar 2013 14:51:25 +0400

mastermind (1.3) lucid; urgency=low

  * ver++ 

 -- Andrey Godin <agodin@yandex-team.ru>  Wed, 26 Dec 2012 16:23:11 +0400

mastermind (1.2) lucid; urgency=low

  * change path to config mastermind; 

 -- Andrey Godin <agodin@yandex-team.ru>  Wed, 26 Dec 2012 16:11:58 +0400

mastermind (1.1) lucid; urgency=low

  * Fixed signature mismatch

 -- Anton Kortunov <toshik@yandex-team.ru>  Mon, 24 Dec 2012 16:44:32 +0400

mastermind (1.0) lucid; urgency=low

  * Use balancelogic

 -- Anton Kortunov <toshik@yandex-team.ru>  Fri, 21 Dec 2012 13:58:12 +0400

mastermind (0.11) lucid; urgency=low

  * Fixed lookup_addr function call

 -- Anton Kortunov <toshik@yandex-team.ru>  Fri, 21 Dec 2012 13:35:58 +0400

mastermind (0.10) lucid; urgency=low

  * fixed reading metabalancer key

 -- Anton Kortunov <toshik@yandex-team.ru>  Mon, 17 Dec 2012 15:03:22 +0400

mastermind (0.9) lucid; urgency=low

  * chow logging dir 

 -- Andrey Godin <agodin@yandex-team.ru>  Fri, 14 Dec 2012 14:26:15 +0400

mastermind (0.8) lucid; urgency=low

  * Removed unnecessary return in couple_groups

 -- toshik <toshik@elisto22f.dev.yandex.net>  Mon, 10 Dec 2012 13:06:43 +0400

mastermind (0.7) unstable; urgency=low

  * Raise correct exception
    

 -- Andrey Godin <agodin@yandex-team.ru>  Fri, 07 Dec 2012 19:31:07 +0400

mastermind (0.6) unstable; urgency=low

  * add support inventory; 
  * add create group by suggest;	

 -- Andrey Godin <agodin@yandex-team.ru>  Fri, 07 Dec 2012 16:21:05 +0400

mastermind (0.5) unstable; urgency=low

  * fix remove bad-groups
  * add dev version invetory.py 

 -- Andrey Godin <agodin@yandex-team.ru>  Thu, 06 Dec 2012 17:35:58 +0400

mastermind (0.4) unstable; urgency=low

  * Call collect() from timer event, not from aggregate() 

 -- Andrey Godin <agodin@yandex-team.ru>  Thu, 06 Dec 2012 13:09:34 +0400

mastermind (0.1) unstable; urgency=low

  * Initial Release.

 -- Andrey Godin <agodin@yandex-team.ru>  Tue, 13 Nov 2012 10:58:14 +0400<|MERGE_RESOLUTION|>--- conflicted
+++ resolved
@@ -1,15 +1,11 @@
-<<<<<<< HEAD
-mastermind (2.28.158) trusty; urgency=medium
-=======
-mastermind-cocainev11 (2.28.159) trusty; urgency=medium
+mastermind (2.28.159) trusty; urgency=medium
 
   * Skip acquiring global 'jobs' lock when stopping jobs
   * Check lrc groupset status before creating restore job
 
  -- Andrey Vasilenkov <indigo@yandex-team.ru>  Tue, 07 Feb 2017 14:19:48 +0300
 
-mastermind-cocainev11 (2.28.158) trusty; urgency=medium
->>>>>>> 082e25f6
+mastermind (2.28.158) trusty; urgency=medium
 
   * Stop trying to use uncoupled group for reserve groups planning if job
     creation failed
