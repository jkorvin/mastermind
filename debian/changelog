--- conflicted
+++ resolved
@@ -1,14 +1,10 @@
-<<<<<<< HEAD
+mastermind (2.28.170) trusty; urgency=medium
+
+  * Tolerate uncoupled lrc groups that are not found in storage
+
+ -- Andrey Vasilenkov <indigo@yandex-team.ru>  Fri, 17 Feb 2017 01:00:46 +0300
+
 mastermind (2.28.169) trusty; urgency=medium
-=======
-mastermind-cocainev11 (2.28.170) trusty; urgency=medium
-
-  * Tolerate uncoupled lrc groups that are not found in storage
-
- -- Andrey Vasilenkov <indigo@yandex-team.ru>  Fri, 17 Feb 2017 01:00:46 +0300
-
-mastermind-cocainev11 (2.28.169) trusty; urgency=medium
->>>>>>> ec647a92
 
   * Skip hdds where restored group is located
 
