<<<<<<< HEAD
mastermind (2.28.179) trusty; urgency=medium
=======
mastermind-cocainev11 (2.28.180) trusty; urgency=medium

  * Account restore lrc jobs in statuses
  * Update lrc reserve group status before using for restoring uncoupled lrc group
  * Update uncoupled group status before using for reserved groups
  * Update timestamp low threshold from history records

 -- Andrey Vasilenkov <indigo@yandex-team.ru>  Mon, 27 Feb 2017 20:19:06 +0300

mastermind-cocainev11 (2.28.179) trusty; urgency=medium
>>>>>>> a25adbc3

  * Distribute new lrc groups by hdds on a host

 -- Andrey Vasilenkov <indigo@yandex-team.ru>  Sat, 25 Feb 2017 19:56:09 +0300

mastermind (2.28.178) trusty; urgency=medium

  * Fix make lrc groups job accounting

 -- Andrey Vasilenkov <indigo@yandex-team.ru>  Fri, 24 Feb 2017 19:23:12 +0300

mastermind (2.28.177) trusty; urgency=medium

  * Account make lrc groups job when preparing uncoupled lrc groups

 -- Andrey Vasilenkov <indigo@yandex-team.ru>  Thu, 23 Feb 2017 19:49:39 +0300

mastermind (2.28.176) trusty; urgency=medium

  * Add 'uncoupled_groups_total_space' for lrc uncoupled groups prepare handle
  * Fix uncoupled lrc groups accounting during prepare

 -- Andrey Vasilenkov <indigo@yandex-team.ru>  Wed, 22 Feb 2017 18:22:02 +0300

mastermind (2.28.175) trusty; urgency=medium

  * Fix creating lrc group jobs when group has no backends

 -- Andrey Vasilenkov <indigo@yandex-team.ru>  Wed, 22 Feb 2017 14:00:42 +0300

mastermind (2.28.174) trusty; urgency=medium

  * Skip removing group from old location if it was already cleaned
  * Skip checks of group availability

 -- Andrey Vasilenkov <indigo@yandex-team.ru>  Fri, 17 Feb 2017 17:38:05 +0300

mastermind (2.28.173) trusty; urgency=medium

  * Fix hdd selection for restoring lrc groups

 -- Andrey Vasilenkov <indigo@yandex-team.ru>  Fri, 17 Feb 2017 15:37:36 +0300

mastermind (2.28.172) trusty; urgency=medium

  * Use last non-empty history record to determine group's backend

 -- Andrey Vasilenkov <indigo@yandex-team.ru>  Fri, 17 Feb 2017 14:59:12 +0300

mastermind (2.28.171) trusty; urgency=medium

  * Fix restore uncoupled lrc job creation

 -- Andrey Vasilenkov <indigo@yandex-team.ru>  Fri, 17 Feb 2017 13:06:53 +0300

mastermind (2.28.170) trusty; urgency=medium

  * Tolerate uncoupled lrc groups that are not found in storage

 -- Andrey Vasilenkov <indigo@yandex-team.ru>  Fri, 17 Feb 2017 01:00:46 +0300

mastermind (2.28.169) trusty; urgency=medium

  * Skip hdds where restored group is located

 -- Andrey Vasilenkov <indigo@yandex-team.ru>  Thu, 16 Feb 2017 17:20:09 +0300

mastermind (2.28.168) trusty; urgency=medium

  * Add uncoupled lrc group restore cli handle
  * Add restore uncoupled lrc group job
  * Fix cluster tree building when failed to determine host tree

 -- Andrey Vasilenkov <indigo@yandex-team.ru>  Thu, 16 Feb 2017 15:14:27 +0300

mastermind (2.28.167) trusty; urgency=medium

  * Restore-path: clean reserved-lrc groups

 -- Andrey Vasilenkov <indigo@yandex-team.ru>  Tue, 14 Feb 2017 15:26:39 +0300

mastermind (2.28.166) trusty; urgency=medium

  * Add optional external storage validation task for lrc restore
  * Fix restore job

 -- Andrey Vasilenkov <indigo@yandex-team.ru>  Fri, 10 Feb 2017 19:38:49 +0300

mastermind (2.28.165) trusty; urgency=medium

  * Add --no-check-status option to skip lrc groupset status checking on restore
  * Fix uncoupled groups total space checking in lrc reserve planner

 -- Andrey Vasilenkov <indigo@yandex-team.ru>  Thu, 09 Feb 2017 19:58:15 +0300

mastermind (2.28.164) trusty; urgency=medium

  * Fix lrc group restore

 -- Andrey Vasilenkov <indigo@yandex-team.ru>  Thu, 09 Feb 2017 19:11:03 +0300

mastermind (2.28.163) trusty; urgency=medium

  * Use only appropriate groups on lrc reserve planning

 -- Andrey Vasilenkov <indigo@yandex-team.ru>  Thu, 09 Feb 2017 17:39:37 +0300

mastermind (2.28.162) trusty; urgency=medium

  * Use cluster tree for lrc reserve planning

 -- Andrey Vasilenkov <indigo@yandex-team.ru>  Thu, 09 Feb 2017 16:08:03 +0300

mastermind (2.28.161) trusty; urgency=medium

  * Fix restore job

 -- Andrey Vasilenkov <indigo@yandex-team.ru>  Wed, 08 Feb 2017 14:05:49 +0300

mastermind (2.28.160) trusty; urgency=medium

  * Add backend to history record only when its statistics is fresh

 -- Andrey Vasilenkov <indigo@yandex-team.ru>  Tue, 07 Feb 2017 18:42:10 +0300

mastermind (2.28.159) trusty; urgency=medium

  * Skip acquiring global 'jobs' lock when stopping jobs
  * Check lrc groupset status before creating restore job

 -- Andrey Vasilenkov <indigo@yandex-team.ru>  Tue, 07 Feb 2017 14:19:48 +0300

mastermind (2.28.158) trusty; urgency=medium

  * Stop trying to use uncoupled group for reserve groups planning if job
    creation failed

 -- Andrey Vasilenkov <indigo@yandex-team.ru>  Mon, 06 Feb 2017 19:45:46 +0300

mastermind (2.28.157) trusty; urgency=medium

  * Remove check for group existence when executing create group task
  * Add NodeBackend helper method to create NodeBackend object from backend history record
  * Add lrc group restore cli command
  * Implement LrcReserveGroupSelector that selects appropriate lrc reserve groups and creates lrc restore jobs
  * Add helper for fetching last known host for group by its id
  * Add reserved groups list to cli commands
  * Implement lrc reserve planner
  * Implement make lrc reserved group job
  * Add groupset view for uncoupled lrc groups list cli command
  * Add lrc recover job

 -- Andrey Vasilenkov <indigo@yandex-team.ru>  Mon, 06 Feb 2017 18:27:54 +0300

mastermind (2.28.156) trusty; urgency=medium

  * Use minion task

 -- Andrey Vasilenkov <indigo@yandex-team.ru>  Fri, 03 Feb 2017 16:31:25 +0300

mastermind (2.28.155) trusty; urgency=medium

  * Remove excessive logs
  * Cache external storage mapping along with namespaces states
  * Add debug log for namespace state
  * Fix info_data usage for lrc groupsets

 -- Andrey Vasilenkov <indigo@yandex-team.ru>  Tue, 31 Jan 2017 16:49:12 +0300

mastermind (2.28.154) trusty; urgency=medium

  * Increase startup timeout

 -- Andrey Vasilenkov <indigo@yandex-team.ru>  Thu, 26 Jan 2017 14:20:02 +0300

mastermind (2.28.153) trusty; urgency=medium

  * Fix restore path workflow

 -- Andrey Vasilenkov <indigo@yandex-team.ru>  Thu, 26 Jan 2017 13:51:42 +0300

mastermind (2.28.152) trusty; urgency=medium

  * Fix restore job

 -- Andrey Vasilenkov <indigo@yandex-team.ru>  Tue, 24 Jan 2017 17:26:08 +0300

mastermind (2.28.151) trusty; urgency=medium

  * Restore-path: fix group type

 -- Andrey Vasilenkov <indigo@yandex-team.ru>  Tue, 24 Jan 2017 14:32:12 +0300

mastermind (2.28.150) trusty; urgency=medium

  * Alter debug logs for _cached property

 -- Andrey Vasilenkov <indigo@yandex-team.ru>  Mon, 23 Jan 2017 19:43:47 +0300

mastermind (2.28.149) trusty; urgency=medium

  * Add elliptics-client dependency

 -- Andrey Vasilenkov <indigo@yandex-team.ru>  Mon, 23 Jan 2017 18:32:58 +0300

mastermind (2.28.148) trusty; urgency=medium

  * Fix backend manager and cleanup job locks
  * Fix caching info data for couples with only a single lrc groupset

 -- Andrey Vasilenkov <indigo@yandex-team.ru>  Mon, 23 Jan 2017 17:05:59 +0300

mastermind (2.28.147) trusty; urgency=medium

  * Fix caching info data for couples with only a single lrc groupset

 -- Andrey Vasilenkov <indigo@yandex-team.ru>  Mon, 23 Jan 2017 15:18:06 +0300

mastermind (2.28.146) trusty; urgency=medium

  * Store couple explicitly in backend manager job's data
  * Store couple explicitly in backend cleanup job's data
  * Skip not approved jobs when selecting ready jobs
  * Restore-path: use group history

 -- Andrey Vasilenkov <indigo@yandex-team.ru>  Sun, 22 Jan 2017 17:41:31 +0300

mastermind (2.28.145) trusty; urgency=medium

  * Add couple info data invalidation on settings change
  * Cache the latest namespaces states update result

 -- Andrey Vasilenkov <indigo@yandex-team.ru>  Fri, 20 Jan 2017 18:14:46 +0300

mastermind (2.28.144) trusty; urgency=medium

  * Remove yql dependency
  * Fix misprint

 -- Andrey Vasilenkov <indigo@yandex-team.ru>  Fri, 20 Jan 2017 15:32:35 +0300

mastermind (2.28.143) trusty; urgency=medium

  * Fix possible old mongo sorting limit problem

 -- Andrey Vasilenkov <indigo@yandex-team.ru>  Fri, 20 Jan 2017 14:17:52 +0300

mastermind (2.28.142) trusty; urgency=medium

  * Add temporary debug log

 -- Andrey Vasilenkov <indigo@yandex-team.ru>  Sun, 15 Jan 2017 00:28:08 +0300

mastermind (2.28.141) trusty; urgency=medium

  * Fix concurrent object serialization bug

 -- Andrey Vasilenkov <indigo@yandex-team.ru>  Thu, 12 Jan 2017 17:38:41 +0300

mastermind (2.28.140) trusty; urgency=medium

  * Add 'ids' filter option to job list handler

 -- Andrey Vasilenkov <indigo@yandex-team.ru>  Thu, 12 Jan 2017 00:09:34 +0300

mastermind (2.28.139) trusty; urgency=medium

  * Cache *effective_space counters
  * Use light copying for namespace states

 -- Andrey Vasilenkov <indigo@yandex-team.ru>  Wed, 11 Jan 2017 18:45:04 +0300

mastermind (2.28.138) trusty; urgency=medium

  * Calculate storage statistics only once
  * Disable hash memoization temporarily

 -- Andrey Vasilenkov <indigo@yandex-team.ru>  Tue, 10 Jan 2017 17:24:07 +0300

mastermind (2.28.137) trusty; urgency=medium

  * Add hash memoization for all storage objects

 -- Andrey Vasilenkov <indigo@yandex-team.ru>  Mon, 09 Jan 2017 23:48:09 +0300

mastermind (2.28.136) trusty; urgency=medium

  * Disable weight manager's intensive debug logging

 -- Andrey Vasilenkov <indigo@yandex-team.ru>  Mon, 09 Jan 2017 13:39:41 +0300

mastermind (2.28.135) trusty; urgency=medium

  * Disable job sort where it is not required

 -- Andrey Vasilenkov <indigo@yandex-team.ru>  Sat, 07 Jan 2017 17:54:48 +0300

mastermind (2.28.134) trusty; urgency=medium

  * Fix excessive jobs sorting when updating groups' state

 -- Andrey Vasilenkov <indigo@yandex-team.ru>  Sat, 07 Jan 2017 15:26:55 +0300

mastermind (2.28.133) trusty; urgency=medium

  * Fix excessive jobs sorting when searching for good uncoupled groups

 -- Andrey Vasilenkov <indigo@yandex-team.ru>  Wed, 04 Jan 2017 00:25:01 +0300

mastermind (2.28.132) trusty; urgency=medium

  * Change task status when failed check if it's finished

 -- Andrey Vasilenkov <indigo@yandex-team.ru>  Sun, 01 Jan 2017 11:40:00 +0300

mastermind (2.28.131) trusty; urgency=medium

  * Check alive keys when selecting lrc groups for converting
  * Add tskv_log name as a parameter of ttl_cleanup job

 -- Andrey Vasilenkov <indigo@yandex-team.ru>  Sat, 31 Dec 2016 18:24:16 +0300

mastermind (2.28.130) trusty; urgency=medium

  * Adding permanent options to mastermind cli

 -- Andrey Vasilenkov <indigo@yandex-team.ru>  Tue, 27 Dec 2016 18:09:47 +0300

mastermind (2.28.129) trusty; urgency=medium

  * Increase worker startup timeout

 -- Andrey Vasilenkov <indigo@yandex-team.ru>  Mon, 26 Dec 2016 19:43:20 +0300

mastermind (2.28.128) trusty; urgency=medium

  * Process artifact's meta null value as empty dict

 -- Andrey Vasilenkov <indigo@yandex-team.ru>  Mon, 26 Dec 2016 18:22:37 +0300

mastermind (2.28.127) trusty; urgency=medium

  * Do not update minion host's finish ts if any command failed to update

 -- Andrey Vasilenkov <indigo@yandex-team.ru>  Mon, 26 Dec 2016 17:31:01 +0300

mastermind (2.28.126) trusty; urgency=medium

  * Skip command states if failed to update
  * Modify commands for compatibility with mongo

 -- Andrey Vasilenkov <indigo@yandex-team.ru>  Sun, 25 Dec 2016 16:49:05 +0300

mastermind (2.28.125) trusty; urgency=medium

  * Continue to check convert queue items if dcs filter is exhausted
  * Fix chunk size misprint
  * Skip checking group when removing it

 -- Andrey Vasilenkov <indigo@yandex-team.ru>  Sat, 24 Dec 2016 16:13:14 +0300

mastermind (2.28.124) trusty; urgency=medium

  * Add backward compatibility with tasks without run history

 -- Andrey Vasilenkov <indigo@yandex-team.ru>  Fri, 23 Dec 2016 20:15:59 +0300

mastermind (2.28.123) trusty; urgency=medium

  * Add default init value for task's run history delayed_till_ts

 -- Andrey Vasilenkov <indigo@yandex-team.ru>  Fri, 23 Dec 2016 17:56:27 +0300

mastermind (2.28.122) trusty; urgency=medium

  * Implement retry jobs workflow
  * Add inventory extension for determining if the task is ready for retry
  * Add task interface to determine next retry if possible
  * Add inventory extension for determining retry timestamp for external storage operations
  * Update and fixes for inventory module

 -- Andrey Vasilenkov <indigo@yandex-team.ru>  Fri, 23 Dec 2016 16:05:19 +0300

mastermind (2.28.121) trusty; urgency=medium

  * Skip uncoupled groups if failed to determine dc

 -- Andrey Vasilenkov <indigo@yandex-team.ru>  Thu, 22 Dec 2016 14:33:36 +0300

mastermind (2.28.120) trusty; urgency=medium

  * Fix job start_ts setting

 -- Andrey Vasilenkov <indigo@yandex-team.ru>  Tue, 20 Dec 2016 14:06:04 +0300

mastermind (2.28.119) trusty; urgency=medium

  * Set dc to 'unknown' value when strict detection is not required

 -- Andrey Vasilenkov <indigo@yandex-team.ru>  Tue, 20 Dec 2016 12:08:07 +0300

mastermind (2.28.118) trusty; urgency=medium

  * Fix groups' state update

 -- Andrey Vasilenkov <indigo@yandex-team.ru>  Sun, 18 Dec 2016 21:53:54 +0300

mastermind (2.28.117) trusty; urgency=medium

  * Update eblob want_defrag value interpretation

 -- Andrey Vasilenkov <indigo@yandex-team.ru>  Sat, 17 Dec 2016 22:40:17 +0300

mastermind (2.28.116) trusty; urgency=medium

  * Restore job: make RO group.backend
  * Refactor job processing

 -- Andrey Vasilenkov <indigo@yandex-team.ru>  Fri, 16 Dec 2016 15:39:32 +0300

mastermind (2.28.115) trusty; urgency=medium

  * Add mimetype namespace settings

 -- Andrey Vasilenkov <indigo@yandex-team.ru>  Tue, 13 Dec 2016 14:38:59 +0300

mastermind (2.28.114) trusty; urgency=medium

  * Restore: remove backend

 -- Andrey Vasilenkov <indigo@yandex-team.ru>  Mon, 12 Dec 2016 17:05:09 +0300

mastermind (2.28.113) trusty; urgency=medium

  * Restore-path: fix

 -- Andrey Vasilenkov <indigo@yandex-team.ru>  Fri, 09 Dec 2016 17:52:44 +0300

mastermind (2.28.112) trusty; urgency=medium

  * Fix wait backend state

 -- Andrey Vasilenkov <indigo@yandex-team.ru>  Fri, 09 Dec 2016 14:17:31 +0300

mastermind (2.28.111) trusty; urgency=medium

  * Add task for wait backends's detection and acquiring statu

 -- Andrey Vasilenkov <indigo@yandex-team.ru>  Thu, 08 Dec 2016 22:42:48 +0300

mastermind (2.28.110) trusty; urgency=medium

  * Add sleep period for lrc convert jobs

 -- Andrey Vasilenkov <indigo@yandex-team.ru>  Thu, 08 Dec 2016 19:15:00 +0300

mastermind (2.28.109) trusty; urgency=medium

  * Restore job: RO task

 -- Andrey Vasilenkov <indigo@yandex-team.ru>  Thu, 08 Dec 2016 13:42:09 +0300

mastermind (2.28.108) trusty; urgency=medium

  * Do not exhaust host list while searching for appropriate converting
    storages
  * Fix uncoupling groups without history record

 -- Andrey Vasilenkov <indigo@yandex-team.ru>  Thu, 08 Dec 2016 02:03:44 +0300

mastermind (2.28.107) trusty; urgency=medium

  * Minor fix

 -- Andrey Vasilenkov <indigo@yandex-team.ru>  Wed, 07 Dec 2016 14:36:02 +0300

mastermind (2.28.106) trusty; urgency=medium

  * Allow setting required groups' total space for new couples

 -- Andrey Vasilenkov <indigo@yandex-team.ru>  Wed, 07 Dec 2016 01:41:05 +0300

mastermind (2.28.105) trusty; urgency=medium

  * Add workaround for creating jobs with empty involved groups list

 -- Andrey Vasilenkov <indigo@yandex-team.ru>  Tue, 06 Dec 2016 18:35:51 +0300

mastermind (2.28.104) trusty; urgency=medium

  * Extend is_external_storage_ready function

 -- Andrey Vasilenkov <indigo@yandex-team.ru>  Tue, 06 Dec 2016 01:04:16 +0300

mastermind (2.28.103) trusty; urgency=medium

  * Fix unknown couple settings update
  * Add configurable profiles for mastermind cocaine applications

 -- Andrey Vasilenkov <indigo@yandex-team.ru>  Mon, 05 Dec 2016 17:13:45 +0300

mastermind (2.28.102) trusty; urgency=medium

  * Minor fix

 -- Andrey Vasilenkov <indigo@yandex-team.ru>  Fri, 02 Dec 2016 23:12:19 +0300

mastermind (2.28.101) trusty; urgency=medium

  * Change mongo find request construction to provide complete logging

 -- Andrey Vasilenkov <indigo@yandex-team.ru>  Fri, 02 Dec 2016 18:05:27 +0300

mastermind (2.28.100) trusty; urgency=medium

  * Improve `couple break`: update group histories
  * Remove READ* commands accounting for weight calculation
  * Restore-path: fail lrc groups

 -- Andrey Vasilenkov <indigo@yandex-team.ru>  Fri, 02 Dec 2016 00:13:53 +0300

mastermind (2.28.99) trusty; urgency=medium

  * Fix lrc converting for external storage with empty data
  * Restore-path: create backend lock file

 -- Andrey Vasilenkov <indigo@yandex-team.ru>  Thu, 24 Nov 2016 18:29:27 +0300

mastermind (2.28.98) trusty; urgency=medium

  * Fix inventory function usage

 -- Andrey Vasilenkov <indigo@yandex-team.ru>  Thu, 24 Nov 2016 14:57:37 +0300

mastermind (2.28.97) trusty; urgency=medium

  * Add optional inventory function to check if external storage is ready to
    be converted
  * Use convert items priority when constructing convert jobs

 -- Andrey Vasilenkov <indigo@yandex-team.ru>  Wed, 23 Nov 2016 19:29:53 +0300

mastermind (2.28.96) trusty; urgency=medium

  * Version bump

 -- Andrey Vasilenkov <indigo@yandex-team.ru>  Mon, 21 Nov 2016 17:46:21 +0300

mastermind (2.28.95) trusty; urgency=medium

  * Update workers to run on cocaine v12

 -- Andrey Vasilenkov <indigo@yandex-team.ru>  Mon, 21 Nov 2016 16:33:29 +0300

mastermind (2.28.91) trusty; urgency=medium

  * Add support of determine_data_size convert queue parameter

 -- Andrey Vasilenkov <indigo@yandex-team.ru>  Sun, 20 Nov 2016 17:25:56 +0300

mastermind (2.28.90) trusty; urgency=medium

  * Implement external storage converting planner
  * Remove unsupported symlink parameter value description

 -- Andrey Vasilenkov <indigo@yandex-team.ru>  Thu, 17 Nov 2016 19:03:49 +0300

mastermind (2.28.89) trusty; urgency=medium

  * Add symlink namespace setting

 -- Andrey Vasilenkov <indigo@yandex-team.ru>  Mon, 14 Nov 2016 11:47:32 +0300

mastermind (2.28.88) trusty; urgency=medium

  * Update group type properly if metakey was removed

 -- Andrey Vasilenkov <indigo@yandex-team.ru>  Fri, 11 Nov 2016 20:55:32 +0300

mastermind (2.28.87) trusty; urgency=medium

  * Minor fix

 -- Andrey Vasilenkov <indigo@yandex-team.ru>  Wed, 09 Nov 2016 18:42:30 +0300

mastermind (2.28.86) trusty; urgency=medium

  * Add job processor enable config flag

 -- Andrey Vasilenkov <indigo@yandex-team.ru>  Wed, 09 Nov 2016 14:57:13 +0300

mastermind (2.28.85) trusty; urgency=medium

  * Claim net resources on weight calcaltion for a namespace

 -- Andrey Vasilenkov <indigo@yandex-team.ru>  Tue, 08 Nov 2016 18:41:28 +0300

mastermind (2.28.84) trusty; urgency=medium

  * Claim net resources during single namespace weights calculation

 -- Andrey Vasilenkov <indigo@yandex-team.ru>  Tue, 08 Nov 2016 16:49:34 +0300

mastermind (2.28.83) trusty; urgency=medium

  * Tweak resource accounting for running move jobs

 -- Andrey Vasilenkov <indigo@yandex-team.ru>  Thu, 03 Nov 2016 00:44:15 +0300

mastermind (2.28.82) trusty; urgency=medium

  * Fix for total space accounting in move planner

 -- Andrey Vasilenkov <indigo@yandex-team.ru>  Wed, 02 Nov 2016 14:17:21 +0300

mastermind (2.28.81) trusty; urgency=medium

  * Fix uncoupled space min limit accounting in move planner

 -- Andrey Vasilenkov <indigo@yandex-team.ru>  Tue, 01 Nov 2016 22:40:28 +0300

mastermind (2.28.80) trusty; urgency=medium

  * Fix resource accounting in move planner

 -- Andrey Vasilenkov <indigo@yandex-team.ru>  Tue, 01 Nov 2016 20:16:06 +0300

mastermind (2.28.79) trusty; urgency=medium

  * Refactor move planner
  * Allow cooperative running of low priority jobs

 -- Andrey Vasilenkov <indigo@yandex-team.ru>  Tue, 01 Nov 2016 15:54:27 +0300

mastermind (2.28.78) trusty; urgency=medium

  * Add separate minion API request to fetch command output

 -- Andrey Vasilenkov <indigo@yandex-team.ru>  Mon, 24 Oct 2016 17:22:59 +0300

mastermind (2.28.77) trusty; urgency=medium

  * * Add separate minion API request to fetch command output

 -- Andrey Vasilenkov <indigo@yandex-team.ru>  Mon, 24 Oct 2016 16:53:11 +0300

mastermind (2.28.76) trusty; urgency=medium

  * Skip static couple validation when skip_validation option is applied

 -- Andrey Vasilenkov <indigo@yandex-team.ru>  Mon, 24 Oct 2016 13:03:13 +0300

mastermind (2.28.75) trusty; urgency=medium

  * Skip claiming net resources when calculating couple weights

 -- Andrey Vasilenkov <indigo@yandex-team.ru>  Mon, 24 Oct 2016 12:23:45 +0300

mastermind (2.28.74) trusty; urgency=medium

  * Minor fixes

 -- Andrey Vasilenkov <indigo@yandex-team.ru>  Fri, 21 Oct 2016 14:51:42 +0300

mastermind (2.28.73) trusty; urgency=medium

  * Misprint fix

 -- Andrey Vasilenkov <indigo@yandex-team.ru>  Thu, 20 Oct 2016 19:04:20 +0300

mastermind (2.28.72) trusty; urgency=medium

  * Fix return of storage_keys_diff

 -- Andrey Vasilenkov <indigo@yandex-team.ru>  Thu, 20 Oct 2016 18:48:26 +0300

mastermind (2.28.71) trusty; urgency=medium

  * Fix minions monitor's request execution

 -- Andrey Vasilenkov <indigo@yandex-team.ru>  Thu, 20 Oct 2016 18:39:12 +0300

mastermind (2.28.70) trusty; urgency=medium

  * Get rid of elliptics meta database
  * Implement max group manager to store storage max group id in mongo

 -- Andrey Vasilenkov <indigo@yandex-team.ru>  Thu, 20 Oct 2016 15:37:30 +0300

mastermind (2.28.69) trusty; urgency=medium

  * Remove obsolete elliptics indexes wrappers
  * Store inventory cache on a file system instead of metaelliptics

 -- Andrey Vasilenkov <indigo@yandex-team.ru>  Fri, 14 Oct 2016 18:32:28 +0300

mastermind (2.28.68) trusty; urgency=medium

  * Force updating minion command when command is completed

 -- Andrey Vasilenkov <indigo@yandex-team.ru>  Fri, 14 Oct 2016 16:55:26 +0300

mastermind (2.28.67) trusty; urgency=medium

  * Fix cache worker namespaces usage

 -- Andrey Vasilenkov <indigo@yandex-team.ru>  Fri, 14 Oct 2016 13:59:41 +0300

mastermind (2.28.66) trusty; urgency=medium

  * Fix for job list options passing

 -- Andrey Vasilenkov <indigo@yandex-team.ru>  Thu, 13 Oct 2016 23:39:27 +0300

mastermind (2.28.65) trusty; urgency=medium

  * Initialize http client after making thread ioloop

 -- Andrey Vasilenkov <indigo@yandex-team.ru>  Thu, 13 Oct 2016 18:32:10 +0300

mastermind (2.28.64) trusty; urgency=medium

  * Remove run_sync timeout from ioloop
  * Added jobs list in cli

 -- Andrey Vasilenkov <indigo@yandex-team.ru>  Thu, 13 Oct 2016 17:37:50 +0300

mastermind (2.28.63) trusty; urgency=medium

  * Store and use minion commands from mongo

 -- Andrey Vasilenkov <indigo@yandex-team.ru>  Wed, 12 Oct 2016 13:57:55 +0300

mastermind (2.28.62) trusty; urgency=medium

  * Fix move group planner misprint

 -- Andrey Vasilenkov <indigo@yandex-team.ru>  Tue, 11 Oct 2016 17:57:57 +0300

mastermind (2.28.61) trusty; urgency=medium

  * Fix namespace setup parameter types

 -- Andrey Vasilenkov <indigo@yandex-team.ru>  Tue, 11 Oct 2016 12:23:40 +0300

mastermind (2.28.60) trusty; urgency=medium

  * Fix cache worker

 -- Andrey Vasilenkov <indigo@yandex-team.ru>  Thu, 06 Oct 2016 17:56:24 +0300

mastermind (2.28.59) trusty; urgency=medium

  * Fix cache worker

 -- Andrey Vasilenkov <indigo@yandex-team.ru>  Thu, 06 Oct 2016 17:02:27 +0300

mastermind (2.28.58) trusty; urgency=medium

  * Skip hosts without known dc for dc host view
  * Restore-path: ask for help if restore pending

 -- Andrey Vasilenkov <indigo@yandex-team.ru>  Thu, 06 Oct 2016 16:47:37 +0300

mastermind (2.28.57) trusty; urgency=medium

  * Change min finish time when fetching states from minions

 -- Andrey Vasilenkov <indigo@yandex-team.ru>  Thu, 06 Oct 2016 15:17:47 +0300

mastermind (2.28.56) trusty; urgency=medium

  * Fix delete service key name

 -- Andrey Vasilenkov <indigo@yandex-team.ru>  Wed, 05 Oct 2016 13:50:49 +0300

mastermind (2.28.55) trusty; urgency=medium

  * Implement uncoupled group selector for group selection problems
    investigating

 -- Andrey Vasilenkov <indigo@yandex-team.ru>  Wed, 05 Oct 2016 11:50:57 +0300

mastermind (2.28.54) trusty; urgency=medium

  * Fix reserved space percentage setting

 -- Andrey Vasilenkov <indigo@yandex-team.ru>  Tue, 04 Oct 2016 18:04:27 +0300

mastermind (2.28.53) trusty; urgency=medium

  * Change priority for BACKEND_MANAGER_JOB

 -- Andrey Vasilenkov <indigo@yandex-team.ru>  Tue, 04 Oct 2016 14:28:45 +0300

mastermind (2.28.52) trusty; urgency=medium

  * Support internal storage_cache namespace

 -- Andrey Vasilenkov <indigo@yandex-team.ru>  Tue, 04 Oct 2016 12:07:17 +0300

mastermind (2.28.51) trusty; urgency=medium

  * Move to using namespaces settings from mongo

 -- Andrey Vasilenkov <indigo@yandex-team.ru>  Mon, 03 Oct 2016 12:32:16 +0300

mastermind (2.28.50) trusty; urgency=medium

  * Tolerate unknown command errors when failed to fetch from metadb

 -- Andrey Vasilenkov <indigo@yandex-team.ru>  Wed, 28 Sep 2016 13:38:01 +0300

mastermind (2.28.49) trusty; urgency=medium

  * Tolerate unknown command errors when failed to fetch from metadb

 -- Andrey Vasilenkov <indigo@yandex-team.ru>  Wed, 28 Sep 2016 11:56:42 +0300

mastermind (2.28.48) trusty; urgency=medium

  * Improve finding jobs for path restoring

 -- Andrey Vasilenkov <indigo@yandex-team.ru>  Tue, 27 Sep 2016 16:38:42 +0300

mastermind (2.28.47) trusty; urgency=medium

  * Sample move source groups by neighbouring dcs along with total space
  * Skip -2 and -77 statuses when parsing recover dc command results

 -- Andrey Vasilenkov <indigo@yandex-team.ru>  Tue, 27 Sep 2016 15:21:40 +0300

mastermind (2.28.46) trusty; urgency=medium

  * Replace 'group_ids' with empty list when replicas groupset is not
    available

 -- Andrey Vasilenkov <indigo@yandex-team.ru>  Wed, 21 Sep 2016 18:26:14 +0300

mastermind (2.28.45) trusty; urgency=medium

  * Add couple settings viewer command
  * Do not provide a list of fake groups if replicas groupset is not used

 -- Andrey Vasilenkov <indigo@yandex-team.ru>  Wed, 21 Sep 2016 15:13:09 +0300

mastermind (2.28.44) trusty; urgency=medium

  * Ignore checks for uncoupled groups in node stop task

 -- Andrey Vasilenkov <indigo@yandex-team.ru>  Tue, 20 Sep 2016 18:18:18 +0300

mastermind (2.28.43) trusty; urgency=medium

  * Fix backend cleanup tasks creating

 -- Andrey Vasilenkov <indigo@yandex-team.ru>  Mon, 19 Sep 2016 20:29:37 +0300

mastermind (2.28.42) trusty; urgency=medium

  * Fix jobs status filtering on jobs scheduling

 -- Andrey Vasilenkov <indigo@yandex-team.ru>  Mon, 19 Sep 2016 20:18:07 +0300

mastermind (2.28.41) trusty; urgency=medium

  * Use backend cleanup and backend manager jobs when restoring path

 -- Andrey Vasilenkov <indigo@yandex-team.ru>  Mon, 19 Sep 2016 18:17:13 +0300

mastermind (2.28.40) trusty; urgency=medium

  * Add tskv option support for mds_cleanup
  * Skip uncoupled groups with alive keys
  * Add couple and namespace to ttl cleanup job attributes

 -- Andrey Vasilenkov <indigo@yandex-team.ru>  Fri, 16 Sep 2016 18:14:42 +0300

mastermind (2.28.39) trusty; urgency=medium

  * Separate replicas and lrc groupset primary/secondary hosts

 -- Andrey Vasilenkov <indigo@yandex-team.ru>  Thu, 15 Sep 2016 14:10:45 +0300

mastermind (2.28.38) trusty; urgency=medium

  * Set primary and secondary hosts when lrc groupset is used

 -- Andrey Vasilenkov <indigo@yandex-team.ru>  Wed, 14 Sep 2016 17:52:59 +0300

mastermind (2.28.37) trusty; urgency=medium

  * Add new job to remove records with expired ttl

 -- Andrey Vasilenkov <indigo@yandex-team.ru>  Mon, 12 Sep 2016 19:17:54 +0300

mastermind (2.28.36) trusty; urgency=medium

  * Fix mastermind2.26-cache worker start

 -- Andrey Vasilenkov <indigo@yandex-team.ru>  Thu, 08 Sep 2016 13:49:20 +0300

mastermind (2.28.35) trusty; urgency=medium

  * Restore-path: fix cancel_job

 -- Andrey Vasilenkov <indigo@yandex-team.ru>  Mon, 05 Sep 2016 14:07:27 +0300

mastermind (2.28.34) trusty; urgency=medium

  * Restore-path: cancel jobs

 -- Andrey Vasilenkov <indigo@yandex-team.ru>  Fri, 02 Sep 2016 17:59:25 +0300

mastermind (2.28.33) trusty; urgency=medium

  * Optimize history record search mongo queries

 -- Andrey Vasilenkov <indigo@yandex-team.ru>  Thu, 01 Sep 2016 23:04:06 +0300

mastermind (2.28.32) trusty; urgency=medium

  * Limit couple defrag jobs number per host

 -- Andrey Vasilenkov <indigo@yandex-team.ru>  Thu, 01 Sep 2016 20:56:39 +0300

mastermind (2.28.31) trusty; urgency=medium

  * Convert to lrc groupset minor fix

 -- Andrey Vasilenkov <indigo@yandex-team.ru>  Wed, 31 Aug 2016 14:06:12 +0300

mastermind (2.28.30) trusty; urgency=medium

  * Restore path: option to automatically approve jobs

 -- Andrey Vasilenkov <indigo@yandex-team.ru>  Wed, 31 Aug 2016 12:17:57 +0300

mastermind (2.28.29) trusty; urgency=medium

  * Fix group restore by path handle

 -- Andrey Vasilenkov <indigo@yandex-team.ru>  Thu, 25 Aug 2016 18:51:43 +0300

mastermind (2.28.28) trusty; urgency=medium

  * Fix restore group src_group parameter

 -- Andrey Vasilenkov <indigo@yandex-team.ru>  Thu, 25 Aug 2016 13:58:34 +0300

mastermind (2.28.27) trusty; urgency=medium

  * Add job for restore groups from path

 -- Andrey Vasilenkov <indigo@yandex-team.ru>  Wed, 24 Aug 2016 18:38:33 +0300

mastermind (2.28.26) trusty; urgency=medium

  * Add group base path to recover dc command

 -- Andrey Vasilenkov <indigo@yandex-team.ru>  Wed, 24 Aug 2016 15:09:04 +0300

mastermind (2.28.25) trusty; urgency=medium

  * Consider want_defrag worth when > 3

 -- Andrey Vasilenkov <indigo@yandex-team.ru>  Tue, 23 Aug 2016 14:18:50 +0300

mastermind (2.28.24) trusty; urgency=medium

  * Implement external storage mapping for external storage convertion
  * Use task to determine external storage total size and alter convert job accordingly
  * Add ExternalStorageDataSizeTask for fetching data size of external storage
  * Add multi groupsets to mastermind-cli groupset convert command
  * Add make_external_storage_data_size_command inventory command

 -- Andrey Vasilenkov <indigo@yandex-team.ru>  Thu, 11 Aug 2016 17:02:57 +0300

mastermind (2.28.23) trusty; urgency=medium

  * Consider WRITE_NEW commands as write operations

 -- Andrey Vasilenkov <indigo@yandex-team.ru>  Mon, 08 Aug 2016 14:25:37 +0300

mastermind (2.28.22) trusty; urgency=medium

  * Forbid moving cache groups via move jobs

 -- Andrey Vasilenkov <indigo@yandex-team.ru>  Fri, 29 Jul 2016 00:57:11 +0300

mastermind (2.28.21) trusty; urgency=medium

  * Refactor move planner candidates generating
  * Filter destination groups in unsuitable dcs when moving groups via move planner

 -- Andrey Vasilenkov <indigo@yandex-team.ru>  Wed, 27 Jul 2016 15:16:18 +0300

mastermind (2.28.20) trusty; urgency=medium

  * Optimize group move planner algorithm

 -- Andrey Vasilenkov <indigo@yandex-team.ru>  Tue, 26 Jul 2016 18:21:02 +0300

mastermind (2.28.19) trusty; urgency=medium

  * Read metakey with nolock flag

 -- Andrey Vasilenkov <indigo@yandex-team.ru>  Tue, 12 Jul 2016 13:21:40 +0300

mastermind (2.28.18) trusty; urgency=medium

  * Change convert job priority

 -- Andrey Vasilenkov <indigo@yandex-team.ru>  Thu, 30 Jun 2016 01:13:03 +0300

mastermind (2.28.17) trusty; urgency=medium

  * Add convert to lrc groupset from external source job

 -- Andrey Vasilenkov <indigo@yandex-team.ru>  Wed, 29 Jun 2016 23:44:03 +0300

mastermind (2.28.16) trusty; urgency=medium

  * Fix group's effective_free_space calculation

 -- Andrey Vasilenkov <indigo@yandex-team.ru>  Mon, 20 Jun 2016 17:29:52 +0300

mastermind (2.28.15) trusty; urgency=medium

  * Add data_flow_rate and wait_timeout parameters for lrc-* commands

 -- Andrey Vasilenkov <indigo@yandex-team.ru>  Fri, 17 Jun 2016 13:20:46 +0300

mastermind (2.28.14) trusty; urgency=medium

  * Fix couple status text for non-coupled couples

 -- Andrey Vasilenkov <indigo@yandex-team.ru>  Tue, 14 Jun 2016 15:05:13 +0300

mastermind (2.28.13) trusty; urgency=medium

  * Fix StorageState excessive dcs list construction

 -- Andrey Vasilenkov <indigo@yandex-team.ru>  Sat, 11 Jun 2016 19:32:30 +0300

mastermind (2.28.12) trusty; urgency=medium

  * Run lrc_* commands with all nodes as remotes

 -- Andrey Vasilenkov <indigo@yandex-team.ru>  Fri, 10 Jun 2016 20:18:55 +0300

mastermind (2.28.11) trusty; urgency=medium

  * Fix StorageState excessive dcs list construction

 -- Andrey Vasilenkov <indigo@yandex-team.ru>  Fri, 10 Jun 2016 15:45:04 +0300

mastermind (2.28.10) trusty; urgency=medium

  * Add lrc groupset statuses for couple list handle

 -- Andrey Vasilenkov <indigo@yandex-team.ru>  Thu, 09 Jun 2016 19:07:47 +0300

mastermind (2.28.9) trusty; urgency=medium

  * Add histories query object for fetching group histories

 -- Andrey Vasilenkov <indigo@yandex-team.ru>  Wed, 08 Jun 2016 18:51:52 +0300

mastermind (2.28.8) trusty; urgency=medium

  * Add remove backend task to prepare lrc groups job

 -- Andrey Vasilenkov <indigo@yandex-team.ru>  Mon, 06 Jun 2016 12:02:49 +0300

mastermind (2.28.7) trusty; urgency=medium

  * Increase lrc groupset job priority

 -- Andrey Vasilenkov <indigo@yandex-team.ru>  Tue, 31 May 2016 15:45:40 +0300

mastermind (2.28.6) trusty; urgency=medium

  * Check task status after its execution is started

 -- Andrey Vasilenkov <indigo@yandex-team.ru>  Tue, 31 May 2016 01:14:51 +0300

mastermind (2.28.5) trusty; urgency=medium

  * Skip checking if all replicas groups are read-only
  * Fix logging of couple status change

 -- Andrey Vasilenkov <indigo@yandex-team.ru>  Tue, 31 May 2016 00:33:45 +0300

mastermind (2.28.4) trusty; urgency=medium

  * Add ttl attribute namespace settings

 -- Andrey Vasilenkov <indigo@yandex-team.ru>  Tue, 24 May 2016 18:16:09 +0300

mastermind (2.28.3) trusty; urgency=medium

  * Disable dnet_recovery safe mode

 -- Andrey Vasilenkov <indigo@yandex-team.ru>  Thu, 19 May 2016 17:34:15 +0300

mastermind (2.28.2) trusty; urgency=medium

  * Add prepare-new-groups cmd handle

 -- Andrey Vasilenkov <indigo@yandex-team.ru>  Thu, 19 May 2016 17:21:33 +0300

mastermind (2.28.1) trusty; urgency=medium

  * Add mastermind-util add-groupset command
  * Add 'add_groupset_to_couple' API handle
  * Add job that creates new groupset for a couple

 -- Andrey Vasilenkov <indigo@yandex-team.ru>  Thu, 19 May 2016 12:51:03 +0300

mastermind (2.27.18) trusty; urgency=medium

  * Fix constructing jobs' involved groups list

 -- Andrey Vasilenkov <indigo@yandex-team.ru>  Wed, 04 May 2016 14:47:17 +0300

mastermind (2.27.17) trusty; urgency=medium

  * Add weight coefficient for outgoing traffic
  * Not perform rollback on couple repair

 -- Andrey Vasilenkov <indigo@yandex-team.ru>  Fri, 29 Apr 2016 03:59:48 +0300

mastermind (2.27.16) trusty; urgency=medium

  * Use family when detaching node backend from group

 -- Andrey Vasilenkov <indigo@yandex-team.ru>  Mon, 11 Apr 2016 16:25:30 +0300

mastermind (2.27.15) trusty; urgency=medium

  * Add defrag startup timeout

 -- Andrey Vasilenkov <indigo@yandex-team.ru>  Mon, 11 Apr 2016 13:09:36 +0300

mastermind (2.27.14) trusty; urgency=medium

  * Add backward compatibility of NodeBackend binding object

 -- Andrey Vasilenkov <indigo@yandex-team.ru>  Sun, 10 Apr 2016 14:25:51 +0300

mastermind (2.27.13) trusty; urgency=medium

  * Add NodeBackend binding object

 -- Andrey Vasilenkov <indigo@yandex-team.ru>  Sun, 10 Apr 2016 14:15:13 +0300

mastermind (2.27.12) trusty; urgency=medium

  * Add new BAD_* statuses for LRC Groupset

 -- Andrey Vasilenkov <indigo@yandex-team.ru>  Fri, 08 Apr 2016 16:54:16 +0300

mastermind (2.27.11) trusty; urgency=medium

  * Fix couple freeze meta compose

 -- Andrey Vasilenkov <indigo@yandex-team.ru>  Tue, 05 Apr 2016 19:20:08 +0300

mastermind (2.27.10) trusty; urgency=medium

  * Fix 'couple settings' in for mastermind-cli
  * Format log messages

 -- Andrey Vasilenkov <indigo@yandex-team.ru>  Thu, 31 Mar 2016 18:04:19 +0300

mastermind (2.27.9) trusty; urgency=medium

  * Fix couple groupset attachment

 -- Andrey Vasilenkov <indigo@yandex-team.ru>  Thu, 31 Mar 2016 14:12:23 +0300

mastermind (2.27.8) trusty; urgency=medium

  * Add 'attach_groupset_to_couple' handle
  * Make groupsets responsible for generating its metakey
  * Skip uncoupled lrc groups meta processing

 -- Andrey Vasilenkov <indigo@yandex-team.ru>  Wed, 30 Mar 2016 16:35:07 +0300

mastermind (2.27.7) trusty; urgency=medium

  * Add couple settings

 -- Andrey Vasilenkov <indigo@yandex-team.ru>  Tue, 29 Mar 2016 15:39:09 +0300

mastermind (2.27.6) trusty; urgency=medium

  * Fix couple build parameters

 -- Andrey Vasilenkov <indigo@yandex-team.ru>  Mon, 28 Mar 2016 18:38:14 +0300

mastermind (2.27.5) trusty; urgency=medium

  * Add 'couple' attribute to binding Groupset object
  * Account new cache key distribute tasks
  * Add various binding features

 -- Andrey Vasilenkov <indigo@yandex-team.ru>  Sun, 27 Mar 2016 21:11:22 +0300

mastermind (2.27.4) trusty; urgency=medium

  * Add support of groupsets in couple build method of mastermind client
  * Add 'groupsets' property to couple object

 -- Andrey Vasilenkov <indigo@yandex-team.ru>  Fri, 25 Mar 2016 22:20:34 +0300

mastermind (2.27.3) trusty; urgency=medium

  * Skip internatl namespaces in client APIs

 -- Andrey Vasilenkov <indigo@yandex-team.ru>  Fri, 25 Mar 2016 13:00:34 +0300

mastermind (2.27.2) trusty; urgency=medium

  * Add python-requests dependency

 -- Andrey Vasilenkov <indigo@yandex-team.ru>  Thu, 24 Mar 2016 20:19:40 +0300

mastermind (2.27.1) trusty; urgency=medium

  * Add lrc commands to mastermind-cli
  * Add group filtering by 'type'
  * Add LRC builder to select groups for future LRC groupsets
  * Add lrc groupsets representation object
  * Add make lrc group job type
  * Divide groupsets by different types

 -- Andrey Vasilenkov <indigo@yandex-team.ru>  Thu, 24 Mar 2016 15:11:28 +0300

mastermind (2.26.6) trusty; urgency=medium

  * Increase defrag check timeout to 14 days

 -- Andrey Vasilenkov <indigo@yandex-team.ru>  Mon, 21 Mar 2016 14:20:39 +0300

mastermind (2.26.5) trusty; urgency=medium

  * Make recover planner coefficients configurable

 -- Andrey Vasilenkov <indigo@yandex-team.ru>  Thu, 10 Mar 2016 14:51:27 +0300

mastermind (2.26.4) trusty; urgency=medium

  * Fix group type detection

 -- Andrey Vasilenkov <indigo@yandex-team.ru>  Sat, 05 Mar 2016 05:26:33 +0300

mastermind (2.26.3) trusty; urgency=medium

  * Remove attributes capacity namespace setting
  * Add support for completion of unambiguous prefix commands

 -- Andrey Vasilenkov <indigo@yandex-team.ru>  Thu, 03 Mar 2016 18:01:54 +0300

mastermind (2.26.2) trusty; urgency=medium

  * Add namespace attribute setitngs

 -- Andrey Vasilenkov <indigo@yandex-team.ru>  Wed, 02 Mar 2016 17:34:12 +0300

mastermind (2.26.1) trusty; urgency=medium

  * Fix max net write setting for weight manager
  * Add explicit runtime error for cases when failed to release locks

 -- Andrey Vasilenkov <indigo@yandex-team.ru>  Wed, 02 Mar 2016 12:36:24 +0300

mastermind (2.25.120) trusty; urgency=medium

  * Enable dnet_recovery safe mode

 -- Andrey Vasilenkov <indigo@yandex-team.ru>  Sun, 28 Feb 2016 00:08:51 +0300

mastermind (2.25.119) trusty; urgency=medium

  * Fix bug for dc hosts view
  * Add logging for monitor stats update
  * Fix error fs and dstat update

 -- Andrey Vasilenkov <indigo@yandex-team.ru>  Tue, 23 Feb 2016 13:04:56 +0300

mastermind (2.25.118) trusty; urgency=medium

  * Increase startup timeouts

 -- Andrey Vasilenkov <indigo@yandex-team.ru>  Wed, 17 Feb 2016 23:31:26 +0300

mastermind (2.25.117) trusty; urgency=medium

  * Increase cache worker startup timeout

 -- Andrey Vasilenkov <indigo@yandex-team.ru>  Wed, 17 Feb 2016 14:37:28 +0300

mastermind (2.25.116) trusty; urgency=medium

  * Fix for cache lock acquiring

 -- Andrey Vasilenkov <indigo@yandex-team.ru>  Wed, 17 Feb 2016 12:25:22 +0300

mastermind (2.25.115) trusty; urgency=medium

  * Add 'update_cache_key_status' handle
  * Implement cached key upload queue
  * Fix cache couples list with no 'state' option
  * Fix couple list filtering
  * Add trace id to dnet_recovery command
  * Use blob_size_limit as total space unconditionally

 -- Andrey Vasilenkov <indigo@yandex-team.ru>  Tue, 16 Feb 2016 23:46:35 +0300

mastermind (2.25.114) trusty; urgency=medium

  * Change effective data size accounting
  * Add 'cache couples-list' handle

 -- Andrey Vasilenkov <indigo@yandex-team.ru>  Wed, 06 Jan 2016 22:10:41 +0300

mastermind (2.25.113) trusty; urgency=medium

  * Fix misprint

 -- Andrey Vasilenkov <indigo@yandex-team.ru>  Mon, 28 Dec 2015 16:48:00 +0300

mastermind (2.25.112) trusty; urgency=medium

  * Fix import dependency

 -- Andrey Vasilenkov <indigo@yandex-team.ru>  Mon, 28 Dec 2015 16:20:04 +0300

mastermind (2.25.111) trusty; urgency=medium

  * Fix frozen couple check

 -- Andrey Vasilenkov <indigo@yandex-team.ru>  Mon, 28 Dec 2015 15:45:49 +0300

mastermind (2.25.110) trusty; urgency=medium

  * Skip cache groups on hosts that already have a cache key copy
  * Fix dc selection on distributing cache keys

 -- Andrey Vasilenkov <indigo@yandex-team.ru>  Mon, 28 Dec 2015 14:31:00 +0300

mastermind (2.25.109) trusty; urgency=medium

  * Remove old app manifest during installation

 -- Andrey Vasilenkov <indigo@yandex-team.ru>  Thu, 24 Dec 2015 12:59:06 +0300

mastermind (2.25.108) trusty; urgency=medium

  * Remove old weight balancer traits
  * Fix for updating node backends set on history updates
  * Update couple namespace handle to use new weight manager

 -- Andrey Vasilenkov <indigo@yandex-team.ru>  Wed, 23 Dec 2015 17:58:38 +0300

mastermind (2.25.107) trusty; urgency=medium

  * Account disk defragmentation when calculating couple weights

 -- Andrey Vasilenkov <indigo@yandex-team.ru>  Wed, 16 Dec 2015 11:58:31 +0300

mastermind (2.25.106) trusty; urgency=medium

  * Fix defragmentation jobs for cache couples

 -- Andrey Vasilenkov <indigo@yandex-team.ru>  Fri, 11 Dec 2015 19:02:32 +0300

mastermind (2.25.105) trusty; urgency=medium

  * Fix misprint

 -- Andrey Vasilenkov <indigo@yandex-team.ru>  Fri, 11 Dec 2015 15:52:49 +0300

mastermind (2.25.104) trusty; urgency=medium

  * Fix for new msgpack version

 -- Andrey Vasilenkov <indigo@yandex-team.ru>  Fri, 11 Dec 2015 15:16:45 +0300

mastermind (2.25.103) trusty; urgency=medium

  * Update cache distributor groups list on cache cleaning

 -- Andrey Vasilenkov <indigo@yandex-team.ru>  Fri, 11 Dec 2015 14:54:55 +0300

mastermind (2.25.102) trusty; urgency=medium

  * Fix for defragmentation job of cache groups

 -- Andrey Vasilenkov <indigo@yandex-team.ru>  Fri, 11 Dec 2015 14:08:43 +0300

mastermind (2.25.101) trusty; urgency=medium

  * Cache get_namespaces_states response using CachedGzipResponse
  * Cache get_cached_keys response using CachedGzipResponse

 -- Andrey Vasilenkov <indigo@yandex-team.ru>  Tue, 08 Dec 2015 17:21:04 +0300

mastermind (2.25.100) trusty; urgency=medium

  * Fix for newly built couple status calculation
  * Fix misprint in mastermind client

 -- Andrey Vasilenkov <indigo@yandex-team.ru>  Tue, 01 Dec 2015 16:48:01 +0300

mastermind (2.25.99) trusty; urgency=medium

  * Fix for running cached data update handlers

 -- Andrey Vasilenkov <indigo@yandex-team.ru>  Wed, 25 Nov 2015 19:29:24 +0300

mastermind (2.25.98) trusty; urgency=medium

  * Fix cocaine handlers registering

 -- Andrey Vasilenkov <indigo@yandex-team.ru>  Wed, 25 Nov 2015 14:58:59 +0300

mastermind (2.25.97) trusty; urgency=medium

  * Temporarily fix cocaine service usage from sync thread

 -- Andrey Vasilenkov <indigo@yandex-team.ru>  Tue, 24 Nov 2015 17:02:59 +0300

mastermind (2.25.96) trusty; urgency=medium

  * Optimize get_config_remotes handle

 -- Andrey Vasilenkov <indigo@yandex-team.ru>  Tue, 24 Nov 2015 11:56:08 +0300

mastermind (2.25.95) trusty; urgency=medium

  * Fix frequent weight and load data updating
  * Optimize history records fetching from mongo
  * Add exception-safe backend stats processing

 -- Andrey Vasilenkov <indigo@yandex-team.ru>  Mon, 23 Nov 2015 15:00:58 +0300

mastermind (2.25.94) trusty; urgency=medium

  * Fix defrag complete decision based on stalled stats

 -- Andrey Vasilenkov <indigo@yandex-team.ru>  Fri, 20 Nov 2015 17:52:35 +0300

mastermind (2.25.93) trusty; urgency=medium

    * Add orig path query arg settings
    * Fix select couple to upload namespace setting
    * Add redirect query args support

 -- Andrey Vasilenkov <indigo@yandex-team.ru>  Thu, 19 Nov 2015 19:13:34 +0300

mastermind (2.25.92) trusty; urgency=medium

  * Fix cocaine worker termination

 -- Andrey Vasilenkov <indigo@yandex-team.ru>  Thu, 19 Nov 2015 14:44:39 +0300

mastermind (2.25.91) trusty; urgency=medium

  * Split planner config section into several sections
  * Cache flow stats
  * Use cache to handle get_cache_keys

 -- Andrey Vasilenkov <indigo@yandex-team.ru>  Wed, 18 Nov 2015 21:45:31 +0300

mastermind (2.25.90) trusty; urgency=medium

  * Fix cache worker startup script

 -- Andrey Vasilenkov <indigo@yandex-team.ru>  Tue, 17 Nov 2015 22:47:31 +0300

mastermind (2.25.89) trusty; urgency=medium

  * Set python-tornado dependency (>= 4.0)

 -- Andrey Vasilenkov <indigo@yandex-team.ru>  Tue, 17 Nov 2015 16:04:13 +0300

mastermind (2.25.88) trusty; urgency=medium

  * Decreased cocaine workers' pool limit to 5

 -- Andrey Vasilenkov <indigo@yandex-team.ru>  Tue, 17 Nov 2015 14:31:24 +0300

mastermind (2.25.87) trusty; urgency=medium

  * Use simplejson for faster parsing
  * Using monitor pool to fetch monitor stats from elliptics nodes
  * Inventory worker implementation
  * Fix build tests running

 -- Andrey Vasilenkov <indigo@yandex-team.ru>  Tue, 17 Nov 2015 13:59:44 +0300

mastermind (2.25.86-hotfix1) trusty; urgency=medium

  * Optimize get_config_remotes handle

 -- Andrey Vasilenkov <indigo@yandex-team.ru>  Wed, 18 Nov 2015 17:05:55 +0300

mastermind (2.25.86) trusty; urgency=medium

  * Fix mastermind build

 -- Andrey Vasilenkov <indigo@yandex-team.ru>  Fri, 13 Nov 2015 15:37:00 +0300

mastermind (2.25.85) trusty; urgency=medium

  * Fix mastermind build

 -- Andrey Vasilenkov <indigo@yandex-team.ru>  Fri, 13 Nov 2015 15:08:21 +0300

mastermind (2.25.84) trusty; urgency=medium

  * Add free reserved space to couple statistics

 -- Andrey Vasilenkov <indigo@yandex-team.ru>  Fri, 13 Nov 2015 14:19:41 +0300

mastermind (2.25.83) trusty; urgency=medium

  * Increase startup-timeout for mastermind-cache worker

 -- Andrey Vasilenkov <indigo@yandex-team.ru>  Mon, 02 Nov 2015 12:26:18 +0300

mastermind (2.25.82) trusty; urgency=medium

  * Fix for searching for uncoupled group to restore backend without history

 -- Andrey Vasilenkov <indigo@yandex-team.ru>  Wed, 28 Oct 2015 11:37:03 +0300

mastermind (2.25.81) trusty; urgency=medium

  * Fix for searching for uncoupled group to restore backend without history

 -- Andrey Vasilenkov <indigo@yandex-team.ru>  Tue, 27 Oct 2015 23:47:59 +0300

mastermind (2.25.80) trusty; urgency=medium

  * Fix for searching for uncoupled group to restore backend without history

 -- Andrey Vasilenkov <indigo@yandex-team.ru>  Tue, 27 Oct 2015 21:23:43 +0300

mastermind (2.25.79) trusty; urgency=medium

  * Fix wrong node backend check on group restoring job
  * Fix accounting job for a couple status when group is down

 -- Andrey Vasilenkov <indigo@yandex-team.ru>  Tue, 27 Oct 2015 19:30:12 +0300

mastermind (2.25.78) trusty; urgency=medium

  * Add proper pymongo and bson dependencies (<< 3)

 -- Andrey Vasilenkov <indigo@yandex-team.ru>  Mon, 26 Oct 2015 21:08:02 +0300

mastermind (2.25.77) trusty; urgency=medium

  * Fix mastermind2.26-cache worker initialization

 -- Andrey Vasilenkov <indigo@yandex-team.ru>  Fri, 23 Oct 2015 14:25:00 +0300

mastermind (2.25.76) trusty; urgency=medium

  * Add handler for fetching couple free effective space monitor samples
  * Change monitor statistics collection settings

 -- Andrey Vasilenkov <indigo@yandex-team.ru>  Fri, 23 Oct 2015 14:03:28 +0300

mastermind (2.25.75) trusty; urgency=medium

  * Fix group detach node task during restore job

 -- Andrey Vasilenkov <indigo@yandex-team.ru>  Mon, 19 Oct 2015 14:52:49 +0300

mastermind (2.25.74) trusty; urgency=medium

  * Fix group detach node task during restore job

 -- Andrey Vasilenkov <indigo@yandex-team.ru>  Mon, 19 Oct 2015 14:26:10 +0300

mastermind (2.25.73) trusty; urgency=medium

  * Fix group detach node task during restore job

 -- Andrey Vasilenkov <indigo@yandex-team.ru>  Mon, 19 Oct 2015 12:57:02 +0300

mastermind (2.25.72) trusty; urgency=medium

  * Check uncoupled groups right before settings metakey
  * Prevent statistics calculation failing

 -- Andrey Vasilenkov <indigo@yandex-team.ru>  Tue, 13 Oct 2015 18:41:32 +0300

mastermind (2.25.71) trusty; urgency=medium

  * Fix exception type for non-blocking locks (when acquiring failed)
  * Fix group history update task scheduling

 -- Andrey Vasilenkov <indigo@yandex-team.ru>  Mon, 12 Oct 2015 14:16:06 +0300

mastermind (2.25.70) trusty; urgency=medium

  * Add ability to run worker without history collection

 -- Andrey Vasilenkov <indigo@yandex-team.ru>  Fri, 09 Oct 2015 19:29:22 +0300

mastermind (2.25.69) trusty; urgency=medium

  * Accept generators to GroupNodeBackendsSet

 -- Andrey Vasilenkov <indigo@yandex-team.ru>  Fri, 09 Oct 2015 18:15:17 +0300

mastermind (2.25.68) trusty; urgency=medium

  * Store group history in mongo instead of meta elliptics

 -- Andrey Vasilenkov <indigo@yandex-team.ru>  Fri, 09 Oct 2015 12:03:04 +0300

mastermind (2.25.66) trusty; urgency=medium

  * Fix settings comparison with basic python types

 -- Andrey Vasilenkov <indigo@yandex-team.ru>  Thu, 08 Oct 2015 12:55:36 +0300

mastermind (2.25.58) trusty; urgency=medium

  * Add couple primary and fallback hosts to namespaces states

 -- Andrey Vasilenkov <indigo@yandex-team.ru>  Sun, 13 Sep 2015 21:13:48 +0300

mastermind (2.25.57) trusty; urgency=medium

  * Fix effective free space calculcation when disk contains irrelevant data

 -- Andrey Vasilenkov <indigo@yandex-team.ru>  Thu, 10 Sep 2015 14:08:30 +0300

mastermind (2.25.56) trusty; urgency=medium

  * Fix effective free space calculcation when disk contains irrelevant data

 -- Andrey Vasilenkov <indigo@yandex-team.ru>  Thu, 10 Sep 2015 14:00:47 +0300

mastermind (2.25.55) trusty; urgency=medium

  * Set nolock flag for metakey read queries

 -- Andrey Vasilenkov <indigo@yandex-team.ru>  Mon, 07 Sep 2015 20:21:47 +0300

mastermind (2.25.54) trusty; urgency=medium

  * Increase startup timeout for mastermind worker

 -- Andrey Vasilenkov <indigo@yandex-team.ru>  Fri, 28 Aug 2015 18:44:52 +0300

mastermind (2.25.53) trusty; urgency=medium

  * Use read_latest call to get storage max group id

 -- Andrey Vasilenkov <indigo@yandex-team.ru>  Fri, 28 Aug 2015 17:59:31 +0300

mastermind (2.25.52) trusty; urgency=medium

  * Add draft on namespaces state query handler

 -- Andrey Vasilenkov <indigo@yandex-team.ru>  Fri, 28 Aug 2015 15:22:37 +0300

mastermind (2.25.51) trusty; urgency=medium

  * Add forced namespaces states update handler

 -- Andrey Vasilenkov <indigo@yandex-team.ru>  Fri, 28 Aug 2015 13:33:52 +0300

mastermind (2.25.50) trusty; urgency=medium

  * Take down the lock on src backend during move job final stage

 -- Andrey Vasilenkov <indigo@yandex-team.ru>  Fri, 28 Aug 2015 11:51:06 +0300

mastermind (2.25.49) trusty; urgency=medium

  * Add status_text of bad group to status_text of couple

 -- Andrey Vasilenkov <indigo@yandex-team.ru>  Fri, 21 Aug 2015 16:30:16 +0300

mastermind (2.25.48) trusty; urgency=medium

  * Add removed records size to group info

 -- Andrey Vasilenkov <indigo@yandex-team.ru>  Fri, 21 Aug 2015 11:29:43 +0300

mastermind (2.25.47) trusty; urgency=medium

  * Consider effective_free_space when deciding on couple status
  * Fix for node backend defrag task retrying

 -- Andrey Vasilenkov <indigo@yandex-team.ru>  Thu, 20 Aug 2015 13:17:28 +0300

mastermind (2.25.46) trusty; urgency=medium

  * Correct build

 -- Andrey Vasilenkov <indigo@yandex-team.ru>  Wed, 19 Aug 2015 16:59:32 +0300

mastermind (2.25.45) trusty; urgency=medium

  * Add autoapprove setting for move planner jobs

 -- Andrey Vasilenkov <indigo@yandex-team.ru>  Wed, 19 Aug 2015 16:52:30 +0300

mastermind (2.25.44) trusty; urgency=medium

  * Fix minor misprints

 -- Andrey Vasilenkov <indigo@yandex-team.ru>  Wed, 19 Aug 2015 12:18:16 +0300

mastermind (2.25.43) trusty; urgency=medium

  * Fix destination group selection for move planner

 -- Andrey Vasilenkov <indigo@yandex-team.ru>  Wed, 19 Aug 2015 01:49:13 +0300

mastermind (2.25.42) trusty; urgency=medium

  * Mastermind node info updater: couple status should be set to FULL if group
    is not filled but hdd has no more space available
  * Jobs processor: do not fail couple defrag job if couple lost its OK
    status

 -- Andrey Vasilenkov <indigo@yandex-team.ru>  Thu, 06 Aug 2015 15:27:26 +0300

mastermind (2.25.41) trusty; urgency=medium

  * Fetch elliptics backends' io stats

 -- Andrey Vasilenkov <indigo@yandex-team.ru>  Tue, 04 Aug 2015 19:42:51 +0300

mastermind (2.25.40) trusty; urgency=medium

  * Planner: take lock to prevent simultaneous move jobs planning on several
    workers

 -- Andrey Vasilenkov <indigo@yandex-team.ru>  Tue, 04 Aug 2015 19:15:40 +0300

mastermind (2.25.39) trusty; urgency=medium

  * mastermind fake sync: persistent locks removal fixed

 -- Andrey Vasilenkov <indigo@yandex-team.ru>  Mon, 03 Aug 2015 15:30:40 +0300

mastermind (2.25.38) trusty; urgency=medium

  * Mastermind lib: couple build result is wrapped into result object
    to be able to filter only successfully created couples
    (or, on the other side, only exceptions)
  * Passing dstat errors (can happen on virtual hosts)
  * Fix for fake sync manager persistent lock acquiring
  * Mastermind lib: fix for __contains__ method in namespaces queries
  * Fix for frequent node statistics update
  * Mastermind lib: node backends list as a property

 -- Andrey Vasilenkov <indigo@yandex-team.ru>  Tue, 28 Jul 2015 18:16:20 +0300

mastermind (2.25.37) trusty; urgency=medium

  * Obsolete prechecking of active jobs when moving groups from host

 -- Andrey Vasilenkov <indigo@yandex-team.ru>  Fri, 17 Jul 2015 13:52:24 +0300

mastermind (2.25.36) trusty; urgency=medium

  * Do not update whole cluster state on couple break

 -- Andrey Vasilenkov <indigo@yandex-team.ru>  Thu, 16 Jul 2015 20:07:31 +0300

mastermind (2.25.35) trusty; urgency=medium

  * Remove obsolete dstat_error_code usage

 -- Andrey Vasilenkov <indigo@yandex-team.ru>  Thu, 16 Jul 2015 18:39:04 +0300

mastermind (2.25.34) trusty; urgency=medium

  * Frequent node stat update bug fixed

 -- Andrey Vasilenkov <indigo@yandex-team.ru>  Wed, 15 Jul 2015 18:14:31 +0300

mastermind (2.25.33) trusty; urgency=medium

  * Restore job can stop non-started move job on force request
  * Do not acquire global jobs lock on jobs creation
  * Lock uncoupled groups during couple build so no jobs could use it

 -- Andrey Vasilenkov <indigo@yandex-team.ru>  Wed, 15 Jul 2015 17:51:12 +0300

mastermind (2.25.32) trusty; urgency=medium

  * get_dc_by_host inventory function should accept hostname, not ip

 -- Andrey Vasilenkov <indigo@yandex-team.ru>  Wed, 15 Jul 2015 15:09:27 +0300

mastermind (2.25.31) trusty; urgency=medium

  * Fix for couple defrag group representation

 -- Andrey Vasilenkov <indigo@yandex-team.ru>  Tue, 14 Jul 2015 14:52:13 +0300

mastermind (2.25.30) trusty; urgency=medium

  * Fix for group active job setting

 -- Andrey Vasilenkov <indigo@yandex-team.ru>  Tue, 14 Jul 2015 13:45:46 +0300

mastermind (2.25.29) trusty; urgency=medium

  * Mastermind util error wrapping

 -- Andrey Vasilenkov <indigo@yandex-team.ru>  Tue, 14 Jul 2015 12:38:07 +0300

mastermind (2.25.28) trusty; urgency=medium

  * Any type of job is now set as an active_job for a couple
  * get_namespaces_states now can accept namespaces list
  * Fix for storage_keys_diff handler when there are backends without fetched stats

 -- Andrey Vasilenkov <indigo@yandex-team.ru>  Mon, 13 Jul 2015 15:44:19 +0300

mastermind (2.25.27) trusty; urgency=medium

  * Misprint fixed

 -- Andrey Vasilenkov <indigo@yandex-team.ru>  Fri, 10 Jul 2015 18:10:17 +0300

mastermind (2.25.26) trusty; urgency=medium

  * Mark group as bad if migrating job id from meta does not match active job
    id

 -- Andrey Vasilenkov <indigo@yandex-team.ru>  Fri, 10 Jul 2015 14:08:06 +0300

mastermind (2.25.25) trusty; urgency=medium

  * Read-only node backend status check fixed
  * Using common mastermind queue for gatlinggun tasks
  * Mastermind returns empty cache keys when cache worker is not set up
  * Backward compatibility for ns setup mastermind util command (credits go to shindo@)
  * Checking group couple on move job start

 -- Andrey Vasilenkov <indigo@yandex-team.ru>  Thu, 09 Jul 2015 18:42:09 +0300

mastermind (2.25.24) trusty; urgency=medium

  * Checking if couple is participating in job before trying to move it from
    host

 -- Andrey Vasilenkov <indigo@yandex-team.ru>  Fri, 03 Jul 2015 18:46:44 +0300

mastermind (2.25.23) trusty; urgency=medium

  * Checking node backends count on group move
  * Handler to restart job if failed on start

 -- Andrey Vasilenkov <indigo@yandex-team.ru>  Fri, 03 Jul 2015 17:38:18 +0300

mastermind (2.25.22) trusty; urgency=medium

  * Removed obsolete stat_file_error usage, moved stat_commit error logic to node backend stat object
  * Fix for namespace creation workflow

 -- Andrey Vasilenkov <indigo@yandex-team.ru>  Thu, 02 Jul 2015 17:40:30 +0300

mastermind (2.25.21) trusty; urgency=medium

  * fix to trusty++;

 -- Andrey Vasilenkov <indigo@yandex-team.ru>  Wed, 01 Jul 2015 19:01:17 +0300

mastermind (2.25.20) trusty; urgency=medium

  * debian/rules fixed for trusty

 -- Andrey Vasilenkov <indigo@yandex-team.ru>  Wed, 01 Jul 2015 18:39:16 +0300

mastermind (2.25.19) trusty; urgency=medium

  * Use elliptics stats for decision on backend writability
  * Fragmentation in mm util is now formatted with fixed precision

 -- Andrey Vasilenkov <indigo@yandex-team.ru>  Wed, 01 Jul 2015 18:16:14 +0300

mastermind (2.25.18) precise; urgency=low

  * Checking backends on restore group creation

 -- Andrey Vasilenkov <indigo@yandex-team.ru>  Tue, 30 Jun 2015 17:23:42 +0300

mastermind (2.25.17) precise; urgency=low

  * Mastermind client implemented
  * Python package dependencies fixed
  * Statistics should not fail if uncoupled groups list cannot be composed
  * Defrag planner uses vfs free space to see if a couple can be defragged
  * Minor changes: pepify and obsolete code removed

 -- Andrey Vasilenkov <indigo@yandex-team.ru>  Tue, 30 Jun 2015 13:12:47 +0300

mastermind (2.25.16) precise; urgency=low

  * Do not store old namespaces states if failed to construct a new one

 -- Andrey Vasilenkov <indigo@yandex-team.ru>  Thu, 18 Jun 2015 16:54:36 +0300

mastermind (2.25.15) precise; urgency=low

  * Caching of namespaces states

 -- Andrey Vasilenkov <indigo@yandex-team.ru>  Thu, 18 Jun 2015 15:11:28 +0300

mastermind (2.25.14) precise; urgency=low

  * Job execution fixed
  * Separate register handler wrapper for handlers with native cocaine exceptions support

 -- Andrey Vasilenkov <indigo@yandex-team.ru>  Wed, 17 Jun 2015 13:03:30 +0300

mastermind (2.25.13) precise; urgency=low

  * Reconnectable service should log detailed information on unexpected errors

 -- Andrey Vasilenkov <indigo@yandex-team.ru>  Tue, 16 Jun 2015 14:45:41 +0300

mastermind (2.25.12) precise; urgency=low

  * Binary version dependency

 -- Andrey Vasilenkov <indigo@yandex-team.ru>  Tue, 16 Jun 2015 13:19:15 +0300

mastermind (2.25.11) precise; urgency=low

  * Python-mastermind common dependency
  * Logging added

 -- Andrey Vasilenkov <indigo@yandex-team.ru>  Tue, 16 Jun 2015 13:00:54 +0300

mastermind (2.25.10) precise; urgency=low

  * Common mastermind utils in a separate python package
  * Unnecessary locking of jobs global lock on couple defragmentation planning

 -- Andrey Vasilenkov <indigo@yandex-team.ru>  Mon, 15 Jun 2015 20:11:18 +0300

mastermind (2.25.9) precise; urgency=low

  * Resources accounting fixed

 -- Andrey Vasilenkov <indigo@yandex-team.ru>  Thu, 11 Jun 2015 17:48:09 +0300

mastermind (2.25.8) precise; urgency=low

  * Logging added

 -- Andrey Vasilenkov <indigo@yandex-team.ru>  Thu, 11 Jun 2015 17:21:36 +0300

mastermind (2.25.7) precise; urgency=low

  * Misprint fixed

 -- Andrey Vasilenkov <indigo@yandex-team.ru>  Thu, 11 Jun 2015 16:43:04 +0300

mastermind (2.25.6) precise; urgency=low

  * Misprint fixed

 -- Andrey Vasilenkov <indigo@yandex-team.ru>  Thu, 11 Jun 2015 16:22:53 +0300

mastermind (2.25.5) precise; urgency=low

  * Jobs: fix for resource unfolding

 -- Andrey Vasilenkov <indigo@yandex-team.ru>  Thu, 11 Jun 2015 15:48:11 +0300

mastermind (2.25.4) precise; urgency=low

  * Minor bug fix

 -- Andrey Vasilenkov <indigo@yandex-team.ru>  Thu, 11 Jun 2015 15:32:10 +0300

mastermind (2.25.3) precise; urgency=low

  * Minor bug fix

 -- Andrey Vasilenkov <indigo@yandex-team.ru>  Thu, 11 Jun 2015 13:28:07 +0300

mastermind (2.25.2) precise; urgency=low

  * Job processing tweaks

 -- Andrey Vasilenkov <indigo@yandex-team.ru>  Thu, 11 Jun 2015 12:40:16 +0300

mastermind (2.25.1) precise; urgency=low

  * Cached keys handler should be tolerant to cocaine connection errors
  * Do not take global jobs lock on moving all groups from host
  * Planner tasks should not take jobs lock unless they are actually creating jobs

 -- Andrey Vasilenkov <indigo@yandex-team.ru>  Wed, 10 Jun 2015 17:10:47 +0300

mastermind (2.24.45) precise; urgency=low

  * Config parameter name fixed

 -- Andrey Vasilenkov <indigo@yandex-team.ru>  Wed, 10 Jun 2015 13:52:06 +0300

mastermind (2.24.44) precise; urgency=low

  * Ids file for rsync tasks

 -- Andrey Vasilenkov <indigo@yandex-team.ru>  Tue, 09 Jun 2015 17:55:04 +0300

mastermind (2.24.43) precise; urgency=low

  * Add-units settings for namespace implemented

 -- Andrey Vasilenkov <indigo@yandex-team.ru>  Fri, 05 Jun 2015 17:23:11 +0300

mastermind (2.24.42) precise; urgency=low

  * get_cached_key handler proxied to mastermind2.26-cache (no retries for now)

 -- Andrey Vasilenkov <indigo@yandex-team.ru>  Thu, 04 Jun 2015 19:58:11 +0300

mastermind (2.24.41) precise; urgency=low

  * get_cached_keys handler updated
  * Namespace statistics fixed, is_full flag added
  * Ns settings updating fixed - __service key could have been omited on update

 -- Andrey Vasilenkov <indigo@yandex-team.ru>  Wed, 03 Jun 2015 19:58:59 +0300

mastermind (2.24.40) precise; urgency=low

  * Infrastructure: empty group set for tree nodes that has no groups in child
    nodes

 -- Andrey Vasilenkov <indigo@yandex-team.ru>  Tue, 02 Jun 2015 12:49:29 +0300

mastermind (2.24.39) precise; urgency=low

  * Added mastermind2.26-cache application to cocaine runlist

 -- Andrey Vasilenkov <indigo@yandex-team.ru>  Mon, 01 Jun 2015 16:21:11 +0300

mastermind (2.24.38) precise; urgency=low

  * Top update period is set via periodic timer
  * Lock on cache distribution task

 -- Andrey Vasilenkov <indigo@yandex-team.ru>  Mon, 01 Jun 2015 15:12:04 +0300

mastermind (2.24.37) precise; urgency=low

  * Fix for existing cache key update

 -- Andrey Vasilenkov <indigo@yandex-team.ru>  Fri, 29 May 2015 16:01:53 +0300

mastermind (2.24.36) precise; urgency=low

  * Cache worker: cache groups selection refactored

 -- Andrey Vasilenkov <indigo@yandex-team.ru>  Fri, 29 May 2015 15:16:56 +0300

mastermind (2.24.35) precise; urgency=low

  * Do not account service storage_cache namespace in namespace states

 -- Andrey Vasilenkov <indigo@yandex-team.ru>  Thu, 28 May 2015 14:10:12 +0300

mastermind (2.24.34) precise; urgency=low

  * Cache group defragmentation job creation

 -- Andrey Vasilenkov <indigo@yandex-team.ru>  Tue, 26 May 2015 23:45:25 +0300

mastermind (2.24.33) precise; urgency=low

  * Fix for app start without mongo set up

 -- Andrey Vasilenkov <indigo@yandex-team.ru>  Tue, 26 May 2015 12:15:55 +0300

mastermind (2.24.32) precise; urgency=low

  * Cache clean handler added

 -- Andrey Vasilenkov <indigo@yandex-team.ru>  Mon, 25 May 2015 19:56:32 +0300

mastermind (2.24.31) precise; urgency=low

  * Group type checking should be executed after backend state checking

 -- Andrey Vasilenkov <indigo@yandex-team.ru>  Mon, 25 May 2015 13:17:54 +0300

mastermind (2.24.30) precise; urgency=low

  * Misprint fixed

 -- Andrey Vasilenkov <indigo@yandex-team.ru>  Sun, 24 May 2015 20:33:13 +0300

mastermind (2.24.29) precise; urgency=low

  * Misprints fixed and more logging added

 -- Andrey Vasilenkov <indigo@yandex-team.ru>  Fri, 22 May 2015 23:00:10 +0300

mastermind (2.24.28) precise; urgency=low

  * Some logging added

 -- Andrey Vasilenkov <indigo@yandex-team.ru>  Fri, 22 May 2015 20:43:44 +0300

mastermind (2.24.27) precise; urgency=low

  * Misprint fixed

 -- Andrey Vasilenkov <indigo@yandex-team.ru>  Fri, 22 May 2015 17:57:55 +0300

mastermind (2.24.26) precise; urgency=low

  * Misprint fixed

 -- Andrey Vasilenkov <indigo@yandex-team.ru>  Fri, 22 May 2015 17:29:05 +0300

mastermind (2.24.25) precise; urgency=low

  * Misprints fixed

 -- Andrey Vasilenkov <indigo@yandex-team.ru>  Fri, 22 May 2015 17:13:30 +0300

mastermind (2.24.24) precise; urgency=low

  * Cache cleaner implemented
  * Added static/non-static flag to log record for broken namespaces

 -- Andrey Vasilenkov <indigo@yandex-team.ru>  Fri, 22 May 2015 16:49:00 +0300

mastermind (2.24.23) precise; urgency=low

  * Fix for key updated in mongodb: couple is used as a part of primary key
  * Minor refactoring

 -- Andrey Vasilenkov <indigo@yandex-team.ru>  Thu, 21 May 2015 12:59:49 +0300

mastermind (2.24.22) precise; urgency=low

  * Fixed new keys processing

 -- Andrey Vasilenkov <indigo@yandex-team.ru>  Thu, 21 May 2015 00:00:29 +0300

mastermind (2.24.21) precise; urgency=low

  * Do not remove unpopular keys on distribution stage

 -- Andrey Vasilenkov <indigo@yandex-team.ru>  Wed, 20 May 2015 23:34:15 +0300

mastermind (2.24.20) precise; urgency=low

  * Misprint fixed

 -- Andrey Vasilenkov <indigo@yandex-team.ru>  Wed, 20 May 2015 23:07:51 +0300

mastermind (2.24.19) precise; urgency=low

  * Top stats aggregation fix: cache groups statistics are accounted properly

 -- Andrey Vasilenkov <indigo@yandex-team.ru>  Wed, 20 May 2015 16:10:22 +0300

mastermind (2.24.18) precise; urgency=low

  * Aggregate keys by (key_id, couple) pair

 -- Andrey Vasilenkov <indigo@yandex-team.ru>  Tue, 19 May 2015 16:42:11 +0300

mastermind (2.24.17) precise; urgency=low

  * Do not use cache module in the main worker

 -- Andrey Vasilenkov <indigo@yandex-team.ru>  Mon, 18 May 2015 18:52:56 +0300

mastermind (2.24.16) precise; urgency=low

  * Couple defragmentation should start only when want_defrag > 1
  * Move job tweaks: -114 processing when node backend is being disabled, STALLED status for node backend stop task is considered ok
  * Removed unnecessary locks on task retry and skip
  * Couple defrag: if dnet_client returns -114 on defrag command, consider task successfully completed

 -- Andrey Vasilenkov <indigo@yandex-team.ru>  Mon, 18 May 2015 18:32:07 +0300

mastermind (2.24.15) precise; urgency=low

  * Refactored infrastructure data usage and correspondent cache workflow

 -- Andrey Vasilenkov <indigo@yandex-team.ru>  Sun, 17 May 2015 18:18:41 +0300

mastermind (2.24.14) precise; urgency=low

  * Uncoupled group checker changed

 -- Andrey Vasilenkov <indigo@yandex-team.ru>  Fri, 15 May 2015 17:31:44 +0300

mastermind (2.24.13) precise; urgency=low

  * Good uncoupled groups selector moved to infrastructure

 -- Andrey Vasilenkov <indigo@yandex-team.ru>  Fri, 15 May 2015 16:45:05 +0300

mastermind (2.24.12) precise; urgency=low

  * Cache worker initialization fixed

 -- Andrey Vasilenkov <indigo@yandex-team.ru>  Fri, 15 May 2015 15:35:13 +0300

mastermind (2.24.11) precise; urgency=low

  * Mark group as migrating right away when job is created
  * Job mark group minor workflow updates
  * Service statuses for couples with active jobs

 -- Andrey Vasilenkov <indigo@yandex-team.ru>  Wed, 13 May 2015 18:19:10 +0300

mastermind (2.24.10) precise; urgency=low

  * Fix for increasing cache key copies number

 -- Andrey Vasilenkov <indigo@yandex-team.ru>  Mon, 27 Apr 2015 20:24:00 +0300

mastermind (2.24.9) lucid; urgency=low

  * Fallback to default cocaine logging service if mm_cache_logging service is not set up in cocaine

 -- Andrey Vasilenkov <indigo@yandex-team.ru>  Mon, 27 Apr 2015 19:49:32 +0300

mastermind (2.24.8) lucid; urgency=low

  * Do not use not marked uncoupled groups located at cache groups paths as data uncoupled groups

 -- Andrey Vasilenkov <indigo@yandex-team.ru>  Mon, 27 Apr 2015 16:23:24 +0300

mastermind (2.24.7) lucid; urgency=low

  * Removed obsolete tornado version dependency

 -- Andrey Vasilenkov <indigo@yandex-team.ru>  Wed, 22 Apr 2015 23:01:00 +0300

mastermind (2.24.6) lucid; urgency=low

  * Misprint fixed

 -- Andrey Vasilenkov <indigo@yandex-team.ru>  Wed, 22 Apr 2015 18:50:12 +0300

mastermind (2.24.5) lucid; urgency=low

  * Removed obsolete cache manager usage

 -- Andrey Vasilenkov <indigo@yandex-team.ru>  Wed, 22 Apr 2015 18:45:04 +0300

mastermind (2.24.4) lucid; urgency=low

  * Fix for make_tree script

 -- Andrey Vasilenkov <indigo@yandex-team.ru>  Wed, 22 Apr 2015 18:01:23 +0300

mastermind (2.24.3) lucid; urgency=low

  * Misprint in postinst fixed

 -- Andrey Vasilenkov <indigo@yandex-team.ru>  Wed, 22 Apr 2015 17:47:11 +0300

mastermind (2.24.2) lucid; urgency=low

  * Misprint in postinst fixed

 -- Andrey Vasilenkov <indigo@yandex-team.ru>  Wed, 22 Apr 2015 17:28:27 +0300

mastermind (2.24.1) lucid; urgency=low

  * Distributed cache manager (for gatlinggun)

 -- Andrey Vasilenkov <indigo@yandex-team.ru>  Wed, 22 Apr 2015 17:04:56 +0300

mastermind (2.23.15) lucid; urgency=low

  * Added explicit couple text status to couple status change message
  * Returned back the lost check for groups move planner

 -- Andrey Vasilenkov <indigo@yandex-team.ru>  Thu, 07 May 2015 19:13:51 +0300

mastermind (2.23.14) lucid; urgency=low

  * Misprint fixed

 -- Andrey Vasilenkov <indigo@yandex-team.ru>  Thu, 07 May 2015 17:49:04 +0300

mastermind (2.23.13) lucid; urgency=low

  * Misprint fixed

 -- Andrey Vasilenkov <indigo@yandex-team.ru>  Thu, 07 May 2015 17:12:36 +0300

mastermind (2.23.12) lucid; urgency=low

  * Misprint fixed

 -- Andrey Vasilenkov <indigo@yandex-team.ru>  Thu, 07 May 2015 15:56:33 +0300

mastermind (2.23.11) lucid; urgency=low

  * Uncoupled group should be considered broken if it has more than one backend and DHT check is enabled
  * In-service check for uncoupled group fetching

 -- Andrey Vasilenkov <indigo@yandex-team.ru>  Thu, 07 May 2015 13:07:37 +0300

mastermind (2.23.10) lucid; urgency=low

  * Fix for restore group job creation when history record is unavailable

 -- Andrey Vasilenkov <indigo@yandex-team.ru>  Wed, 06 May 2015 20:14:19 +0300

mastermind (2.23.9) lucid; urgency=low

  * If no backends are found in history, planner restores group according to namespace distribution (same as for move group)

 -- Andrey Vasilenkov <indigo@yandex-team.ru>  Wed, 06 May 2015 19:39:27 +0300

mastermind (2.23.8) lucid; urgency=low

  * Move planner should use default uncoupled groups select function

 -- Andrey Vasilenkov <indigo@yandex-team.ru>  Wed, 29 Apr 2015 15:22:16 +0300

mastermind (2.23.7) lucid; urgency=low

  * Comparing source and destination DCs when planning move jobs

 -- Andrey Vasilenkov <indigo@yandex-team.ru>  Wed, 29 Apr 2015 09:29:29 +0300

mastermind (2.23.6) lucid; urgency=low

  * Misprints fixed

 -- Andrey Vasilenkov <indigo@yandex-team.ru>  Tue, 28 Apr 2015 18:17:11 +0300

mastermind (2.23.5) lucid; urgency=low

  * Busy hosts accounting fixed

 -- Andrey Vasilenkov <indigo@yandex-team.ru>  Tue, 28 Apr 2015 17:49:02 +0300

mastermind (2.23.4) lucid; urgency=low

  * Using groups merging on move jobs planning

 -- Andrey Vasilenkov <indigo@yandex-team.ru>  Tue, 28 Apr 2015 17:35:20 +0300

mastermind (2.23.3) lucid; urgency=low

  * Misprint fixed

 -- Andrey Vasilenkov <indigo@yandex-team.ru>  Mon, 20 Apr 2015 23:41:56 +0300

mastermind (2.23.2) lucid; urgency=low

  * Properly job slots checking in planner for couple defrag jobs

 -- Andrey Vasilenkov <indigo@yandex-team.ru>  Mon, 20 Apr 2015 23:25:43 +0300

mastermind (2.23.1) lucid; urgency=low

  * Config option for autoapproving defrag jobs

 -- Andrey Vasilenkov <indigo@yandex-team.ru>  Fri, 17 Apr 2015 17:39:54 +0300

mastermind (2.21.24) lucid; urgency=low

  * Misprint fixed

 -- Andrey Vasilenkov <indigo@yandex-team.ru>  Tue, 07 Apr 2015 17:05:41 +0300

mastermind (2.21.23) lucid; urgency=low

  * Planner will try to create job if there is less than max_executing_jobs running

 -- Andrey Vasilenkov <indigo@yandex-team.ru>  Mon, 06 Apr 2015 15:32:26 +0300

mastermind (2.21.22) lucid; urgency=low

  * Force update fixed

 -- Andrey Vasilenkov <indigo@yandex-team.ru>  Mon, 06 Apr 2015 14:32:10 +0300

mastermind (2.21.21) lucid; urgency=low

  * Fix for restore group job when executed on old node backend

 -- Andrey Vasilenkov <indigo@yandex-team.ru>  Mon, 30 Mar 2015 19:36:51 +0300

mastermind (2.21.20) lucid; urgency=low

  * Minor fixed

 -- Andrey Vasilenkov <indigo@yandex-team.ru>  Mon, 30 Mar 2015 19:13:53 +0300

mastermind (2.21.19) lucid; urgency=low

  * Success codes for minion are encoded as a sequence

 -- Andrey Vasilenkov <indigo@yandex-team.ru>  Mon, 30 Mar 2015 18:43:09 +0300

mastermind (2.21.18) lucid; urgency=low

  * Update metadb synchronously on executing minion cmd

 -- Andrey Vasilenkov <indigo@yandex-team.ru>  Fri, 27 Mar 2015 21:06:55 +0300

mastermind (2.21.17) lucid; urgency=low

  * Several minor fixes

 -- Andrey Vasilenkov <indigo@yandex-team.ru>  Fri, 27 Mar 2015 20:20:06 +0300

mastermind (2.21.16-1) lucid; urgency=low

  * Configurable autoapprove for recovery jobs

 -- Andrey Vasilenkov <indigo@yandex-team.ru>  Sat, 04 Apr 2015 12:33:17 +0300

mastermind (2.21.16) lucid; urgency=low

  * Do not crash if failed to resolve some infrastructure host
  * Do not crash when any of elliptics hostnames from config cannot be resolved

 -- Andrey Vasilenkov <indigo@yandex-team.ru>  Fri, 27 Mar 2015 18:01:57 +0300

mastermind (2.21.15) lucid; urgency=low

  * Fix for detaching node backend from group: based on group_id, not object of type storage.Group

 -- Andrey Vasilenkov <indigo@yandex-team.ru>  Tue, 24 Mar 2015 19:27:46 +0300

mastermind (2.21.14) lucid; urgency=low

  * Fix for detaching node backend from group: based on group_id, not object of type storage.Group

 -- Andrey Vasilenkov <indigo@yandex-team.ru>  Tue, 24 Mar 2015 19:00:33 +0300

mastermind (2.21.13) lucid; urgency=low

  * Do not fail job when elliptics request request for command status update was unsuccessful

 -- Andrey Vasilenkov <indigo@yandex-team.ru>  Tue, 24 Mar 2015 15:39:18 +0300

mastermind (2.21.12) lucid; urgency=low

  * Fix for busy uncoupled list groups fetching

 -- Andrey Vasilenkov <indigo@yandex-team.ru>  Tue, 24 Mar 2015 13:13:21 +0300

mastermind (2.21.11) lucid; urgency=low

  * Version bump for release-2.20 hotfix

 -- Andrey Vasilenkov <indigo@yandex-team.ru>  Mon, 23 Mar 2015 14:39:59 +0300

mastermind (2.21.10) lucid; urgency=low

  * Do not stop job execution when mark/unmark groups failed

 -- Andrey Vasilenkov <indigo@yandex-team.ru>  Fri, 20 Mar 2015 19:17:47 +0300

mastermind (2.21.9) lucid; urgency=low

  * Jobs processor uses periodic timer
  * Periodic timer implementation for timed queue

 -- Andrey Vasilenkov <indigo@yandex-team.ru>  Fri, 20 Mar 2015 16:52:58 +0300

mastermind (2.21.8) lucid; urgency=low

  * If job fails exception is saved to error messages list of job
  * Jobs index cleaning script
  * Removed jobs data from metadb's secondary indexes
  * Renamed mastermind util 'couple list-namespaces' handle to 'ns list'
  * Configurable minion request timeout

 -- Andrey Vasilenkov <indigo@yandex-team.ru>  Thu, 19 Mar 2015 16:42:05 +0300

mastermind (2.21.7) lucid; urgency=low

  * Resetting attempts counter on task manual retry

 -- Andrey Vasilenkov <indigo@yandex-team.ru>  Tue, 17 Mar 2015 17:11:18 +0300

mastermind (2.21.6) lucid; urgency=low

  * Misprint

 -- Andrey Vasilenkov <indigo@yandex-team.ru>  Tue, 17 Mar 2015 16:54:52 +0300

mastermind (2.21.5) lucid; urgency=low

  * Misprint

 -- Andrey Vasilenkov <indigo@yandex-team.ru>  Tue, 17 Mar 2015 16:45:53 +0300

mastermind (2.21.4) lucid; urgency=low

  * Fix for planner recovery job creation (a batch of applicable couple is empty)

 -- Andrey Vasilenkov <indigo@yandex-team.ru>  Tue, 17 Mar 2015 15:51:18 +0300

mastermind (2.21.3) lucid; urgency=low

  * tornado < 4.1 does not support raise_error option, fallback to async request with error checking

 -- Andrey Vasilenkov <indigo@yandex-team.ru>  Tue, 17 Mar 2015 15:07:02 +0300

mastermind (2.21.2) lucid; urgency=low

  * Fix for jobs rendering

 -- Andrey Vasilenkov <indigo@yandex-team.ru>  Mon, 16 Mar 2015 19:43:50 +0300

mastermind (2.21.1) lucid; urgency=low

  * Minion requests retry on http errors

 -- Andrey Vasilenkov <indigo@yandex-team.ru>  Mon, 16 Mar 2015 19:33:46 +0300

mastermind (2.20.6) lucid; urgency=low

  * Move job: fix for unmarking group that is down at the moment

 -- Andrey Vasilenkov <indigo@yandex-team.ru>  Mon, 23 Mar 2015 13:24:25 +0300

mastermind (2.20.5) lucid; urgency=low

  * Node backend statistics time is extracted from elliptics async result
  * Couple defragmentation by partitions

 -- Andrey Vasilenkov <indigo@yandex-team.ru>  Tue, 17 Mar 2015 20:01:35 +0300

mastermind (2.20.4) lucid; urgency=low

  * Jobs handler: move all groups from host
  * Moved src backend status check to move job start phase instead of creation phase

 -- Andrey Vasilenkov <indigo@yandex-team.ru>  Fri, 13 Mar 2015 20:41:18 +0300

mastermind (2.20.3) lucid; urgency=low

  * Fix for search-by-path using ipv6 ip addrs

 -- Andrey Vasilenkov <indigo@yandex-team.ru>  Wed, 11 Mar 2015 20:11:59 +0300

mastermind (2.20.2) lucid; urgency=low

  * Group history unified

 -- Andrey Vasilenkov <indigo@yandex-team.ru>  Wed, 11 Mar 2015 19:39:12 +0300

mastermind (2.20.1) lucid; urgency=low

  * Restore job: make src backend readonly if possible to prevent blob truncation

 -- Andrey Vasilenkov <indigo@yandex-team.ru>  Wed, 11 Mar 2015 17:06:15 +0300

mastermind (2.19.6) lucid; urgency=low

  * Fix for removing node backend from group

 -- Andrey Vasilenkov <indigo@yandex-team.ru>  Fri, 13 Mar 2015 12:35:54 +0300

mastermind (2.19.5) lucid; urgency=low

  * Manual locker commited

 -- Andrey Vasilenkov <indigo@yandex-team.ru>  Thu, 12 Mar 2015 15:49:31 +0300

mastermind (2.19.4) lucid; urgency=low

  * Fix for node history backend unlink

 -- Andrey Vasilenkov <indigo@yandex-team.ru>  Thu, 12 Mar 2015 14:55:52 +0300

mastermind (2.19.3) lucid; urgency=low

  * Recovery planner accounts locked couples

 -- Andrey Vasilenkov <indigo@yandex-team.ru>  Wed, 11 Mar 2015 15:30:51 +0300

mastermind (2.19.2) lucid; urgency=low

  * Planner does not operate without mongo db setup

 -- Andrey Vasilenkov <indigo@yandex-team.ru>  Thu, 05 Mar 2015 20:14:26 +0300

mastermind (2.19.1) lucid; urgency=low

  * Recover dc queue is replaced by dynamic weighting of couples using last recovery timestamp and keys difference
  * Couples can be indexed by unicode str
  * Workaround for hosts that cannot be resolved
  * Do not compare couple groups' metadata version numbers
  * Added namespace settings custom expiration time feature

 -- Andrey Vasilenkov <indigo@yandex-team.ru>  Thu, 05 Mar 2015 19:15:45 +0300

mastermind (2.18.15) lucid; urgency=low

  * Logging for move group planner improved
  * Refactored job accounting: now it should properly account destination hdds of existing jobs
  * Fix for lock release on error during groups' marking

 -- Andrey Vasilenkov <indigo@yandex-team.ru>  Wed, 11 Mar 2015 14:45:53 +0300

mastermind (2.18.14) lucid; urgency=low

  * Logging requests and test handler for ns_current_state logging

 -- Andrey Vasilenkov <indigo@yandex-team.ru>  Tue, 10 Mar 2015 12:53:16 +0300

mastermind (2.18.13) lucid; urgency=low

  * Effective space statistics fix

 -- Andrey Vasilenkov <indigo@yandex-team.ru>  Wed, 04 Mar 2015 14:49:07 +0300

mastermind (2.18.12) lucid; urgency=low

  * Fix for total effective_free_space count

 -- Andrey Vasilenkov <indigo@yandex-team.ru>  Tue, 03 Mar 2015 20:51:44 +0300

mastermind (2.18.11) lucid; urgency=low

  * Ensure path before checking locked hosts
  * Planner job creation fixed

 -- Andrey Vasilenkov <indigo@yandex-team.ru>  Tue, 03 Mar 2015 20:05:17 +0300

mastermind (2.18.10) lucid; urgency=low

  * Fix for group move handler --force option

 -- Andrey Vasilenkov <indigo@yandex-team.ru>  Mon, 02 Mar 2015 12:40:49 +0300

mastermind (2.18.9) lucid; urgency=low

  * Misprint fixed

 -- Andrey Vasilenkov <indigo@yandex-team.ru>  Fri, 27 Feb 2015 20:43:37 +0300

mastermind (2.18.8) lucid; urgency=low

  * Fix for mongo queries

 -- Andrey Vasilenkov <indigo@yandex-team.ru>  Fri, 27 Feb 2015 20:29:15 +0300

mastermind (2.18.7) lucid; urgency=low

  * Downtimes for both src_host and dst_host during rsync task execution
  * Use hostname in net downtimes
  * Rsync node task is now used for move job instead of common MinionCmdTask

 -- Andrey Vasilenkov <indigo@yandex-team.ru>  Fri, 27 Feb 2015 19:39:16 +0300

mastermind (2.18.6) lucid; urgency=low

  * IPv6 for tornado clients turned on

 -- Andrey Vasilenkov <indigo@yandex-team.ru>  Fri, 27 Feb 2015 16:18:09 +0300

mastermind (2.18.5) lucid; urgency=low

  * Implementation of net monitoring usage during rsync tasks executing

 -- Andrey Vasilenkov <indigo@yandex-team.ru>  Fri, 27 Feb 2015 15:05:11 +0300

mastermind (2.18.4) lucid; urgency=low

  * Fake sync manager get_children_locks implemented

 -- Andrey Vasilenkov <indigo@yandex-team.ru>  Wed, 25 Feb 2015 17:40:38 +0300

mastermind (2.18.3) lucid; urgency=low

  * Minor job processing refactoring fixes

 -- Andrey Vasilenkov <indigo@yandex-team.ru>  Tue, 24 Feb 2015 16:47:07 +0300

mastermind (2.18.2) lucid; urgency=low

  * Effective free space statistics calculation fixed
  * Minor job processor refactoring

 -- Andrey Vasilenkov <indigo@yandex-team.ru>  Fri, 20 Feb 2015 18:23:06 +0300

mastermind (2.18.1) lucid; urgency=low

  * Host lock implemented, prevents active operations on selected host

 -- Andrey Vasilenkov <indigo@yandex-team.ru>  Wed, 18 Feb 2015 17:28:31 +0300

mastermind (2.17.13) lucid; urgency=low

  * Logging

 -- Andrey Vasilenkov <indigo@yandex-team.ru>  Mon, 16 Feb 2015 18:39:50 +0300

mastermind (2.17.12) lucid; urgency=low

  * Fix for check-for-update settings checking

 -- Andrey Vasilenkov <indigo@yandex-team.ru>  Mon, 16 Feb 2015 17:37:23 +0300

mastermind (2.17.11) lucid; urgency=low

  * Logging

 -- Andrey Vasilenkov <indigo@yandex-team.ru>  Mon, 16 Feb 2015 17:23:52 +0300

mastermind (2.17.10) lucid; urgency=low

  * Mongo db is made optional (job processor and planner are disabled)

 -- Andrey Vasilenkov <indigo@yandex-team.ru>  Fri, 13 Feb 2015 18:59:33 +0300

mastermind (2.17.9) lucid; urgency=low

  * Return error code 1 if failed to create couple
  * Mongo db is made optional (job processor and planner are disabled)

 -- Andrey Vasilenkov <indigo@yandex-team.ru>  Fri, 13 Feb 2015 16:00:56 +0300

mastermind (2.17.8) lucid; urgency=low

  * Update groups status befire applying jobs

 -- Andrey Vasilenkov <indigo@yandex-team.ru>  Thu, 12 Feb 2015 18:23:58 +0300

mastermind (2.17.7) lucid; urgency=low

  * Fix for determing group space requirements on restore

 -- Andrey Vasilenkov <indigo@yandex-team.ru>  Tue, 10 Feb 2015 22:02:10 +0300

mastermind (2.17.6) lucid; urgency=low

  * Fix for determing group space requirements on restore

 -- Andrey Vasilenkov <indigo@yandex-team.ru>  Tue, 10 Feb 2015 21:50:42 +0300

mastermind (2.17.5) lucid; urgency=low

  * Fix for determing group space requirements on restore

 -- Andrey Vasilenkov <indigo@yandex-team.ru>  Tue, 10 Feb 2015 21:37:28 +0300

mastermind (2.17.4) lucid; urgency=low

  * Fix for restore candidates selection

 -- Andrey Vasilenkov <indigo@yandex-team.ru>  Tue, 10 Feb 2015 21:22:19 +0300

mastermind (2.17.3) lucid; urgency=low

  * Fix for couple status update on unlinking node backend from group

 -- Andrey Vasilenkov <indigo@yandex-team.ru>  Tue, 10 Feb 2015 18:46:56 +0300

mastermind (2.17.2) lucid; urgency=low

  * Fix for zookeeper lock release
  * Fix for updating couple status when all the groups did not respond during checking

 -- Andrey Vasilenkov <indigo@yandex-team.ru>  Mon, 09 Feb 2015 12:46:04 +0300

mastermind (2.17.1) lucid; urgency=low

  * Check-for-update option for namespace setup
  * Storage total keys diff handler
  * Reconnect timeout for mastermind-util is decreased to 3 sec
  * cocaine-runtime dependency added

 -- Andrey Vasilenkov <indigo@yandex-team.ru>  Fri, 06 Feb 2015 18:00:27 +0300

mastermind (2.16.10) lucid; urgency=low

  * Fix for rsync group node backend checking

 -- Andrey Vasilenkov <indigo@yandex-team.ru>  Fri, 06 Feb 2015 17:41:47 +0300

mastermind (2.16.9) lucid; urgency=low

  * Removed constraints on node backend status during restore group job

 -- Andrey Vasilenkov <indigo@yandex-team.ru>  Thu, 05 Feb 2015 20:17:43 +0300

mastermind (2.16.8) lucid; urgency=low

  * Restore group job can now accept source group as a parameter

 -- Andrey Vasilenkov <indigo@yandex-team.ru>  Thu, 05 Feb 2015 19:10:06 +0300

mastermind (2.16.7) lucid; urgency=low

  * Removed obsolete checking if tasks where successfully fetched from minions

 -- Andrey Vasilenkov <indigo@yandex-team.ru>  Thu, 05 Feb 2015 15:07:56 +0300

mastermind (2.16.6) lucid; urgency=low

  * Fix for job accounting of groups with broken namespace settings

 -- Andrey Vasilenkov <indigo@yandex-team.ru>  Thu, 05 Feb 2015 12:35:26 +0300

mastermind (2.16.5) lucid; urgency=low

  * Couples taking part in new and executing jobs are taken in account when creating new move job
  * Group move --lucky option to automatically select uncoupled group to move source group to

 -- Andrey Vasilenkov <indigo@yandex-team.ru>  Wed, 04 Feb 2015 16:09:30 +0300

mastermind (2.16.4) lucid; urgency=low

  * Detecting stat file error from monitor stats

 -- Andrey Vasilenkov <indigo@yandex-team.ru>  Mon, 02 Feb 2015 12:41:27 +0300

mastermind (2.16.3) lucid; urgency=low

  * Group move has 'force' parameter, which will try to cancel unimportant jobs

 -- Andrey Vasilenkov <indigo@yandex-team.ru>  Thu, 29 Jan 2015 18:13:03 +0300

mastermind (2.16.2) lucid; urgency=low

  * More informative error message when trying to restore uncoupled group
  * Script for moving jobs from elliptics to mongodb
  * Removed obsolete syslog-ng restart command from postinst
  * Fix for logging elliptics request nano-seconds

 -- Andrey Vasilenkov <indigo@yandex-team.ru>  Tue, 27 Jan 2015 19:33:03 +0300

mastermind (2.16.1) lucid; urgency=low

  * Optional unimportant jobs cancellation on creating restore job

 -- Andrey Vasilenkov <indigo@yandex-team.ru>  Mon, 26 Jan 2015 18:48:18 +0300

mastermind (2.15.34) lucid; urgency=low

  * Read preferences for mongo forced to PRIMARY_PREFFERED

 -- Andrey Vasilenkov <indigo@yandex-team.ru>  Mon, 26 Jan 2015 14:38:02 +0300

mastermind (2.15.33) lucid; urgency=low

  * Read preferences for mongo forced to PRIMARY_PREFFERED

 -- Andrey Vasilenkov <indigo@yandex-team.ru>  Mon, 26 Jan 2015 14:16:57 +0300

mastermind (2.15.32) lucid; urgency=low

  * Misprint fixed

 -- Andrey Vasilenkov <indigo@yandex-team.ru>  Fri, 23 Jan 2015 16:49:10 +0300

mastermind (2.15.31) lucid; urgency=low

  * Fix for marking jobs fetched from db as non-dirty

 -- Andrey Vasilenkov <indigo@yandex-team.ru>  Fri, 23 Jan 2015 13:34:35 +0300

mastermind (2.15.30) lucid; urgency=low

  * Fixed bug with jobs creation

 -- Andrey Vasilenkov <indigo@yandex-team.ru>  Fri, 23 Jan 2015 13:11:49 +0300

mastermind (2.15.29) lucid; urgency=low

  * Misprint fixed

 -- Andrey Vasilenkov <indigo@yandex-team.ru>  Thu, 22 Jan 2015 22:23:46 +0300

mastermind (2.15.28) lucid; urgency=low

  * Forced jobs ts convertion to int

 -- Andrey Vasilenkov <indigo@yandex-team.ru>  Thu, 22 Jan 2015 21:33:56 +0300

mastermind (2.15.27) lucid; urgency=low

  * Dependencies updated

 -- Andrey Vasilenkov <indigo@yandex-team.ru>  Thu, 22 Jan 2015 19:56:03 +0300

mastermind (2.15.26) lucid; urgency=low

  * Misprint fixed

 -- Andrey Vasilenkov <indigo@yandex-team.ru>  Thu, 22 Jan 2015 19:39:47 +0300

mastermind (2.15.25) lucid; urgency=low

  * Mongo working draft for testing

 -- Andrey Vasilenkov <indigo@yandex-team.ru>  Thu, 22 Jan 2015 17:09:56 +0300

mastermind (2.15.24) lucid; urgency=low

  * Fix for minions command execution

 -- Andrey Vasilenkov <indigo@yandex-team.ru>  Wed, 21 Jan 2015 16:53:22 +0300

mastermind (2.15.23) lucid; urgency=low

  * Misprint fixed

 -- Andrey Vasilenkov <indigo@yandex-team.ru>  Wed, 21 Jan 2015 13:37:07 +0300

mastermind (2.15.22) lucid; urgency=low

  * Fix for minion cmd command execution

 -- Andrey Vasilenkov <indigo@yandex-team.ru>  Wed, 21 Jan 2015 13:10:30 +0300

mastermind (2.15.21) lucid; urgency=low

  * General concurrent handler implemented, wraps all API handlers
  * Misprint fixes

 -- Andrey Vasilenkov <indigo@yandex-team.ru>  Mon, 19 Jan 2015 15:01:06 +0300

mastermind (2.15.20) lucid; urgency=low

  * Changed dependencies (cocaine-tools << 0.12, cocaine-framework-python << 0.12)

 -- Andrey Vasilenkov <indigo@yandex-team.ru>  Fri, 16 Jan 2015 14:17:35 +0300

mastermind (2.15.19) lucid; urgency=low

  * Changed dependencies (python-tornado << 4)

 -- Andrey Vasilenkov <indigo@yandex-team.ru>  Fri, 16 Jan 2015 14:04:29 +0300

mastermind (2.15.18) lucid; urgency=low

  * Fix for manual handlers for defrag and recover-dc jobs creation
  * Fix for cocaine worker timeouts on job creation
  * Refactored minion states update process

 -- Andrey Vasilenkov <indigo@yandex-team.ru>  Wed, 14 Jan 2015 16:44:18 +0300

mastermind (2.15.17) lucid; urgency=low

  * Increased cocaine worker pool-limit to 7

 -- Andrey Vasilenkov <indigo@yandex-team.ru>  Tue, 13 Jan 2015 20:43:40 +0300

mastermind (2.15.16) lucid; urgency=low

  * Increased worker heartbeat timeout to 240s

 -- Andrey Vasilenkov <indigo@yandex-team.ru>  Tue, 13 Jan 2015 18:27:19 +0300

mastermind (2.15.15) lucid; urgency=low

  * Temporary decreased jobs prefetch time span

 -- Andrey Vasilenkov <indigo@yandex-team.ru>  Tue, 13 Jan 2015 14:55:54 +0300

mastermind (2.15.14) lucid; urgency=low

  * Minor logging cleaning

 -- Andrey Vasilenkov <indigo@yandex-team.ru>  Tue, 13 Jan 2015 12:53:16 +0300

mastermind (2.15.13) lucid; urgency=low

  * Decreased cocaine pool-limit to 3

 -- Andrey Vasilenkov <indigo@yandex-team.ru>  Mon, 12 Jan 2015 20:34:19 +0300

mastermind (2.15.12) lucid; urgency=low

  * Job processing can be started as soon as minions states has been fetched from all hosts with executing minion tasks according to job processor data
  * Fix for invalid checking of minions history records

 -- Andrey Vasilenkov <indigo@yandex-team.ru>  Mon, 12 Jan 2015 20:07:54 +0300

mastermind (2.15.11) lucid; urgency=low

  * Start task threads after cocaine worker has been initialized

 -- Andrey Vasilenkov <indigo@yandex-team.ru>  Fri, 09 Jan 2015 19:18:53 +0300

mastermind (2.15.10) lucid; urgency=low

  * Infrastructure procedures logging improved

 -- Andrey Vasilenkov <indigo@yandex-team.ru>  Fri, 09 Jan 2015 18:26:10 +0300

mastermind (2.15.9) lucid; urgency=low

  * Startup timeout temporarily increased
  * Excessive logging removed

 -- Andrey Vasilenkov <indigo@yandex-team.ru>  Fri, 02 Jan 2015 02:44:08 +0300

mastermind (2.15.8) lucid; urgency=low

  * Added handler execution time to logs

 -- Andrey Vasilenkov <indigo@yandex-team.ru>  Wed, 24 Dec 2014 15:48:54 +0300

mastermind (2.15.7) lucid; urgency=low

  * Fix for recovery jobs queue fill

 -- Andrey Vasilenkov <indigo@yandex-team.ru>  Tue, 23 Dec 2014 16:05:36 +0300

mastermind (2.15.6) lucid; urgency=low

  * Fix for indexes batch reader

 -- Andrey Vasilenkov <indigo@yandex-team.ru>  Tue, 23 Dec 2014 14:28:14 +0300

mastermind (2.15.5) lucid; urgency=low

  * Misprint fixed

 -- Andrey Vasilenkov <indigo@yandex-team.ru>  Mon, 22 Dec 2014 18:49:02 +0300

mastermind (2.15.4) lucid; urgency=low

  * Misprint fixed

 -- Andrey Vasilenkov <indigo@yandex-team.ru>  Mon, 22 Dec 2014 18:47:00 +0300

mastermind (2.15.3) lucid; urgency=low

  * Fix for recovery jobs refactoring

 -- Andrey Vasilenkov <indigo@yandex-team.ru>  Mon, 22 Dec 2014 18:39:23 +0300

mastermind (2.15.2) lucid; urgency=low

  * Recover dc planner refactored a little bit
  * Do not take jobs global lock on job cancelling

 -- Andrey Vasilenkov <indigo@yandex-team.ru>  Mon, 22 Dec 2014 17:47:55 +0300

mastermind (2.15.1) lucid; urgency=low

  * Added optional flag for considering namespace broken when its' groups has unequal total space

 -- Andrey Vasilenkov <indigo@yandex-team.ru>  Fri, 19 Dec 2014 14:31:33 +0300

mastermind (2.14.17) lucid; urgency=low

  * Logging for tagged records

 -- Andrey Vasilenkov <indigo@yandex-team.ru>  Thu, 18 Dec 2014 19:47:14 +0300

mastermind (2.14.16) lucid; urgency=low

  * Job handler for getting jobs by job ids

 -- Andrey Vasilenkov <indigo@yandex-team.ru>  Thu, 18 Dec 2014 15:22:30 +0300

mastermind (2.14.15) lucid; urgency=low

  * Use max executing recover dc jobs limit in planner

 -- Andrey Vasilenkov <indigo@yandex-team.ru>  Mon, 15 Dec 2014 19:57:10 +0300

mastermind (2.14.14) lucid; urgency=low

  * Recover dc: limited job creation

 -- Andrey Vasilenkov <indigo@yandex-team.ru>  Mon, 15 Dec 2014 19:44:06 +0300

mastermind (2.14.13) lucid; urgency=low

  * No approving for recovery jobs

 -- Andrey Vasilenkov <indigo@yandex-team.ru>  Mon, 15 Dec 2014 19:22:40 +0300

mastermind (2.14.12) lucid; urgency=low

  * Do not take global jobs lock on jobs' approving

 -- Andrey Vasilenkov <indigo@yandex-team.ru>  Mon, 15 Dec 2014 18:45:43 +0300

mastermind (2.14.11) lucid; urgency=low

  * Minor misprint

 -- Andrey Vasilenkov <indigo@yandex-team.ru>  Sat, 13 Dec 2014 20:20:52 +0300

mastermind (2.14.10) lucid; urgency=low

  * Minor misprint

 -- Andrey Vasilenkov <indigo@yandex-team.ru>  Fri, 12 Dec 2014 19:22:17 +0300

mastermind (2.14.9) lucid; urgency=low

  * Checking move jobs for dc sharing prevention before starting

 -- Andrey Vasilenkov <indigo@yandex-team.ru>  Fri, 12 Dec 2014 19:09:16 +0300

mastermind (2.14.8) lucid; urgency=low

  * Misprint fixed

 -- Andrey Vasilenkov <indigo@yandex-team.ru>  Thu, 11 Dec 2014 18:42:25 +0300

mastermind (2.14.7) lucid; urgency=low

  * Misprint fixed

 -- Andrey Vasilenkov <indigo@yandex-team.ru>  Thu, 11 Dec 2014 18:33:41 +0300

mastermind (2.14.6) lucid; urgency=low

  * Cluster lock and couple data updating before deleting namespace

 -- Andrey Vasilenkov <indigo@yandex-team.ru>  Thu, 11 Dec 2014 18:29:02 +0300

mastermind (2.14.5) lucid; urgency=low

  * Namespace settings service flags and options implemented

 -- Andrey Vasilenkov <indigo@yandex-team.ru>  Thu, 11 Dec 2014 17:36:02 +0300

mastermind (2.14.4) lucid; urgency=low

  * Read-only backends support and new move job workflow with making source group read-only instead of disabling

 -- Andrey Vasilenkov <indigo@yandex-team.ru>  Thu, 11 Dec 2014 15:08:43 +0300

mastermind (2.14.3) lucid; urgency=low

  * Checking busy uncoupled groups before selecting uncouple group for group restoring

 -- Andrey Vasilenkov <indigo@yandex-team.ru>  Mon, 08 Dec 2014 19:46:01 +0300

mastermind (2.14.2) lucid; urgency=low

  * Optional parameter for search-by-path for search only within the last history record

 -- Andrey Vasilenkov <indigo@yandex-team.ru>  Mon, 08 Dec 2014 18:03:20 +0300

mastermind (2.14.1) lucid; urgency=low

  * Support for search-by-path * syntax

 -- Andrey Vasilenkov <indigo@yandex-team.ru>  Mon, 08 Dec 2014 16:56:51 +0300

mastermind (2.13.5) lucid; urgency=low

  * Recover job: do not perform defrag tasks before actual recovery starts
  * Added -M and -L options to recover dc task

 -- Andrey Vasilenkov <indigo@yandex-team.ru>  Wed, 10 Dec 2014 14:56:25 +0300

mastermind (2.13.4) lucid; urgency=low

  * Fix for statistics updating

 -- Andrey Vasilenkov <indigo@yandex-team.ru>  Tue, 09 Dec 2014 17:06:09 +0300

mastermind (2.13.3) lucid; urgency=low

  * Restore group job can now select appropriate uncouple group and merge several into one if necessary

 -- Andrey Vasilenkov <indigo@yandex-team.ru>  Fri, 05 Dec 2014 16:55:10 +0300

mastermind (2.13.2) lucid; urgency=low

  * Updating namespace settings when building couples
  * Convert couple meta script updated

 -- Andrey Vasilenkov <indigo@yandex-team.ru>  Tue, 02 Dec 2014 16:14:20 +0300

mastermind (2.13.1) lucid; urgency=low

  * Moved 'frozen' setting from couple meta key to group meta key

 -- Andrey Vasilenkov <indigo@yandex-team.ru>  Mon, 01 Dec 2014 19:49:32 +0300

mastermind (2.12.2) lucid; urgency=low

  * Fix for couple build handler timeout

 -- Andrey Vasilenkov <indigo@yandex-team.ru>  Fri, 28 Nov 2014 19:11:13 +0300

mastermind (2.12.1) lucid; urgency=low

  * Group restore job implemented
  * Cmd restore deprecated
  * Optimized statistics updating

 -- Andrey Vasilenkov <indigo@yandex-team.ru>  Fri, 28 Nov 2014 16:11:45 +0300

mastermind (2.11.4) lucid; urgency=low

  * Temporary increased mastermind startup time to 120 sec

 -- Andrey Vasilenkov <indigo@yandex-team.ru>  Thu, 27 Nov 2014 16:25:53 +0300

mastermind (2.11.3) lucid; urgency=low

  * Fix for couple build mastermind utils

 -- Andrey Vasilenkov <indigo@yandex-team.ru>  Fri, 21 Nov 2014 19:09:02 +0300

mastermind (2.11.2) lucid; urgency=low

  * Fix for default locking sync manager

 -- Andrey Vasilenkov <indigo@yandex-team.ru>  Fri, 21 Nov 2014 18:47:46 +0300

mastermind (2.11.1) lucid; urgency=low

  * New couple builder

 -- Andrey Vasilenkov <indigo@yandex-team.ru>  Fri, 21 Nov 2014 16:55:14 +0300

mastermind (2.10.2) lucid; urgency=low

  * Do not use integer size for weights dictionary for json-compatibility

 -- Andrey Vasilenkov <indigo@yandex-team.ru>  Thu, 13 Nov 2014 19:08:42 +0300

mastermind (2.10.1) lucid; urgency=low

  * Ns setup: removed signature port option
  * Additional verbose couple status
  * Config option for forbidding namespaces without settings - couples of such namespaces will be considered BROKEN
  * get_namespaces_states handle that combines all namespace state as one dict
  * Ns setup: removed storage-location option
  * Fix for uniform auth-keys format

 -- Andrey Vasilenkov <indigo@yandex-team.ru>  Mon, 10 Nov 2014 19:08:16 +0300

mastermind (2.9.92) lucid; urgency=low

  * Temporary removed additional node stale checking in balancer itself

 -- Andrey Vasilenkov <indigo@yandex-team.ru>  Thu, 13 Nov 2014 00:28:04 +0300

mastermind (2.9.91) lucid; urgency=low

  * Statistics stale status is checked only when statistics is updated
  * get_namespaces_states handle that combines all namespace state as one dict
  * Ns setup: removed storage-location option
  * Fix for uniform auth-keys format
  * Ns setup: storage-location is a boolean flag now

 -- Andrey Vasilenkov <indigo@yandex-team.ru>  Wed, 12 Nov 2014 20:04:23 +0300

mastermind (2.9.90) lucid; urgency=low

  * Job status handle

 -- Andrey Vasilenkov <indigo@yandex-team.ru>  Fri, 07 Nov 2014 18:36:41 +0300

mastermind (2.9.89) lucid; urgency=low

  * Distinct BROKEN status for couples and groups that have forbidden configuration
  * Config flags for forbidding dht and dc sharing among groups
  * Dependencies updated

 -- Andrey Vasilenkov <indigo@yandex-team.ru>  Thu, 06 Nov 2014 18:04:45 +0300

mastermind (2.9.88) lucid; urgency=low

  * Cmd restore: reconfiguring elliptics before starting node backend

 -- Andrey Vasilenkov <indigo@yandex-team.ru>  Wed, 05 Nov 2014 17:05:35 +0300

mastermind (2.9.87) lucid; urgency=low

  * Cluster global lock and update before changing its state (couple build and couple break)

 -- Andrey Vasilenkov <indigo@yandex-team.ru>  Tue, 04 Nov 2014 20:15:41 +0300

mastermind (2.9.86) lucid; urgency=low

  * Namespace settings using tagged indexes

 -- Andrey Vasilenkov <indigo@yandex-team.ru>  Sat, 01 Nov 2014 15:28:56 +0300

mastermind (2.9.85) lucid; urgency=low

  * Fixed broken couples status update in case of coupled groups having different namespaces
  * Configurable node backend stat stale timeout

 -- Andrey Vasilenkov <indigo@yandex-team.ru>  Fri, 31 Oct 2014 16:15:48 +0300

mastermind (2.9.84) lucid; urgency=low

  * Fix for free effective space info handle

 -- Andrey Vasilenkov <indigo@yandex-team.ru>  Wed, 29 Oct 2014 19:28:39 +0300

mastermind (2.9.83) lucid; urgency=low

  * Fix for namespace-aware handlers that can fail because of the broken couples
  * Cocaine framework dependencies

 -- Andrey Vasilenkov <indigo@yandex-team.ru>  Wed, 29 Oct 2014 18:51:52 +0300

mastermind (2.9.82) lucid; urgency=low

  * Mastermind util reconnects automatically on DisconnectionError of cocaine Service
  * Minions status fetching configurable timeout
  * Workaround for minions state update
  * Indexes uses batched read latest requests insted of a bulk read

 -- Andrey Vasilenkov <indigo@yandex-team.ru>  Wed, 29 Oct 2014 17:41:05 +0300

mastermind (2.9.81) lucid; urgency=low

  * Reserved space option for namespaces

 -- Andrey Vasilenkov <indigo@yandex-team.ru>  Tue, 28 Oct 2014 17:28:45 +0300

mastermind (2.9.80) lucid; urgency=low

  * Added alive and removed records counters

 -- Andrey Vasilenkov <indigo@yandex-team.ru>  Mon, 27 Oct 2014 18:03:18 +0300

mastermind (2.9.79) lucid; urgency=low

  * Rearranged locks acquiring

 -- Andrey Vasilenkov <indigo@yandex-team.ru>  Fri, 24 Oct 2014 16:33:44 +0400

mastermind (2.9.78) lucid; urgency=low

  * Do not share locks among different threads, this can cause unwanted sideeffects
  * Recover dc task: decreased number of threads by one to leave one group in couple available for data reads and writes

 -- Andrey Vasilenkov <indigo@yandex-team.ru>  Fri, 24 Oct 2014 15:44:26 +0400

mastermind (2.9.77) lucid; urgency=low

  * One more zero-weight couple fix

 -- Andrey Vasilenkov <indigo@yandex-team.ru>  Wed, 22 Oct 2014 15:10:53 +0400

mastermind (2.9.76) lucid; urgency=low

  * Ultimate fix for zero-weight couples

 -- Andrey Vasilenkov <indigo@yandex-team.ru>  Wed, 22 Oct 2014 14:07:49 +0400

mastermind (2.9.75) lucid; urgency=low

  * Fix for minions ready state

 -- Andrey Vasilenkov <indigo@yandex-team.ru>  Tue, 21 Oct 2014 19:02:16 +0400

mastermind (2.9.74) lucid; urgency=low

  * Misprints

 -- Andrey Vasilenkov <indigo@yandex-team.ru>  Tue, 21 Oct 2014 18:16:11 +0400

mastermind (2.9.73) lucid; urgency=low

  * Fix for blob max size stats

 -- Andrey Vasilenkov <indigo@yandex-team.ru>  Tue, 21 Oct 2014 16:12:16 +0400

mastermind (2.9.72) lucid; urgency=low

  * Do not create defrag jobs if not enough free space on any node backend
  * Max blob size as node backend statistics parameter
  * Couple defrag check timeout increased to 2 days
  * Using dstat error from elliptics monitor stat

 -- Andrey Vasilenkov <indigo@yandex-team.ru>  Tue, 21 Oct 2014 14:56:02 +0400

mastermind (2.9.71) lucid; urgency=low

  * Redirect namespace options
  * Json output for group search-by-path handle

 -- Andrey Vasilenkov <indigo@yandex-team.ru>  Mon, 20 Oct 2014 18:08:18 +0400

mastermind (2.9.70) lucid; urgency=low

  * Minions gzip turned on

 -- Andrey Vasilenkov <indigo@yandex-team.ru>  Mon, 20 Oct 2014 16:16:41 +0400

mastermind (2.9.69) lucid; urgency=low

  * Couple defrag planner uses records removed size to select couples to defrag

 -- Andrey Vasilenkov <indigo@yandex-team.ru>  Fri, 17 Oct 2014 18:51:02 +0400

mastermind (2.9.68) lucid; urgency=low

  * Couple defragmentation planner

 -- Andrey Vasilenkov <indigo@yandex-team.ru>  Fri, 17 Oct 2014 15:17:52 +0400

mastermind (2.9.67) lucid; urgency=low

   * Couple defragmentation job

 -- Andrey Vasilenkov <indigo@yandex-team.ru>  Thu, 16 Oct 2014 16:24:57 +0400

mastermind (2.9.66) lucid; urgency=low

  * Misprints

 -- Andrey Vasilenkov <indigo@yandex-team.ru>  Wed, 15 Oct 2014 19:37:55 +0400

mastermind (2.9.65) lucid; urgency=low

  * Jobs locks are performed on job creation
  * Fix for tree map generation for flowmastermind

 -- Andrey Vasilenkov <indigo@yandex-team.ru>  Wed, 15 Oct 2014 16:35:09 +0400

mastermind (2.9.64) lucid; urgency=low

  * Move jobs: check src couple status before stopping node backend
  * Fix for move jobs tasks order
  * Check for last error to prevent lock acquire errors duplication
  * Defrag tasks for recover dc jobs added

 -- Andrey Vasilenkov <indigo@yandex-team.ru>  Tue, 14 Oct 2014 16:22:36 +0400

mastermind (2.9.63) lucid; urgency=low

  * Added features to namespace settings with two options: multipart-content-length-threshold and select-couple-to-upload
  * Fix for zookeeper lock release when failed to process job

 -- Andrey Vasilenkov <indigo@yandex-team.ru>  Mon, 13 Oct 2014 18:37:41 +0400

mastermind (2.9.62) lucid; urgency=low

  * Fix for couple repair

 -- Andrey Vasilenkov <indigo@yandex-team.ru>  Sun, 12 Oct 2014 23:06:15 +0400

mastermind (2.9.61) lucid; urgency=low

  * Minions status fetch fixed

 -- Andrey Vasilenkov <indigo@yandex-team.ru>  Sun, 12 Oct 2014 14:48:02 +0400

mastermind (2.9.60) lucid; urgency=low

  * Removed minions ready percentage, 100% minion response is required

 -- Andrey Vasilenkov <indigo@yandex-team.ru>  Fri, 10 Oct 2014 13:33:18 +0400

mastermind (2.9.59) lucid; urgency=low

  * Profile name fix in mastermind deployment script
  * Fix for max group number inconsistency

 -- Andrey Vasilenkov <indigo@yandex-team.ru>  Thu, 09 Oct 2014 17:46:00 +0400

mastermind (2.9.58) lucid; urgency=low

  * Detaching node backend from uncoupled group on move job completion

 -- Andrey Vasilenkov <indigo@yandex-team.ru>  Thu, 09 Oct 2014 16:30:33 +0400

mastermind (2.9.57) lucid; urgency=low

  * Separate max executing jobs counters per job type
  * Json output fix for mastermind util

 -- Andrey Vasilenkov <indigo@yandex-team.ru>  Thu, 09 Oct 2014 15:06:32 +0400

mastermind (2.9.56) lucid; urgency=low

  * Fix for flowmastermind statistics

 -- Andrey Vasilenkov <indigo@yandex-team.ru>  Wed, 08 Oct 2014 21:01:03 +0400

mastermind (2.9.55) lucid; urgency=low

  * Fix for flowmastermind statistics

 -- Andrey Vasilenkov <indigo@yandex-team.ru>  Wed, 08 Oct 2014 20:44:54 +0400

mastermind (2.9.54) lucid; urgency=low

  * Additional checking for busy hosts

 -- Andrey Vasilenkov <indigo@yandex-team.ru>  Wed, 08 Oct 2014 19:18:04 +0400

mastermind (2.9.53) lucid; urgency=low

  * Misprint fixed

 -- Andrey Vasilenkov <indigo@yandex-team.ru>  Wed, 08 Oct 2014 18:39:51 +0400

mastermind (2.9.52) lucid; urgency=low

  * Misprint fixed

 -- Andrey Vasilenkov <indigo@yandex-team.ru>  Wed, 08 Oct 2014 18:29:59 +0400

mastermind (2.9.51) lucid; urgency=low

  * Fix for job move planning

 -- Andrey Vasilenkov <indigo@yandex-team.ru>  Wed, 08 Oct 2014 18:08:14 +0400

mastermind (2.9.50) lucid; urgency=low

  * Jobs tagging optimized

 -- Andrey Vasilenkov <indigo@yandex-team.ru>  Wed, 08 Oct 2014 17:47:41 +0400

mastermind (2.9.49) lucid; urgency=low

  * Usage of tag secondary indexes

 -- Andrey Vasilenkov <indigo@yandex-team.ru>  Tue, 07 Oct 2014 20:01:43 +0400

mastermind (2.9.48) lucid; urgency=low

  * Fix for zk lock acquirings

 -- Andrey Vasilenkov <indigo@yandex-team.ru>  Mon, 06 Oct 2014 18:54:14 +0400

mastermind (2.9.47) lucid; urgency=low

  * Fix for zk lock acquirings

 -- Andrey Vasilenkov <indigo@yandex-team.ru>  Mon, 06 Oct 2014 18:43:01 +0400

mastermind (2.9.46) lucid; urgency=low

  * Fix for zk lock acquirings

 -- Andrey Vasilenkov <indigo@yandex-team.ru>  Mon, 06 Oct 2014 18:32:22 +0400

mastermind (2.9.45) lucid; urgency=low

  * Fix for zk lock acquirings

 -- Andrey Vasilenkov <indigo@yandex-team.ru>  Mon, 06 Oct 2014 17:58:13 +0400

mastermind (2.9.44) lucid; urgency=low

  * Fix for zk lock acquirings

 -- Andrey Vasilenkov <indigo@yandex-team.ru>  Mon, 06 Oct 2014 17:44:54 +0400

mastermind (2.9.43) lucid; urgency=low

  * Minor bugs fixed

 -- Andrey Vasilenkov <indigo@yandex-team.ru>  Thu, 02 Oct 2014 08:59:09 +0400

mastermind (2.9.42) lucid; urgency=low

  * Remove path and migrate dst dir for move jobs

 -- Andrey Vasilenkov <indigo@yandex-team.ru>  Wed, 01 Oct 2014 19:04:04 +0400

mastermind (2.9.41) lucid; urgency=low

  * Fix for namespace statistics fetching

 -- Andrey Vasilenkov <indigo@yandex-team.ru>  Wed, 01 Oct 2014 17:29:12 +0400

mastermind (2.9.40) lucid; urgency=low

  * Wait timeout for dnet_client minion commands

 -- Andrey Vasilenkov <indigo@yandex-team.ru>  Tue, 30 Sep 2014 19:57:17 +0400

mastermind (2.9.39) lucid; urgency=low

  * Use timeout for zookeeper locks

 -- Andrey Vasilenkov <indigo@yandex-team.ru>  Tue, 30 Sep 2014 14:26:28 +0400

mastermind (2.9.38) lucid; urgency=low

  * Move jobs planner: take lost space instead of moved data size into consideration

 -- Andrey Vasilenkov <indigo@yandex-team.ru>  Mon, 29 Sep 2014 15:14:44 +0400

mastermind (2.9.37) lucid; urgency=low

  * Create maximum one move job per host
  * Do not process jobs till minions status is fetched

 -- Andrey Vasilenkov <indigo@yandex-team.ru>  Fri, 26 Sep 2014 13:04:21 +0400

mastermind (2.9.36) lucid; urgency=low

  * Minor fixes

 -- Andrey Vasilenkov <indigo@yandex-team.ru>  Thu, 25 Sep 2014 14:46:47 +0400

mastermind (2.9.35) lucid; urgency=low

  * Fix for selecting src and dst datacenters for move jobs

 -- Andrey Vasilenkov <indigo@yandex-team.ru>  Thu, 25 Sep 2014 14:06:45 +0400

mastermind (2.9.34) lucid; urgency=low

  * More logging

 -- Andrey Vasilenkov <indigo@yandex-team.ru>  Thu, 25 Sep 2014 12:49:21 +0400

mastermind (2.9.33) lucid; urgency=low

  * temporary proxy fix to prevent bad response caching

 -- Andrey Vasilenkov <indigo@yandex-team.ru>  Wed, 24 Sep 2014 18:54:46 +0400

mastermind (2.9.32) lucid; urgency=low

  * New algorithm for move jobs generation
  * Minor bug fixes

 -- Andrey Vasilenkov <indigo@yandex-team.ru>  Wed, 24 Sep 2014 17:51:09 +0400

mastermind (2.9.31) lucid; urgency=low

  * create_group_ids uses new service name

 -- Andrey Vasilenkov <indigo@yandex-team.ru>  Wed, 24 Sep 2014 14:28:17 +0400

mastermind (2.9.30) lucid; urgency=low

  * cmd restore should now work with old history records

 -- Andrey Vasilenkov <indigo@yandex-team.ru>  Wed, 24 Sep 2014 12:11:26 +0400

mastermind (2.9.29) lucid; urgency=low

  * Fix for zookeeper lock ensuring path

 -- Andrey Vasilenkov <indigo@yandex-team.ru>  Tue, 23 Sep 2014 13:53:35 +0400

mastermind (2.9.28) lucid; urgency=low

  * Failover in case of bad monitor_stat for node and/or node_backend

 -- Andrey Vasilenkov <indigo@yandex-team.ru>  Mon, 22 Sep 2014 15:28:25 +0400

mastermind (2.9.27) lucid; urgency=low

  * Less logs

 -- Andrey Vasilenkov <indigo@yandex-team.ru>  Thu, 18 Sep 2014 17:56:02 +0400

mastermind (2.9.26) lucid; urgency=low

  * More logs

 -- Andrey Vasilenkov <indigo@yandex-team.ru>  Thu, 18 Sep 2014 17:30:44 +0400

mastermind (2.9.25) lucid; urgency=low

  * Log fix

 -- Andrey Vasilenkov <indigo@yandex-team.ru>  Thu, 18 Sep 2014 17:18:15 +0400

mastermind (2.9.24) lucid; urgency=low

  * Logging invalid backend statistics

 -- Andrey Vasilenkov <indigo@yandex-team.ru>  Thu, 18 Sep 2014 17:05:59 +0400

mastermind (2.9.23) lucid; urgency=low

  * Search group by hostname and path

 -- Andrey Vasilenkov <indigo@yandex-team.ru>  Wed, 17 Sep 2014 21:16:14 +0400

mastermind (2.9.22) lucid; urgency=low

  * Namespace couple weights are considered valid only if there is more than min_units of writeable couples
  * Namespace settings for min-units number

 -- Andrey Vasilenkov <indigo@yandex-team.ru>  Tue, 16 Sep 2014 19:30:54 +0400

mastermind (2.9.21) lucid; urgency=low

  * Storage location option for namespace setup
  * Required parameters for couple build command: namespace and initial state

 -- Andrey Vasilenkov <indigo@yandex-team.ru>  Mon, 15 Sep 2014 15:31:32 +0400

mastermind (2.9.20) lucid; urgency=low

  * Groups key count for recovery jobs

 -- Andrey Vasilenkov <indigo@yandex-team.ru>  Fri, 12 Sep 2014 15:30:24 +0400

mastermind (2.9.19) lucid; urgency=low

  * Minor fix

 -- Andrey Vasilenkov <indigo@yandex-team.ru>  Fri, 12 Sep 2014 13:48:22 +0400

mastermind (2.9.18) lucid; urgency=low

  * Additional option of processes number for recovery job

 -- Andrey Vasilenkov <indigo@yandex-team.ru>  Fri, 12 Sep 2014 13:17:16 +0400

mastermind (2.9.17) lucid; urgency=low

  * Minor fix

 -- Andrey Vasilenkov <indigo@yandex-team.ru>  Thu, 11 Sep 2014 16:58:42 +0400

mastermind (2.9.16) lucid; urgency=low

  * Additional parameters for recovery dc

 -- Andrey Vasilenkov <indigo@yandex-team.ru>  Thu, 11 Sep 2014 16:51:51 +0400

mastermind (2.9.15) lucid; urgency=low

  * Fix for setting task start time

 -- Andrey Vasilenkov <indigo@yandex-team.ru>  Mon, 08 Sep 2014 14:50:13 +0400

mastermind (2.9.14) lucid; urgency=low

  * Use all remotes when creating recovery dc jobs

 -- Andrey Vasilenkov <indigo@yandex-team.ru>  Fri, 05 Sep 2014 18:13:46 +0400

mastermind (2.9.13) lucid; urgency=low

  * Minor fix

 -- Andrey Vasilenkov <indigo@yandex-team.ru>  Fri, 05 Sep 2014 15:43:36 +0400

mastermind (2.9.12) lucid; urgency=low

  * Implemented recover dc jobs

 -- Andrey Vasilenkov <indigo@yandex-team.ru>  Fri, 05 Sep 2014 15:31:40 +0400

mastermind (2.9.11) lucid; urgency=low

  * Compatible fetching eblob path from config

 -- Andrey Vasilenkov <indigo@yandex-team.ru>  Thu, 04 Sep 2014 12:42:34 +0400

mastermind (2.9.10) lucid; urgency=low

  * Fix for fetching the list of all namespaces when there are broken couples
  * Support of new elliptics 26 monitor stat format

 -- Andrey Vasilenkov <indigo@yandex-team.ru>  Wed, 03 Sep 2014 17:32:57 +0400

mastermind (2.9.9) lucid; urgency=low

  * Tasks fixes

 -- Andrey Vasilenkov <indigo@yandex-team.ru>  Thu, 28 Aug 2014 13:55:09 +0400

mastermind (2.9.8) lucid; urgency=low

  * Jobs fixes

 -- Andrey Vasilenkov <indigo@yandex-team.ru>  Thu, 28 Aug 2014 11:53:23 +0400

mastermind (2.9.7) lucid; urgency=low

  * Fix for jobs processor logs messages

 -- Andrey Vasilenkov <indigo@yandex-team.ru>  Tue, 26 Aug 2014 19:40:37 +0400

mastermind (2.9.6) lucid; urgency=low

  * Manual move job creation: checking uncoupled group dc
  * Fix for application name parameter for console util

 -- Andrey Vasilenkov <indigo@yandex-team.ru>  Tue, 26 Aug 2014 16:39:27 +0400

mastermind (2.9.5) lucid; urgency=low

  * Tasks parameters for minions updated to using node backends

 -- Andrey Vasilenkov <indigo@yandex-team.ru>  Mon, 25 Aug 2014 16:28:27 +0400

mastermind (2.9.4) lucid; urgency=low

  * Cache handlers turned back on
  * Using only necessary monitor stat categories

 -- Andrey Vasilenkov <indigo@yandex-team.ru>  Mon, 25 Aug 2014 11:01:18 +0400

mastermind (2.9.3) lucid; urgency=low

  * Fix for mixing old and new history records

 -- Andrey Vasilenkov <indigo@yandex-team.ru>  Fri, 22 Aug 2014 17:11:34 +0400

mastermind (2.9.2) lucid; urgency=low

  * Fix for deployment script

 -- Andrey Vasilenkov <indigo@yandex-team.ru>  Fri, 22 Aug 2014 13:43:32 +0400

mastermind (2.9.1) lucid; urgency=low

  * Optional mastermind app name for mastermind util

 -- Andrey Vasilenkov <indigo@yandex-team.ru>  Fri, 22 Aug 2014 12:37:16 +0400

mastermind (2.9.0) lucid; urgency=low

  * Support for elliptics26

 -- Andrey Vasilenkov <indigo@yandex-team.ru>  Thu, 21 Aug 2014 18:57:53 +0400

mastermind (2.8.49) lucid; urgency=low

  * Storage location option for namespace setup
  * Required parameters for couple build command: namespace and initial state

 -- Andrey Vasilenkov <indigo@yandex-team.ru>  Mon, 15 Sep 2014 15:28:50 +0400

mastermind (2.8.48) lucid; urgency=low

  * Group weights handler accepts namespace as optional parameter

 -- Andrey Vasilenkov <indigo@yandex-team.ru>  Fri, 12 Sep 2014 17:32:30 +0400

mastermind (2.8.47) lucid; urgency=low

  * Fix for minion nc http fetcher

 -- Andrey Vasilenkov <indigo@yandex-team.ru>  Wed, 10 Sep 2014 18:08:33 +0400

mastermind (2.8.46) lucid; urgency=low

  * Fix for empty couples namespace

 -- Andrey Vasilenkov <indigo@yandex-team.ru>  Tue, 09 Sep 2014 16:52:50 +0400

mastermind (2.8.45) lucid; urgency=low

  * Added optional move task for move jobs
  * Fix for applying smoother plan simultaneously from several workers
  * Handler for elliptics remote nodes list

 -- Andrey Vasilenkov <indigo@yandex-team.ru>  Wed, 20 Aug 2014 17:38:25 +0400

mastermind (2.8.44) lucid; urgency=low

  * Additional checkings for move jobs: number of keys of uncoupled group

 -- Andrey Vasilenkov <indigo@yandex-team.ru>  Thu, 14 Aug 2014 12:47:09 +0400

mastermind (2.8.43) lucid; urgency=low

  * Fix for couple build with all n groups are mandatory

 -- Andrey Vasilenkov <indigo@yandex-team.ru>  Wed, 13 Aug 2014 16:27:13 +0400

mastermind (2.8.42) lucid; urgency=low

  * Fix for couple info namespace key

 -- Andrey Vasilenkov <indigo@yandex-team.ru>  Tue, 12 Aug 2014 17:19:45 +0400

mastermind (2.8.41) lucid; urgency=low

  * Explicit family for elliptics nodes

 -- Andrey Vasilenkov <indigo@yandex-team.ru>  Tue, 12 Aug 2014 16:34:29 +0400

mastermind (2.8.40) lucid; urgency=low

  * Fix for couple broken namespace checking
  * Implemented broken jobs and dedicated node stop tasks for enhanced checking

 -- Andrey Vasilenkov <indigo@yandex-team.ru>  Tue, 12 Aug 2014 15:53:54 +0400
mastermind (2.8.39) lucid; urgency=low

  * Jobs logging changed
  * Syncing infrastructure state before updating

 -- Andrey Vasilenkov <indigo@yandex-team.ru>  Mon, 11 Aug 2014 16:25:39 +0400

mastermind (2.8.38) lucid; urgency=low

  * Creation of +N nonoverlapping couples if dcs are available

 -- Andrey Vasilenkov <indigo@yandex-team.ru>  Fri, 08 Aug 2014 19:43:38 +0400

mastermind (2.8.37) lucid; urgency=low

  * Update namespaces settings by default, overwrite is optional
  * Prefer using group with the most alive keys number for restoration
  * Creation of +N nonoverlapping couples if dcs are available
  * Independent timeout for elliptics nodes and elliptics meta nodes

 -- Andrey Vasilenkov <indigo@yandex-team.ru>  Thu, 07 Aug 2014 16:10:57 +0400

mastermind (2.8.36) lucid; urgency=low

  * Filtering groups by total space for building couples
  * All space counters of namespaces statistics as integers (bytes)
  * Additional parameter for move jobs: group file path for removal

 -- Andrey Vasilenkov <indigo@yandex-team.ru>  Tue, 05 Aug 2014 17:58:56 +0400

mastermind (2.8.35) lucid; urgency=low

  * Fix for minions commands status processing

 -- Andrey Vasilenkov <indigo@yandex-team.ru>  Mon, 04 Aug 2014 15:18:24 +0400

mastermind (2.8.34) lucid; urgency=low

  * Namespaces statistics handle
  * Creating groups move tasks is disabled by default
  * Minor fixes

 -- Andrey Vasilenkov <indigo@yandex-team.ru>  Fri, 01 Aug 2014 14:40:33 +0400

mastermind (2.8.33) lucid; urgency=low

  * Fix for cocaine app deployment

 -- Andrey Vasilenkov <indigo@yandex-team.ru>  Thu, 31 Jul 2014 12:57:17 +0400

mastermind (2.8.32) lucid; urgency=low

  * Jobs processing turned on
  * Treemap filtering
  * Outages statistics

 -- Andrey Vasilenkov <indigo@yandex-team.ru>  Wed, 30 Jul 2014 19:02:53 +0400

mastermind (2.8.31) lucid; urgency=low

  * Fix for namespace balancer couple weights

 -- Andrey Vasilenkov <indigo@yandex-team.ru>  Fri, 18 Jul 2014 14:49:14 +0400

mastermind (2.8.30) lucid; urgency=low

  * Fix for cmd restore status fetching, added retries
  * Content length threshold namespace settings
  * Fix for statistics of groups with no nodes

 -- Andrey Vasilenkov <indigo@yandex-team.ru>  Wed, 16 Jul 2014 15:55:46 +0400

mastermind (2.8.29) lucid; urgency=low

  * Group restore updated: checking for DHT rings and starting node up after restoration

 -- Andrey Vasilenkov <indigo@yandex-team.ru>  Thu, 10 Jul 2014 17:23:03 +0400

mastermind (2.8.28) lucid; urgency=low

  * Temporary disabled new modules

 -- Andrey Vasilenkov <indigo@yandex-team.ru>  Wed, 09 Jul 2014 19:34:45 +0400

mastermind (2.8.27) lucid; urgency=low

  * Fix for elliptics id transforming

 -- Andrey Vasilenkov <indigo@yandex-team.ru>  Wed, 09 Jul 2014 19:29:19 +0400

mastermind (2.8.26) lucid; urgency=low

  * Fix for metakey parallel read

 -- Andrey Vasilenkov <indigo@yandex-team.ru>  Wed, 09 Jul 2014 19:22:11 +0400

mastermind (2.8.25) lucid; urgency=low

  * Fix for ns settings fetching from elliptics indexes

 -- Andrey Vasilenkov <indigo@yandex-team.ru>  Wed, 09 Jul 2014 12:26:24 +0400

mastermind (2.8.24) lucid; urgency=low

  * Settings for elliptics client pools in mastermind config

 -- Andrey Vasilenkov <indigo@yandex-team.ru>  Thu, 03 Jul 2014 17:34:51 +0400

mastermind (2.8.23) lucid; urgency=low

  * Fix for cocaine crashlog content

 -- Andrey Vasilenkov <indigo@yandex-team.ru>  Tue, 24 Jun 2014 16:55:28 +0400

mastermind (2.8.22) lucid; urgency=low

  * Multipurpose authkey namespace settings

 -- Andrey Vasilenkov <indigo@yandex-team.ru>  Fri, 20 Jun 2014 19:22:04 +0400

mastermind (2.8.21) lucid; urgency=low

  * Fix for couple namespace processing

 -- Andrey Vasilenkov <indigo@yandex-team.ru>  Fri, 25 Apr 2014 19:36:56 +0400

mastermind (2.8.20) lucid; urgency=low

  * Keys statistics and fragmentation tree map

 -- Andrey Vasilenkov <indigo@yandex-team.ru>  Wed, 23 Apr 2014 18:46:24 +0400

mastermind (2.8.19) lucid; urgency=low

  * Minor change in couple statistics format

 -- Andrey Vasilenkov <indigo@yandex-team.ru>  Mon, 14 Apr 2014 14:50:00 +0400

mastermind (2.8.18) lucid; urgency=low

  * Fix for python 2.6.5 logging handlers

 -- Andrey Vasilenkov <indigo@yandex-team.ru>  Thu, 10 Apr 2014 17:02:44 +0400

mastermind (2.8.17) lucid; urgency=low

  * By-state formatter for couples list
  * Fix for couple breaking (couple metadata is also being removed)
  * Logging refactored

 -- Andrey Vasilenkov <indigo@yandex-team.ru>  Thu, 10 Apr 2014 16:34:44 +0400

mastermind (2.8.16) lucid; urgency=low

  * Used space stats for couples

 -- Andrey Vasilenkov <indigo@yandex-team.ru>  Thu, 03 Apr 2014 17:44:41 +0400

mastermind (2.8.15) lucid; urgency=low

  * Do not start if elliptics nodes and/or metanodes are unavailable

 -- Andrey Vasilenkov <indigo@yandex-team.ru>  Thu, 03 Apr 2014 17:08:35 +0400

mastermind (2.8.14) lucid; urgency=low

  * Network map for namespaces

 -- Andrey Vasilenkov <indigo@yandex-team.ru>  Thu, 03 Apr 2014 15:09:28 +0400

mastermind (2.8.13) lucid; urgency=low

  * Couple statistics for flowmastermind
  * Namespace signature settings added

 -- Andrey Vasilenkov <indigo@yandex-team.ru>  Tue, 01 Apr 2014 16:39:16 +0400

mastermind (2.8.12) lucid; urgency=low

  * Json output for couples list command

 -- Andrey Vasilenkov <indigo@yandex-team.ru>  Thu, 27 Mar 2014 14:46:04 +0400

mastermind (2.8.11) lucid; urgency=low

  * Fix for fetching closed couples info
  * Mastermind-utils handle for fetching metadata and any arbitrary key from group
  * Used space returned along with free space for group info
  * Bash completion for command options
  * Universal couple list handle unifying all list-xxx handles
  * Fix for minions tasks status fetching
  * Admin actions log

 -- Andrey Vasilenkov <indigo@yandex-team.ru>  Thu, 27 Mar 2014 13:16:45 +0400

mastermind (2.8.10) lucid; urgency=low

  * Fix: fix for detaching inexistent nodes

 -- Andrey Vasilenkov <indigo@yandex-team.ru>  Tue, 18 Mar 2014 18:55:06 +0400

mastermind (2.8.9) lucid; urgency=low

  * Fix: closed couples added to treemap

 -- Andrey Vasilenkov <indigo@yandex-team.ru>  Fri, 14 Mar 2014 19:03:39 +0400

mastermind (2.8.8) lucid; urgency=low

  * Fix: closed couples added to treemap

 -- Andrey Vasilenkov <indigo@yandex-team.ru>  Fri, 14 Mar 2014 18:49:30 +0400

mastermind (2.8.7) lucid; urgency=low

  * Fix: flowmastermind statistics fix

 -- Andrey Vasilenkov <indigo@yandex-team.ru>  Thu, 13 Mar 2014 18:38:51 +0400

mastermind (2.8.6) lucid; urgency=low

  * Feature: treemap groups statistics for flowmastermind

 -- Andrey Vasilenkov <indigo@yandex-team.ru>  Thu, 13 Mar 2014 13:38:12 +0400

mastermind (2.8.5) lucid; urgency=low

  * Fix: removing manifest for safe deploy to cocaine v11 cloud

 -- Andrey Vasilenkov <indigo@yandex-team.ru>  Mon, 24 Feb 2014 17:40:12 +0400

mastermind (2.8.4) lucid; urgency=low

  * Feature: handle for forcing nodes stats update
  * Feature: handles for namespace setup

 -- Andrey Vasilenkov <indigo@yandex-team.ru>  Mon, 24 Feb 2014 12:26:51 +0400

mastermind (2.8.3) lucid; urgency=low

  * Feature: added couple free size to get_group_weights handle

 -- Andrey Vasilenkov <indigo@yandex-team.ru>  Wed, 19 Feb 2014 15:21:58 +0400

mastermind (2.8.2) lucid; urgency=low

  * Fix: configurable minion port

 -- Andrey Vasilenkov <indigo@yandex-team.ru>  Wed, 19 Feb 2014 12:48:38 +0400

mastermind (2.8.1) lucid; urgency=low

  * Feature: using minion for remote command execution
  * Feature: minion commands history for flowmastermind

 -- Andrey Vasilenkov <indigo@yandex-team.ru>  Tue, 18 Feb 2014 16:34:34 +0400

mastermind (2.7.18) lucid; urgency=low

  * Feature: configurable wait_timeout for elliptics sessions
  * Fix: sleep on startup to wait for elliptics nodes to collect data

 -- Andrey Vasilenkov <indigo@yandex-team.ru>  Tue, 28 Jan 2014 17:17:24 +0400

mastermind (2.7.17) lucid; urgency=low

  * Feature: closed and bad couples statistics for flowmastermind
  * Feature: couple info handler added
  * Feature: command for detaching node from group
  * Fix: synchronous node info update on worker start

 -- Andrey Vasilenkov <indigo@yandex-team.ru>  Mon, 27 Jan 2014 15:31:00 +0400

mastermind (2.7.16) lucid; urgency=low

  * Fix: couple break handler

 -- Andrey Vasilenkov <indigo@yandex-team.ru>  Wed, 25 Dec 2013 19:53:28 +0400

mastermind (2.7.15) lucid; urgency=low

  * Feature: data memory availability feature for flowmastermind

 -- Andrey Vasilenkov <indigo@yandex-team.ru>  Wed, 25 Dec 2013 18:47:50 +0400

mastermind (2.7.14) lucid; urgency=low

  * Feature: added per namespace statistics for flowmastermind
  * Feature: closed couple marker for group info request
  * Fix: inventory queries logging

 -- Andrey Vasilenkov <indigo@yandex-team.ru>  Tue, 24 Dec 2013 20:30:13 +0400

mastermind (2.7.13) lucid; urgency=low

  * Fix: flowmastermind total counters fix

 -- Andrey Vasilenkov <indigo@yandex-team.ru>  Fri, 20 Dec 2013 17:10:37 +0400

mastermind (2.7.12) lucid; urgency=low

  * Fix: dc data cache in metastorage for inventory failovers
  * Feature: flowmastermind statistics export handler
  * Feature: configurable cocaine worker disown timeout

 -- Andrey Vasilenkov <indigo@yandex-team.ru>  Fri, 20 Dec 2013 14:45:47 +0400

mastermind (2.7.11) lucid; urgency=low

  * node info updater delayed

 -- Andrey Vasilenkov <indigo@yandex-team.ru>  Wed, 11 Dec 2013 02:18:07 +0400

mastermind (2.7.10) lucid; urgency=low

  * Disabled inventory (temp)

 -- Andrey Vasilenkov <indigo@yandex-team.ru>  Wed, 11 Dec 2013 02:05:53 +0400

mastermind (2.7.9) lucid; urgency=low

  * Removed node info updating on start

 -- Andrey Vasilenkov <indigo@yandex-team.ru>  Wed, 11 Dec 2013 01:57:03 +0400

mastermind (2.7.8) lucid; urgency=low

  * Feature: elliptics statistics compatibility (2.24.14.30)
  * Feature: bash completion

 -- Andrey Vasilenkov <indigo@yandex-team.ru>  Tue, 03 Dec 2013 17:45:47 +0400

mastermind (2.7.7) lucid; urgency=low

  * Feature: elliptics async api compatibility (2.24.14.29)

 -- Andrey Vasilenkov <indigo@yandex-team.ru>  Thu, 28 Nov 2013 19:07:56 +0400

mastermind (2.7.6) lucid; urgency=low

  * Fix: removed lower threshold of 100 IOPS for maximum node performance

 -- Andrey Vasilenkov <indigo@yandex-team.ru>  Tue, 26 Nov 2013 13:15:22 +0400

mastermind (2.7.5) lucid; urgency=low

  * Feature: removed cached state usage
  * Fix: balancer load average counter
  * Fix: do not unlink nodes from group automatically

 -- Andrey Vasilenkov <indigo@yandex-team.ru>  Mon, 25 Nov 2013 16:55:21 +0400

mastermind (2.7.4) lucid; urgency=low

  * Feature: async node statistics requests
  * Fix: do not create couples from bad groups

 -- Andrey Vasilenkov <indigo@yandex-team.ru>  Fri, 22 Nov 2013 16:32:28 +0400

mastermind (2.7.3) lucid; urgency=low

  * Feature: degradational requests frequency for nodes with constant timeout experiences

 -- Andrey Vasilenkov <indigo@yandex-team.ru>  Tue, 19 Nov 2013 20:27:20 +0400

mastermind (2.7.2) lucid; urgency=low

  * Fix: couple creation using groups with empty nodes list
  * Fix: unnecessary infrastructure state update removed

 -- Andrey Vasilenkov <indigo@yandex-team.ru>  Mon, 18 Nov 2013 19:15:12 +0400

mastermind (2.7.1) lucid; urgency=low

  * Feature: history of group nodes
  * Feature: group restoration command generation and execution

 -- Andrey Vasilenkov <indigo@yandex-team.ru>  Wed, 13 Nov 2013 19:18:41 +0400

mastermind (2.6.5) lucid; urgency=low

  * Feature: list of couple namespaces

 -- Andrey Vasilenkov <indigo@yandex-team.ru>  Fri, 08 Nov 2013 16:01:26 +0400

mastermind (2.6.4+2elliptics2.20) lucid; urgency=low

  * Fix: inventory import

 -- Andrey Vasilenkov <indigo@yandex-team.ru>  Wed, 13 Nov 2013 14:03:47 +0400

mastermind (2.6.4+1elliptics2.20) lucid; urgency=low

  * Feature: compatibility with elliptics 2.20

 -- Andrey Vasilenkov <indigo@yandex-team.ru>  Wed, 30 Oct 2013 13:24:30 +0400

mastermind (2.6.4) lucid; urgency=low

  * Feature: storage cached state via cocaine cache storage

 -- Andrey Vasilenkov <indigo@yandex-team.ru>  Wed, 30 Oct 2013 13:23:20 +0400

mastermind (2.6.3) lucid; urgency=low

  * List of balancer closed groups feature

 -- Andrey Vasilenkov <indigo@yandex-team.ru>  Thu, 24 Oct 2013 18:39:54 +0400

mastermind (2.6.2) lucid; urgency=low

  * Fix for zero bandwidth bug

 -- Andrey Vasilenkov <indigo@yandex-team.ru>  Wed, 16 Oct 2013 16:33:44 +0400

mastermind (2.6.1) lucid; urgency=low

  * Fix for couple weights with different couple sizes

 -- Andrey Vasilenkov <indigo@yandex-team.ru>  Mon, 14 Oct 2013 18:55:46 +0400

mastermind (2.6.0) lucid; urgency=low

  * Cache using gatlinggun

 -- Andrey Vasilenkov <indigo@yandex-team.ru>  Fri, 11 Oct 2013 19:58:40 +0400

mastermind (2.5) lucid; urgency=low

  * New feature: frozen couples

 -- Andrey Vasilenkov <indigo@yandex-team.ru>  Tue, 08 Oct 2013 18:10:01 +0400

mastermind (2.4) lucid; urgency=low

  * Compatibility with cocaine 0.10.6 

 -- Andrey Vasilenkov <indigo@yandex-team.ru>  Mon, 07 Oct 2013 13:19:17 +0400

mastermind (2.3) lucid; urgency=low

  * Namespaces implemented
  * mastermind util updated

 -- Andrey Vasilenkov <indigo@yandex-team.ru>  Tue, 10 Sep 2013 15:26:33 +0400

mastermind (2.2) lucid; urgency=low

  * Updated create_group_ids to work with new mastermind
  * Updated deploy scripts

 -- Anton Kortunov <toshik@yandex-team.ru>  Thu, 15 Aug 2013 17:41:25 +0400

mastermind (2.1) lucid; urgency=low

  * mastermind_deploy.sh updated to work with cocaine v10
  * Added debian/*.install files

 -- Anton Kortunov <toshik@yandex-team.ru>  Mon, 05 Aug 2013 20:50:00 +0400

mastermind (2.0) lucid; urgency=low

  * New storage model
  * Cocaine v10 support

 -- Anton Kortunov <toshik@yandex-team.ru>  Mon, 05 Aug 2013 20:15:08 +0400

mastermind (1.9) lucid; urgency=low

  * Fixed get-group-weight

 -- Anton Kortunov <toshik@yandex-team.ru>  Mon, 27 May 2013 21:13:42 +0400

mastermind (1.8) lucid; urgency=low

  * Show couples in bad groups

 -- Anton Kortunov <toshik@yandex-team.ru>  Mon, 27 May 2013 20:52:31 +0400

mastermind (1.7) lucid; urgency=low

  * Fixed damon flag in collection thread
  * Set pool-limit to 10 in manifest

 -- Anton Kortunov <toshik@yandex-team.ru>  Thu, 23 May 2013 14:50:21 +0400

mastermind (1.6) lucid; urgency=low

  * Set collecting thread as daemon for normal shutdown

 -- Anton Kortunov <toshik@yandex-team.ru>  Wed, 22 May 2013 21:26:02 +0400

mastermind (1.5) lucid; urgency=low

  * Fixed statistics expiration time

 -- Anton Kortunov <toshik@yandex-team.ru>  Thu, 04 Apr 2013 15:00:39 +0400

mastermind (1.4) lucid; urgency=low

  * Improved statistics collection

 -- Anton Kortunov <toshik@yandex-team.ru>  Thu, 21 Mar 2013 14:51:25 +0400

mastermind (1.3) lucid; urgency=low

  * ver++ 

 -- Andrey Godin <agodin@yandex-team.ru>  Wed, 26 Dec 2012 16:23:11 +0400

mastermind (1.2) lucid; urgency=low

  * change path to config mastermind; 

 -- Andrey Godin <agodin@yandex-team.ru>  Wed, 26 Dec 2012 16:11:58 +0400

mastermind (1.1) lucid; urgency=low

  * Fixed signature mismatch

 -- Anton Kortunov <toshik@yandex-team.ru>  Mon, 24 Dec 2012 16:44:32 +0400

mastermind (1.0) lucid; urgency=low

  * Use balancelogic

 -- Anton Kortunov <toshik@yandex-team.ru>  Fri, 21 Dec 2012 13:58:12 +0400

mastermind (0.11) lucid; urgency=low

  * Fixed lookup_addr function call

 -- Anton Kortunov <toshik@yandex-team.ru>  Fri, 21 Dec 2012 13:35:58 +0400

mastermind (0.10) lucid; urgency=low

  * fixed reading metabalancer key

 -- Anton Kortunov <toshik@yandex-team.ru>  Mon, 17 Dec 2012 15:03:22 +0400

mastermind (0.9) lucid; urgency=low

  * chow logging dir 

 -- Andrey Godin <agodin@yandex-team.ru>  Fri, 14 Dec 2012 14:26:15 +0400

mastermind (0.8) lucid; urgency=low

  * Removed unnecessary return in couple_groups

 -- toshik <toshik@elisto22f.dev.yandex.net>  Mon, 10 Dec 2012 13:06:43 +0400

mastermind (0.7) unstable; urgency=low

  * Raise correct exception
    

 -- Andrey Godin <agodin@yandex-team.ru>  Fri, 07 Dec 2012 19:31:07 +0400

mastermind (0.6) unstable; urgency=low

  * add support inventory; 
  * add create group by suggest;	

 -- Andrey Godin <agodin@yandex-team.ru>  Fri, 07 Dec 2012 16:21:05 +0400

mastermind (0.5) unstable; urgency=low

  * fix remove bad-groups
  * add dev version invetory.py 

 -- Andrey Godin <agodin@yandex-team.ru>  Thu, 06 Dec 2012 17:35:58 +0400

mastermind (0.4) unstable; urgency=low

  * Call collect() from timer event, not from aggregate() 

 -- Andrey Godin <agodin@yandex-team.ru>  Thu, 06 Dec 2012 13:09:34 +0400

mastermind (0.1) unstable; urgency=low

  * Initial Release.

 -- Andrey Godin <agodin@yandex-team.ru>  Tue, 13 Nov 2012 10:58:14 +0400<|MERGE_RESOLUTION|>--- conflicted
+++ resolved
@@ -1,7 +1,4 @@
-<<<<<<< HEAD
-mastermind (2.28.179) trusty; urgency=medium
-=======
-mastermind-cocainev11 (2.28.180) trusty; urgency=medium
+mastermind (2.28.180) trusty; urgency=medium
 
   * Account restore lrc jobs in statuses
   * Update lrc reserve group status before using for restoring uncoupled lrc group
@@ -10,8 +7,7 @@
 
  -- Andrey Vasilenkov <indigo@yandex-team.ru>  Mon, 27 Feb 2017 20:19:06 +0300
 
-mastermind-cocainev11 (2.28.179) trusty; urgency=medium
->>>>>>> a25adbc3
+mastermind (2.28.179) trusty; urgency=medium
 
   * Distribute new lrc groups by hdds on a host
 
