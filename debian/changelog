--- conflicted
+++ resolved
@@ -1,4 +1,3 @@
-<<<<<<< HEAD
 mastermind (2.19.2) lucid; urgency=low
 
   * Planner does not operate without mongo db setup
@@ -14,7 +13,7 @@
   * Added namespace settings custom expiration time feature
 
  -- Andrey Vasilenkov <indigo@yandex-team.ru>  Thu, 05 Mar 2015 19:15:45 +0300
-=======
+
 mastermind (2.18.15) lucid; urgency=low
 
   * Logging for move group planner improved
@@ -28,7 +27,6 @@
   * Logging requests and test handler for ns_current_state logging
 
  -- Andrey Vasilenkov <indigo@yandex-team.ru>  Tue, 10 Mar 2015 12:53:16 +0300
->>>>>>> aee4ac37
 
 mastermind (2.18.13) lucid; urgency=low
 
