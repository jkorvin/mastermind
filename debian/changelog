--- conflicted
+++ resolved
@@ -1,14 +1,10 @@
-<<<<<<< HEAD
+mastermind (2.28.186) trusty; urgency=medium
+
+  * Add job_processor to balancer
+
+ -- Andrey Vasilenkov <indigo@yandex-team.ru>  Fri, 03 Mar 2017 17:08:55 +0300
+
 mastermind (2.28.185) trusty; urgency=medium
-=======
-mastermind-cocainev11 (2.28.186) trusty; urgency=medium
-
-  * Add job_processor to balancer
-
- -- Andrey Vasilenkov <indigo@yandex-team.ru>  Fri, 03 Mar 2017 17:08:55 +0300
-
-mastermind-cocainev11 (2.28.185) trusty; urgency=medium
->>>>>>> 1fdc98ce
 
   * Fix misprint
 
