--- conflicted
+++ resolved
@@ -1,15 +1,11 @@
-<<<<<<< HEAD
-mastermind (2.28.164) trusty; urgency=medium
-=======
-mastermind-cocainev11 (2.28.165) trusty; urgency=medium
+mastermind (2.28.165) trusty; urgency=medium
 
   * Add --no-check-status option to skip lrc groupset status checking on restore
   * Fix uncoupled groups total space checking in lrc reserve planner
 
  -- Andrey Vasilenkov <indigo@yandex-team.ru>  Thu, 09 Feb 2017 19:58:15 +0300
 
-mastermind-cocainev11 (2.28.164) trusty; urgency=medium
->>>>>>> 2dadb7bf
+mastermind (2.28.164) trusty; urgency=medium
 
   * Fix lrc group restore
 
