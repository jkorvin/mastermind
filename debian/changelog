<<<<<<< HEAD
mastermind (2.28.135) trusty; urgency=medium
=======
mastermind-cocainev11 (2.28.136) trusty; urgency=medium

  * Disable weight manager's intensive debug logging

 -- Andrey Vasilenkov <indigo@yandex-team.ru>  Mon, 09 Jan 2017 13:39:41 +0300

mastermind-cocainev11 (2.28.135) trusty; urgency=medium
>>>>>>> 72865444

  * Disable job sort where it is not required

 -- Andrey Vasilenkov <indigo@yandex-team.ru>  Sat, 07 Jan 2017 17:54:48 +0300

mastermind (2.28.134) trusty; urgency=medium

  * Fix excessive jobs sorting when updating groups' state

 -- Andrey Vasilenkov <indigo@yandex-team.ru>  Sat, 07 Jan 2017 15:26:55 +0300

mastermind (2.28.133) trusty; urgency=medium

  * Fix excessive jobs sorting when searching for good uncoupled groups

 -- Andrey Vasilenkov <indigo@yandex-team.ru>  Wed, 04 Jan 2017 00:25:01 +0300

mastermind (2.28.132) trusty; urgency=medium

  * Change task status when failed check if it's finished

 -- Andrey Vasilenkov <indigo@yandex-team.ru>  Sun, 01 Jan 2017 11:40:00 +0300

mastermind (2.28.131) trusty; urgency=medium

  * Check alive keys when selecting lrc groups for converting
  * Add tskv_log name as a parameter of ttl_cleanup job

 -- Andrey Vasilenkov <indigo@yandex-team.ru>  Sat, 31 Dec 2016 18:24:16 +0300

mastermind (2.28.130) trusty; urgency=medium

  * Adding permanent options to mastermind cli

 -- Andrey Vasilenkov <indigo@yandex-team.ru>  Tue, 27 Dec 2016 18:09:47 +0300

mastermind (2.28.129) trusty; urgency=medium

  * Increase worker startup timeout

 -- Andrey Vasilenkov <indigo@yandex-team.ru>  Mon, 26 Dec 2016 19:43:20 +0300

mastermind (2.28.128) trusty; urgency=medium

  * Process artifact's meta null value as empty dict

 -- Andrey Vasilenkov <indigo@yandex-team.ru>  Mon, 26 Dec 2016 18:22:37 +0300

mastermind (2.28.127) trusty; urgency=medium

  * Do not update minion host's finish ts if any command failed to update

 -- Andrey Vasilenkov <indigo@yandex-team.ru>  Mon, 26 Dec 2016 17:31:01 +0300

mastermind (2.28.126) trusty; urgency=medium

  * Skip command states if failed to update
  * Modify commands for compatibility with mongo

 -- Andrey Vasilenkov <indigo@yandex-team.ru>  Sun, 25 Dec 2016 16:49:05 +0300

mastermind (2.28.125) trusty; urgency=medium

  * Continue to check convert queue items if dcs filter is exhausted
  * Fix chunk size misprint
  * Skip checking group when removing it

 -- Andrey Vasilenkov <indigo@yandex-team.ru>  Sat, 24 Dec 2016 16:13:14 +0300

mastermind (2.28.124) trusty; urgency=medium

  * Add backward compatibility with tasks without run history

 -- Andrey Vasilenkov <indigo@yandex-team.ru>  Fri, 23 Dec 2016 20:15:59 +0300

mastermind (2.28.123) trusty; urgency=medium

  * Add default init value for task's run history delayed_till_ts

 -- Andrey Vasilenkov <indigo@yandex-team.ru>  Fri, 23 Dec 2016 17:56:27 +0300

mastermind (2.28.122) trusty; urgency=medium

  * Implement retry jobs workflow
  * Add inventory extension for determining if the task is ready for retry
  * Add task interface to determine next retry if possible
  * Add inventory extension for determining retry timestamp for external storage operations
  * Update and fixes for inventory module

 -- Andrey Vasilenkov <indigo@yandex-team.ru>  Fri, 23 Dec 2016 16:05:19 +0300

mastermind (2.28.121) trusty; urgency=medium

  * Skip uncoupled groups if failed to determine dc

 -- Andrey Vasilenkov <indigo@yandex-team.ru>  Thu, 22 Dec 2016 14:33:36 +0300

mastermind (2.28.120) trusty; urgency=medium

  * Fix job start_ts setting

 -- Andrey Vasilenkov <indigo@yandex-team.ru>  Tue, 20 Dec 2016 14:06:04 +0300

mastermind (2.28.119) trusty; urgency=medium

  * Set dc to 'unknown' value when strict detection is not required

 -- Andrey Vasilenkov <indigo@yandex-team.ru>  Tue, 20 Dec 2016 12:08:07 +0300

mastermind (2.28.118) trusty; urgency=medium

  * Fix groups' state update

 -- Andrey Vasilenkov <indigo@yandex-team.ru>  Sun, 18 Dec 2016 21:53:54 +0300

mastermind (2.28.117) trusty; urgency=medium

  * Update eblob want_defrag value interpretation

 -- Andrey Vasilenkov <indigo@yandex-team.ru>  Sat, 17 Dec 2016 22:40:17 +0300

mastermind (2.28.116) trusty; urgency=medium

  * Restore job: make RO group.backend
  * Refactor job processing

 -- Andrey Vasilenkov <indigo@yandex-team.ru>  Fri, 16 Dec 2016 15:39:32 +0300

mastermind (2.28.115) trusty; urgency=medium

  * Add mimetype namespace settings

 -- Andrey Vasilenkov <indigo@yandex-team.ru>  Tue, 13 Dec 2016 14:38:59 +0300

mastermind (2.28.114) trusty; urgency=medium

  * Restore: remove backend

 -- Andrey Vasilenkov <indigo@yandex-team.ru>  Mon, 12 Dec 2016 17:05:09 +0300

mastermind (2.28.113) trusty; urgency=medium

  * Restore-path: fix

 -- Andrey Vasilenkov <indigo@yandex-team.ru>  Fri, 09 Dec 2016 17:52:44 +0300

mastermind (2.28.112) trusty; urgency=medium

  * Fix wait backend state

 -- Andrey Vasilenkov <indigo@yandex-team.ru>  Fri, 09 Dec 2016 14:17:31 +0300

mastermind (2.28.111) trusty; urgency=medium

  * Add task for wait backends's detection and acquiring statu

 -- Andrey Vasilenkov <indigo@yandex-team.ru>  Thu, 08 Dec 2016 22:42:48 +0300

mastermind (2.28.110) trusty; urgency=medium

  * Add sleep period for lrc convert jobs

 -- Andrey Vasilenkov <indigo@yandex-team.ru>  Thu, 08 Dec 2016 19:15:00 +0300

mastermind (2.28.109) trusty; urgency=medium

  * Restore job: RO task

 -- Andrey Vasilenkov <indigo@yandex-team.ru>  Thu, 08 Dec 2016 13:42:09 +0300

mastermind (2.28.108) trusty; urgency=medium

  * Do not exhaust host list while searching for appropriate converting
    storages
  * Fix uncoupling groups without history record

 -- Andrey Vasilenkov <indigo@yandex-team.ru>  Thu, 08 Dec 2016 02:03:44 +0300

mastermind (2.28.107) trusty; urgency=medium

  * Minor fix

 -- Andrey Vasilenkov <indigo@yandex-team.ru>  Wed, 07 Dec 2016 14:36:02 +0300

mastermind (2.28.106) trusty; urgency=medium

  * Allow setting required groups' total space for new couples

 -- Andrey Vasilenkov <indigo@yandex-team.ru>  Wed, 07 Dec 2016 01:41:05 +0300

mastermind (2.28.105) trusty; urgency=medium

  * Add workaround for creating jobs with empty involved groups list

 -- Andrey Vasilenkov <indigo@yandex-team.ru>  Tue, 06 Dec 2016 18:35:51 +0300

mastermind (2.28.104) trusty; urgency=medium

  * Extend is_external_storage_ready function

 -- Andrey Vasilenkov <indigo@yandex-team.ru>  Tue, 06 Dec 2016 01:04:16 +0300

mastermind (2.28.103) trusty; urgency=medium

  * Fix unknown couple settings update
  * Add configurable profiles for mastermind cocaine applications

 -- Andrey Vasilenkov <indigo@yandex-team.ru>  Mon, 05 Dec 2016 17:13:45 +0300

mastermind (2.28.102) trusty; urgency=medium

  * Minor fix

 -- Andrey Vasilenkov <indigo@yandex-team.ru>  Fri, 02 Dec 2016 23:12:19 +0300

mastermind (2.28.101) trusty; urgency=medium

  * Change mongo find request construction to provide complete logging

 -- Andrey Vasilenkov <indigo@yandex-team.ru>  Fri, 02 Dec 2016 18:05:27 +0300

mastermind (2.28.100) trusty; urgency=medium

  * Improve `couple break`: update group histories
  * Remove READ* commands accounting for weight calculation
  * Restore-path: fail lrc groups

 -- Andrey Vasilenkov <indigo@yandex-team.ru>  Fri, 02 Dec 2016 00:13:53 +0300

mastermind (2.28.99) trusty; urgency=medium

  * Fix lrc converting for external storage with empty data
  * Restore-path: create backend lock file

 -- Andrey Vasilenkov <indigo@yandex-team.ru>  Thu, 24 Nov 2016 18:29:27 +0300

mastermind (2.28.98) trusty; urgency=medium

  * Fix inventory function usage

 -- Andrey Vasilenkov <indigo@yandex-team.ru>  Thu, 24 Nov 2016 14:57:37 +0300

mastermind (2.28.97) trusty; urgency=medium

  * Add optional inventory function to check if external storage is ready to
    be converted
  * Use convert items priority when constructing convert jobs

 -- Andrey Vasilenkov <indigo@yandex-team.ru>  Wed, 23 Nov 2016 19:29:53 +0300

mastermind (2.28.96) trusty; urgency=medium

  * Version bump

 -- Andrey Vasilenkov <indigo@yandex-team.ru>  Mon, 21 Nov 2016 17:46:21 +0300

mastermind (2.28.95) trusty; urgency=medium

  * Update workers to run on cocaine v12

 -- Andrey Vasilenkov <indigo@yandex-team.ru>  Mon, 21 Nov 2016 16:33:29 +0300

mastermind (2.28.91) trusty; urgency=medium

  * Add support of determine_data_size convert queue parameter

 -- Andrey Vasilenkov <indigo@yandex-team.ru>  Sun, 20 Nov 2016 17:25:56 +0300

mastermind (2.28.90) trusty; urgency=medium

  * Implement external storage converting planner
  * Remove unsupported symlink parameter value description

 -- Andrey Vasilenkov <indigo@yandex-team.ru>  Thu, 17 Nov 2016 19:03:49 +0300

mastermind (2.28.89) trusty; urgency=medium

  * Add symlink namespace setting

 -- Andrey Vasilenkov <indigo@yandex-team.ru>  Mon, 14 Nov 2016 11:47:32 +0300

mastermind (2.28.88) trusty; urgency=medium

  * Update group type properly if metakey was removed

 -- Andrey Vasilenkov <indigo@yandex-team.ru>  Fri, 11 Nov 2016 20:55:32 +0300

mastermind (2.28.87) trusty; urgency=medium

  * Minor fix

 -- Andrey Vasilenkov <indigo@yandex-team.ru>  Wed, 09 Nov 2016 18:42:30 +0300

mastermind (2.28.86) trusty; urgency=medium

  * Add job processor enable config flag

 -- Andrey Vasilenkov <indigo@yandex-team.ru>  Wed, 09 Nov 2016 14:57:13 +0300

mastermind (2.28.85) trusty; urgency=medium

  * Claim net resources on weight calcaltion for a namespace

 -- Andrey Vasilenkov <indigo@yandex-team.ru>  Tue, 08 Nov 2016 18:41:28 +0300

mastermind (2.28.84) trusty; urgency=medium

  * Claim net resources during single namespace weights calculation

 -- Andrey Vasilenkov <indigo@yandex-team.ru>  Tue, 08 Nov 2016 16:49:34 +0300

mastermind (2.28.83) trusty; urgency=medium

  * Tweak resource accounting for running move jobs

 -- Andrey Vasilenkov <indigo@yandex-team.ru>  Thu, 03 Nov 2016 00:44:15 +0300

mastermind (2.28.82) trusty; urgency=medium

  * Fix for total space accounting in move planner

 -- Andrey Vasilenkov <indigo@yandex-team.ru>  Wed, 02 Nov 2016 14:17:21 +0300

mastermind (2.28.81) trusty; urgency=medium

  * Fix uncoupled space min limit accounting in move planner

 -- Andrey Vasilenkov <indigo@yandex-team.ru>  Tue, 01 Nov 2016 22:40:28 +0300

mastermind (2.28.80) trusty; urgency=medium

  * Fix resource accounting in move planner

 -- Andrey Vasilenkov <indigo@yandex-team.ru>  Tue, 01 Nov 2016 20:16:06 +0300

mastermind (2.28.79) trusty; urgency=medium

  * Refactor move planner
  * Allow cooperative running of low priority jobs

 -- Andrey Vasilenkov <indigo@yandex-team.ru>  Tue, 01 Nov 2016 15:54:27 +0300

mastermind (2.28.78) trusty; urgency=medium

  * Add separate minion API request to fetch command output

 -- Andrey Vasilenkov <indigo@yandex-team.ru>  Mon, 24 Oct 2016 17:22:59 +0300

mastermind (2.28.77) trusty; urgency=medium

  * * Add separate minion API request to fetch command output

 -- Andrey Vasilenkov <indigo@yandex-team.ru>  Mon, 24 Oct 2016 16:53:11 +0300

mastermind (2.28.76) trusty; urgency=medium

  * Skip static couple validation when skip_validation option is applied

 -- Andrey Vasilenkov <indigo@yandex-team.ru>  Mon, 24 Oct 2016 13:03:13 +0300

mastermind (2.28.75) trusty; urgency=medium

  * Skip claiming net resources when calculating couple weights

 -- Andrey Vasilenkov <indigo@yandex-team.ru>  Mon, 24 Oct 2016 12:23:45 +0300

mastermind (2.28.74) trusty; urgency=medium

  * Minor fixes

 -- Andrey Vasilenkov <indigo@yandex-team.ru>  Fri, 21 Oct 2016 14:51:42 +0300

mastermind (2.28.73) trusty; urgency=medium

  * Misprint fix

 -- Andrey Vasilenkov <indigo@yandex-team.ru>  Thu, 20 Oct 2016 19:04:20 +0300

mastermind (2.28.72) trusty; urgency=medium

  * Fix return of storage_keys_diff

 -- Andrey Vasilenkov <indigo@yandex-team.ru>  Thu, 20 Oct 2016 18:48:26 +0300

mastermind (2.28.71) trusty; urgency=medium

  * Fix minions monitor's request execution

 -- Andrey Vasilenkov <indigo@yandex-team.ru>  Thu, 20 Oct 2016 18:39:12 +0300

mastermind (2.28.70) trusty; urgency=medium

  * Get rid of elliptics meta database
  * Implement max group manager to store storage max group id in mongo

 -- Andrey Vasilenkov <indigo@yandex-team.ru>  Thu, 20 Oct 2016 15:37:30 +0300

mastermind (2.28.69) trusty; urgency=medium

  * Remove obsolete elliptics indexes wrappers
  * Store inventory cache on a file system instead of metaelliptics

 -- Andrey Vasilenkov <indigo@yandex-team.ru>  Fri, 14 Oct 2016 18:32:28 +0300

mastermind (2.28.68) trusty; urgency=medium

  * Force updating minion command when command is completed

 -- Andrey Vasilenkov <indigo@yandex-team.ru>  Fri, 14 Oct 2016 16:55:26 +0300

mastermind (2.28.67) trusty; urgency=medium

  * Fix cache worker namespaces usage

 -- Andrey Vasilenkov <indigo@yandex-team.ru>  Fri, 14 Oct 2016 13:59:41 +0300

mastermind (2.28.66) trusty; urgency=medium

  * Fix for job list options passing

 -- Andrey Vasilenkov <indigo@yandex-team.ru>  Thu, 13 Oct 2016 23:39:27 +0300

mastermind (2.28.65) trusty; urgency=medium

  * Initialize http client after making thread ioloop

 -- Andrey Vasilenkov <indigo@yandex-team.ru>  Thu, 13 Oct 2016 18:32:10 +0300

mastermind (2.28.64) trusty; urgency=medium

  * Remove run_sync timeout from ioloop
  * Added jobs list in cli

 -- Andrey Vasilenkov <indigo@yandex-team.ru>  Thu, 13 Oct 2016 17:37:50 +0300

mastermind (2.28.63) trusty; urgency=medium

  * Store and use minion commands from mongo

 -- Andrey Vasilenkov <indigo@yandex-team.ru>  Wed, 12 Oct 2016 13:57:55 +0300

mastermind (2.28.62) trusty; urgency=medium

  * Fix move group planner misprint

 -- Andrey Vasilenkov <indigo@yandex-team.ru>  Tue, 11 Oct 2016 17:57:57 +0300

mastermind (2.28.61) trusty; urgency=medium

  * Fix namespace setup parameter types

 -- Andrey Vasilenkov <indigo@yandex-team.ru>  Tue, 11 Oct 2016 12:23:40 +0300

mastermind (2.28.60) trusty; urgency=medium

  * Fix cache worker

 -- Andrey Vasilenkov <indigo@yandex-team.ru>  Thu, 06 Oct 2016 17:56:24 +0300

mastermind (2.28.59) trusty; urgency=medium

  * Fix cache worker

 -- Andrey Vasilenkov <indigo@yandex-team.ru>  Thu, 06 Oct 2016 17:02:27 +0300

mastermind (2.28.58) trusty; urgency=medium

  * Skip hosts without known dc for dc host view
  * Restore-path: ask for help if restore pending

 -- Andrey Vasilenkov <indigo@yandex-team.ru>  Thu, 06 Oct 2016 16:47:37 +0300

mastermind (2.28.57) trusty; urgency=medium

  * Change min finish time when fetching states from minions

 -- Andrey Vasilenkov <indigo@yandex-team.ru>  Thu, 06 Oct 2016 15:17:47 +0300

mastermind (2.28.56) trusty; urgency=medium

  * Fix delete service key name

 -- Andrey Vasilenkov <indigo@yandex-team.ru>  Wed, 05 Oct 2016 13:50:49 +0300

mastermind (2.28.55) trusty; urgency=medium

  * Implement uncoupled group selector for group selection problems
    investigating

 -- Andrey Vasilenkov <indigo@yandex-team.ru>  Wed, 05 Oct 2016 11:50:57 +0300

mastermind (2.28.54) trusty; urgency=medium

  * Fix reserved space percentage setting

 -- Andrey Vasilenkov <indigo@yandex-team.ru>  Tue, 04 Oct 2016 18:04:27 +0300

mastermind (2.28.53) trusty; urgency=medium

  * Change priority for BACKEND_MANAGER_JOB

 -- Andrey Vasilenkov <indigo@yandex-team.ru>  Tue, 04 Oct 2016 14:28:45 +0300

mastermind (2.28.52) trusty; urgency=medium

  * Support internal storage_cache namespace

 -- Andrey Vasilenkov <indigo@yandex-team.ru>  Tue, 04 Oct 2016 12:07:17 +0300

mastermind (2.28.51) trusty; urgency=medium

  * Move to using namespaces settings from mongo

 -- Andrey Vasilenkov <indigo@yandex-team.ru>  Mon, 03 Oct 2016 12:32:16 +0300

mastermind (2.28.50) trusty; urgency=medium

  * Tolerate unknown command errors when failed to fetch from metadb

 -- Andrey Vasilenkov <indigo@yandex-team.ru>  Wed, 28 Sep 2016 13:38:01 +0300

mastermind (2.28.49) trusty; urgency=medium

  * Tolerate unknown command errors when failed to fetch from metadb

 -- Andrey Vasilenkov <indigo@yandex-team.ru>  Wed, 28 Sep 2016 11:56:42 +0300

mastermind (2.28.48) trusty; urgency=medium

  * Improve finding jobs for path restoring

 -- Andrey Vasilenkov <indigo@yandex-team.ru>  Tue, 27 Sep 2016 16:38:42 +0300

mastermind (2.28.47) trusty; urgency=medium

  * Sample move source groups by neighbouring dcs along with total space
  * Skip -2 and -77 statuses when parsing recover dc command results

 -- Andrey Vasilenkov <indigo@yandex-team.ru>  Tue, 27 Sep 2016 15:21:40 +0300

mastermind (2.28.46) trusty; urgency=medium

  * Replace 'group_ids' with empty list when replicas groupset is not
    available

 -- Andrey Vasilenkov <indigo@yandex-team.ru>  Wed, 21 Sep 2016 18:26:14 +0300

mastermind (2.28.45) trusty; urgency=medium

  * Add couple settings viewer command
  * Do not provide a list of fake groups if replicas groupset is not used

 -- Andrey Vasilenkov <indigo@yandex-team.ru>  Wed, 21 Sep 2016 15:13:09 +0300

mastermind (2.28.44) trusty; urgency=medium

  * Ignore checks for uncoupled groups in node stop task

 -- Andrey Vasilenkov <indigo@yandex-team.ru>  Tue, 20 Sep 2016 18:18:18 +0300

mastermind (2.28.43) trusty; urgency=medium

  * Fix backend cleanup tasks creating

 -- Andrey Vasilenkov <indigo@yandex-team.ru>  Mon, 19 Sep 2016 20:29:37 +0300

mastermind (2.28.42) trusty; urgency=medium

  * Fix jobs status filtering on jobs scheduling

 -- Andrey Vasilenkov <indigo@yandex-team.ru>  Mon, 19 Sep 2016 20:18:07 +0300

mastermind (2.28.41) trusty; urgency=medium

  * Use backend cleanup and backend manager jobs when restoring path

 -- Andrey Vasilenkov <indigo@yandex-team.ru>  Mon, 19 Sep 2016 18:17:13 +0300

mastermind (2.28.40) trusty; urgency=medium

  * Add tskv option support for mds_cleanup
  * Skip uncoupled groups with alive keys
  * Add couple and namespace to ttl cleanup job attributes

 -- Andrey Vasilenkov <indigo@yandex-team.ru>  Fri, 16 Sep 2016 18:14:42 +0300

mastermind (2.28.39) trusty; urgency=medium

  * Separate replicas and lrc groupset primary/secondary hosts

 -- Andrey Vasilenkov <indigo@yandex-team.ru>  Thu, 15 Sep 2016 14:10:45 +0300

mastermind (2.28.38) trusty; urgency=medium

  * Set primary and secondary hosts when lrc groupset is used

 -- Andrey Vasilenkov <indigo@yandex-team.ru>  Wed, 14 Sep 2016 17:52:59 +0300

mastermind (2.28.37) trusty; urgency=medium

  * Add new job to remove records with expired ttl

 -- Andrey Vasilenkov <indigo@yandex-team.ru>  Mon, 12 Sep 2016 19:17:54 +0300

mastermind (2.28.36) trusty; urgency=medium

  * Fix mastermind2.26-cache worker start

 -- Andrey Vasilenkov <indigo@yandex-team.ru>  Thu, 08 Sep 2016 13:49:20 +0300

mastermind (2.28.35) trusty; urgency=medium

  * Restore-path: fix cancel_job

 -- Andrey Vasilenkov <indigo@yandex-team.ru>  Mon, 05 Sep 2016 14:07:27 +0300

mastermind (2.28.34) trusty; urgency=medium

  * Restore-path: cancel jobs

 -- Andrey Vasilenkov <indigo@yandex-team.ru>  Fri, 02 Sep 2016 17:59:25 +0300

mastermind (2.28.33) trusty; urgency=medium

  * Optimize history record search mongo queries

 -- Andrey Vasilenkov <indigo@yandex-team.ru>  Thu, 01 Sep 2016 23:04:06 +0300

mastermind (2.28.32) trusty; urgency=medium

  * Limit couple defrag jobs number per host

 -- Andrey Vasilenkov <indigo@yandex-team.ru>  Thu, 01 Sep 2016 20:56:39 +0300

mastermind (2.28.31) trusty; urgency=medium

  * Convert to lrc groupset minor fix

 -- Andrey Vasilenkov <indigo@yandex-team.ru>  Wed, 31 Aug 2016 14:06:12 +0300

mastermind (2.28.30) trusty; urgency=medium

  * Restore path: option to automatically approve jobs

 -- Andrey Vasilenkov <indigo@yandex-team.ru>  Wed, 31 Aug 2016 12:17:57 +0300

mastermind (2.28.29) trusty; urgency=medium

  * Fix group restore by path handle

 -- Andrey Vasilenkov <indigo@yandex-team.ru>  Thu, 25 Aug 2016 18:51:43 +0300

mastermind (2.28.28) trusty; urgency=medium

  * Fix restore group src_group parameter

 -- Andrey Vasilenkov <indigo@yandex-team.ru>  Thu, 25 Aug 2016 13:58:34 +0300

mastermind (2.28.27) trusty; urgency=medium

  * Add job for restore groups from path

 -- Andrey Vasilenkov <indigo@yandex-team.ru>  Wed, 24 Aug 2016 18:38:33 +0300

mastermind (2.28.26) trusty; urgency=medium

  * Add group base path to recover dc command

 -- Andrey Vasilenkov <indigo@yandex-team.ru>  Wed, 24 Aug 2016 15:09:04 +0300

mastermind (2.28.25) trusty; urgency=medium

  * Consider want_defrag worth when > 3

 -- Andrey Vasilenkov <indigo@yandex-team.ru>  Tue, 23 Aug 2016 14:18:50 +0300

mastermind (2.28.24) trusty; urgency=medium

  * Implement external storage mapping for external storage convertion
  * Use task to determine external storage total size and alter convert job accordingly
  * Add ExternalStorageDataSizeTask for fetching data size of external storage
  * Add multi groupsets to mastermind-cli groupset convert command
  * Add make_external_storage_data_size_command inventory command

 -- Andrey Vasilenkov <indigo@yandex-team.ru>  Thu, 11 Aug 2016 17:02:57 +0300

mastermind (2.28.23) trusty; urgency=medium

  * Consider WRITE_NEW commands as write operations

 -- Andrey Vasilenkov <indigo@yandex-team.ru>  Mon, 08 Aug 2016 14:25:37 +0300

mastermind (2.28.22) trusty; urgency=medium

  * Forbid moving cache groups via move jobs

 -- Andrey Vasilenkov <indigo@yandex-team.ru>  Fri, 29 Jul 2016 00:57:11 +0300

mastermind (2.28.21) trusty; urgency=medium

  * Refactor move planner candidates generating
  * Filter destination groups in unsuitable dcs when moving groups via move planner

 -- Andrey Vasilenkov <indigo@yandex-team.ru>  Wed, 27 Jul 2016 15:16:18 +0300

mastermind (2.28.20) trusty; urgency=medium

  * Optimize group move planner algorithm

 -- Andrey Vasilenkov <indigo@yandex-team.ru>  Tue, 26 Jul 2016 18:21:02 +0300

mastermind (2.28.19) trusty; urgency=medium

  * Read metakey with nolock flag

 -- Andrey Vasilenkov <indigo@yandex-team.ru>  Tue, 12 Jul 2016 13:21:40 +0300

mastermind (2.28.18) trusty; urgency=medium

  * Change convert job priority

 -- Andrey Vasilenkov <indigo@yandex-team.ru>  Thu, 30 Jun 2016 01:13:03 +0300

mastermind (2.28.17) trusty; urgency=medium

  * Add convert to lrc groupset from external source job

 -- Andrey Vasilenkov <indigo@yandex-team.ru>  Wed, 29 Jun 2016 23:44:03 +0300

mastermind (2.28.16) trusty; urgency=medium

  * Fix group's effective_free_space calculation

 -- Andrey Vasilenkov <indigo@yandex-team.ru>  Mon, 20 Jun 2016 17:29:52 +0300

mastermind (2.28.15) trusty; urgency=medium

  * Add data_flow_rate and wait_timeout parameters for lrc-* commands

 -- Andrey Vasilenkov <indigo@yandex-team.ru>  Fri, 17 Jun 2016 13:20:46 +0300

mastermind (2.28.14) trusty; urgency=medium

  * Fix couple status text for non-coupled couples

 -- Andrey Vasilenkov <indigo@yandex-team.ru>  Tue, 14 Jun 2016 15:05:13 +0300

mastermind (2.28.13) trusty; urgency=medium

  * Fix StorageState excessive dcs list construction

 -- Andrey Vasilenkov <indigo@yandex-team.ru>  Sat, 11 Jun 2016 19:32:30 +0300

mastermind (2.28.12) trusty; urgency=medium

  * Run lrc_* commands with all nodes as remotes

 -- Andrey Vasilenkov <indigo@yandex-team.ru>  Fri, 10 Jun 2016 20:18:55 +0300

mastermind (2.28.11) trusty; urgency=medium

  * Fix StorageState excessive dcs list construction

 -- Andrey Vasilenkov <indigo@yandex-team.ru>  Fri, 10 Jun 2016 15:45:04 +0300

mastermind (2.28.10) trusty; urgency=medium

  * Add lrc groupset statuses for couple list handle

 -- Andrey Vasilenkov <indigo@yandex-team.ru>  Thu, 09 Jun 2016 19:07:47 +0300

mastermind (2.28.9) trusty; urgency=medium

  * Add histories query object for fetching group histories

 -- Andrey Vasilenkov <indigo@yandex-team.ru>  Wed, 08 Jun 2016 18:51:52 +0300

mastermind (2.28.8) trusty; urgency=medium

  * Add remove backend task to prepare lrc groups job

 -- Andrey Vasilenkov <indigo@yandex-team.ru>  Mon, 06 Jun 2016 12:02:49 +0300

mastermind (2.28.7) trusty; urgency=medium

  * Increase lrc groupset job priority

 -- Andrey Vasilenkov <indigo@yandex-team.ru>  Tue, 31 May 2016 15:45:40 +0300

mastermind (2.28.6) trusty; urgency=medium

  * Check task status after its execution is started

 -- Andrey Vasilenkov <indigo@yandex-team.ru>  Tue, 31 May 2016 01:14:51 +0300

mastermind (2.28.5) trusty; urgency=medium

  * Skip checking if all replicas groups are read-only
  * Fix logging of couple status change

 -- Andrey Vasilenkov <indigo@yandex-team.ru>  Tue, 31 May 2016 00:33:45 +0300

mastermind (2.28.4) trusty; urgency=medium

  * Add ttl attribute namespace settings

 -- Andrey Vasilenkov <indigo@yandex-team.ru>  Tue, 24 May 2016 18:16:09 +0300

mastermind (2.28.3) trusty; urgency=medium

  * Disable dnet_recovery safe mode

 -- Andrey Vasilenkov <indigo@yandex-team.ru>  Thu, 19 May 2016 17:34:15 +0300

mastermind (2.28.2) trusty; urgency=medium

  * Add prepare-new-groups cmd handle

 -- Andrey Vasilenkov <indigo@yandex-team.ru>  Thu, 19 May 2016 17:21:33 +0300

mastermind (2.28.1) trusty; urgency=medium

  * Add mastermind-util add-groupset command
  * Add 'add_groupset_to_couple' API handle
  * Add job that creates new groupset for a couple

 -- Andrey Vasilenkov <indigo@yandex-team.ru>  Thu, 19 May 2016 12:51:03 +0300

mastermind (2.27.18) trusty; urgency=medium

  * Fix constructing jobs' involved groups list

 -- Andrey Vasilenkov <indigo@yandex-team.ru>  Wed, 04 May 2016 14:47:17 +0300

mastermind (2.27.17) trusty; urgency=medium

  * Add weight coefficient for outgoing traffic
  * Not perform rollback on couple repair

 -- Andrey Vasilenkov <indigo@yandex-team.ru>  Fri, 29 Apr 2016 03:59:48 +0300

mastermind (2.27.16) trusty; urgency=medium

  * Use family when detaching node backend from group

 -- Andrey Vasilenkov <indigo@yandex-team.ru>  Mon, 11 Apr 2016 16:25:30 +0300

mastermind (2.27.15) trusty; urgency=medium

  * Add defrag startup timeout

 -- Andrey Vasilenkov <indigo@yandex-team.ru>  Mon, 11 Apr 2016 13:09:36 +0300

mastermind (2.27.14) trusty; urgency=medium

  * Add backward compatibility of NodeBackend binding object

 -- Andrey Vasilenkov <indigo@yandex-team.ru>  Sun, 10 Apr 2016 14:25:51 +0300

mastermind (2.27.13) trusty; urgency=medium

  * Add NodeBackend binding object

 -- Andrey Vasilenkov <indigo@yandex-team.ru>  Sun, 10 Apr 2016 14:15:13 +0300

mastermind (2.27.12) trusty; urgency=medium

  * Add new BAD_* statuses for LRC Groupset

 -- Andrey Vasilenkov <indigo@yandex-team.ru>  Fri, 08 Apr 2016 16:54:16 +0300

mastermind (2.27.11) trusty; urgency=medium

  * Fix couple freeze meta compose

 -- Andrey Vasilenkov <indigo@yandex-team.ru>  Tue, 05 Apr 2016 19:20:08 +0300

mastermind (2.27.10) trusty; urgency=medium

  * Fix 'couple settings' in for mastermind-cli
  * Format log messages

 -- Andrey Vasilenkov <indigo@yandex-team.ru>  Thu, 31 Mar 2016 18:04:19 +0300

mastermind (2.27.9) trusty; urgency=medium

  * Fix couple groupset attachment

 -- Andrey Vasilenkov <indigo@yandex-team.ru>  Thu, 31 Mar 2016 14:12:23 +0300

mastermind (2.27.8) trusty; urgency=medium

  * Add 'attach_groupset_to_couple' handle
  * Make groupsets responsible for generating its metakey
  * Skip uncoupled lrc groups meta processing

 -- Andrey Vasilenkov <indigo@yandex-team.ru>  Wed, 30 Mar 2016 16:35:07 +0300

mastermind (2.27.7) trusty; urgency=medium

  * Add couple settings

 -- Andrey Vasilenkov <indigo@yandex-team.ru>  Tue, 29 Mar 2016 15:39:09 +0300

mastermind (2.27.6) trusty; urgency=medium

  * Fix couple build parameters

 -- Andrey Vasilenkov <indigo@yandex-team.ru>  Mon, 28 Mar 2016 18:38:14 +0300

mastermind (2.27.5) trusty; urgency=medium

  * Add 'couple' attribute to binding Groupset object
  * Account new cache key distribute tasks
  * Add various binding features

 -- Andrey Vasilenkov <indigo@yandex-team.ru>  Sun, 27 Mar 2016 21:11:22 +0300

mastermind (2.27.4) trusty; urgency=medium

  * Add support of groupsets in couple build method of mastermind client
  * Add 'groupsets' property to couple object

 -- Andrey Vasilenkov <indigo@yandex-team.ru>  Fri, 25 Mar 2016 22:20:34 +0300

mastermind (2.27.3) trusty; urgency=medium

  * Skip internatl namespaces in client APIs

 -- Andrey Vasilenkov <indigo@yandex-team.ru>  Fri, 25 Mar 2016 13:00:34 +0300

mastermind (2.27.2) trusty; urgency=medium

  * Add python-requests dependency

 -- Andrey Vasilenkov <indigo@yandex-team.ru>  Thu, 24 Mar 2016 20:19:40 +0300

mastermind (2.27.1) trusty; urgency=medium

  * Add lrc commands to mastermind-cli
  * Add group filtering by 'type'
  * Add LRC builder to select groups for future LRC groupsets
  * Add lrc groupsets representation object
  * Add make lrc group job type
  * Divide groupsets by different types

 -- Andrey Vasilenkov <indigo@yandex-team.ru>  Thu, 24 Mar 2016 15:11:28 +0300

mastermind (2.26.6) trusty; urgency=medium

  * Increase defrag check timeout to 14 days

 -- Andrey Vasilenkov <indigo@yandex-team.ru>  Mon, 21 Mar 2016 14:20:39 +0300

mastermind (2.26.5) trusty; urgency=medium

  * Make recover planner coefficients configurable

 -- Andrey Vasilenkov <indigo@yandex-team.ru>  Thu, 10 Mar 2016 14:51:27 +0300

mastermind (2.26.4) trusty; urgency=medium

  * Fix group type detection

 -- Andrey Vasilenkov <indigo@yandex-team.ru>  Sat, 05 Mar 2016 05:26:33 +0300

mastermind (2.26.3) trusty; urgency=medium

  * Remove attributes capacity namespace setting
  * Add support for completion of unambiguous prefix commands

 -- Andrey Vasilenkov <indigo@yandex-team.ru>  Thu, 03 Mar 2016 18:01:54 +0300

mastermind (2.26.2) trusty; urgency=medium

  * Add namespace attribute setitngs

 -- Andrey Vasilenkov <indigo@yandex-team.ru>  Wed, 02 Mar 2016 17:34:12 +0300

mastermind (2.26.1) trusty; urgency=medium

  * Fix max net write setting for weight manager
  * Add explicit runtime error for cases when failed to release locks

 -- Andrey Vasilenkov <indigo@yandex-team.ru>  Wed, 02 Mar 2016 12:36:24 +0300

mastermind (2.25.120) trusty; urgency=medium

  * Enable dnet_recovery safe mode

 -- Andrey Vasilenkov <indigo@yandex-team.ru>  Sun, 28 Feb 2016 00:08:51 +0300

mastermind (2.25.119) trusty; urgency=medium

  * Fix bug for dc hosts view
  * Add logging for monitor stats update
  * Fix error fs and dstat update

 -- Andrey Vasilenkov <indigo@yandex-team.ru>  Tue, 23 Feb 2016 13:04:56 +0300

mastermind (2.25.118) trusty; urgency=medium

  * Increase startup timeouts

 -- Andrey Vasilenkov <indigo@yandex-team.ru>  Wed, 17 Feb 2016 23:31:26 +0300

mastermind (2.25.117) trusty; urgency=medium

  * Increase cache worker startup timeout

 -- Andrey Vasilenkov <indigo@yandex-team.ru>  Wed, 17 Feb 2016 14:37:28 +0300

mastermind (2.25.116) trusty; urgency=medium

  * Fix for cache lock acquiring

 -- Andrey Vasilenkov <indigo@yandex-team.ru>  Wed, 17 Feb 2016 12:25:22 +0300

mastermind (2.25.115) trusty; urgency=medium

  * Add 'update_cache_key_status' handle
  * Implement cached key upload queue
  * Fix cache couples list with no 'state' option
  * Fix couple list filtering
  * Add trace id to dnet_recovery command
  * Use blob_size_limit as total space unconditionally

 -- Andrey Vasilenkov <indigo@yandex-team.ru>  Tue, 16 Feb 2016 23:46:35 +0300

mastermind (2.25.114) trusty; urgency=medium

  * Change effective data size accounting
  * Add 'cache couples-list' handle

 -- Andrey Vasilenkov <indigo@yandex-team.ru>  Wed, 06 Jan 2016 22:10:41 +0300

mastermind (2.25.113) trusty; urgency=medium

  * Fix misprint

 -- Andrey Vasilenkov <indigo@yandex-team.ru>  Mon, 28 Dec 2015 16:48:00 +0300

mastermind (2.25.112) trusty; urgency=medium

  * Fix import dependency

 -- Andrey Vasilenkov <indigo@yandex-team.ru>  Mon, 28 Dec 2015 16:20:04 +0300

mastermind (2.25.111) trusty; urgency=medium

  * Fix frozen couple check

 -- Andrey Vasilenkov <indigo@yandex-team.ru>  Mon, 28 Dec 2015 15:45:49 +0300

mastermind (2.25.110) trusty; urgency=medium

  * Skip cache groups on hosts that already have a cache key copy
  * Fix dc selection on distributing cache keys

 -- Andrey Vasilenkov <indigo@yandex-team.ru>  Mon, 28 Dec 2015 14:31:00 +0300

mastermind (2.25.109) trusty; urgency=medium

  * Remove old app manifest during installation

 -- Andrey Vasilenkov <indigo@yandex-team.ru>  Thu, 24 Dec 2015 12:59:06 +0300

mastermind (2.25.108) trusty; urgency=medium

  * Remove old weight balancer traits
  * Fix for updating node backends set on history updates
  * Update couple namespace handle to use new weight manager

 -- Andrey Vasilenkov <indigo@yandex-team.ru>  Wed, 23 Dec 2015 17:58:38 +0300

mastermind (2.25.107) trusty; urgency=medium

  * Account disk defragmentation when calculating couple weights

 -- Andrey Vasilenkov <indigo@yandex-team.ru>  Wed, 16 Dec 2015 11:58:31 +0300

mastermind (2.25.106) trusty; urgency=medium

  * Fix defragmentation jobs for cache couples

 -- Andrey Vasilenkov <indigo@yandex-team.ru>  Fri, 11 Dec 2015 19:02:32 +0300

mastermind (2.25.105) trusty; urgency=medium

  * Fix misprint

 -- Andrey Vasilenkov <indigo@yandex-team.ru>  Fri, 11 Dec 2015 15:52:49 +0300

mastermind (2.25.104) trusty; urgency=medium

  * Fix for new msgpack version

 -- Andrey Vasilenkov <indigo@yandex-team.ru>  Fri, 11 Dec 2015 15:16:45 +0300

mastermind (2.25.103) trusty; urgency=medium

  * Update cache distributor groups list on cache cleaning

 -- Andrey Vasilenkov <indigo@yandex-team.ru>  Fri, 11 Dec 2015 14:54:55 +0300

mastermind (2.25.102) trusty; urgency=medium

  * Fix for defragmentation job of cache groups

 -- Andrey Vasilenkov <indigo@yandex-team.ru>  Fri, 11 Dec 2015 14:08:43 +0300

mastermind (2.25.101) trusty; urgency=medium

  * Cache get_namespaces_states response using CachedGzipResponse
  * Cache get_cached_keys response using CachedGzipResponse

 -- Andrey Vasilenkov <indigo@yandex-team.ru>  Tue, 08 Dec 2015 17:21:04 +0300

mastermind (2.25.100) trusty; urgency=medium

  * Fix for newly built couple status calculation
  * Fix misprint in mastermind client

 -- Andrey Vasilenkov <indigo@yandex-team.ru>  Tue, 01 Dec 2015 16:48:01 +0300

mastermind (2.25.99) trusty; urgency=medium

  * Fix for running cached data update handlers

 -- Andrey Vasilenkov <indigo@yandex-team.ru>  Wed, 25 Nov 2015 19:29:24 +0300

mastermind (2.25.98) trusty; urgency=medium

  * Fix cocaine handlers registering

 -- Andrey Vasilenkov <indigo@yandex-team.ru>  Wed, 25 Nov 2015 14:58:59 +0300

mastermind (2.25.97) trusty; urgency=medium

  * Temporarily fix cocaine service usage from sync thread

 -- Andrey Vasilenkov <indigo@yandex-team.ru>  Tue, 24 Nov 2015 17:02:59 +0300

mastermind (2.25.96) trusty; urgency=medium

  * Optimize get_config_remotes handle

 -- Andrey Vasilenkov <indigo@yandex-team.ru>  Tue, 24 Nov 2015 11:56:08 +0300

mastermind (2.25.95) trusty; urgency=medium

  * Fix frequent weight and load data updating
  * Optimize history records fetching from mongo
  * Add exception-safe backend stats processing

 -- Andrey Vasilenkov <indigo@yandex-team.ru>  Mon, 23 Nov 2015 15:00:58 +0300

mastermind (2.25.94) trusty; urgency=medium

  * Fix defrag complete decision based on stalled stats

 -- Andrey Vasilenkov <indigo@yandex-team.ru>  Fri, 20 Nov 2015 17:52:35 +0300

mastermind (2.25.93) trusty; urgency=medium

    * Add orig path query arg settings
    * Fix select couple to upload namespace setting
    * Add redirect query args support

 -- Andrey Vasilenkov <indigo@yandex-team.ru>  Thu, 19 Nov 2015 19:13:34 +0300

mastermind (2.25.92) trusty; urgency=medium

  * Fix cocaine worker termination

 -- Andrey Vasilenkov <indigo@yandex-team.ru>  Thu, 19 Nov 2015 14:44:39 +0300

mastermind (2.25.91) trusty; urgency=medium

  * Split planner config section into several sections
  * Cache flow stats
  * Use cache to handle get_cache_keys

 -- Andrey Vasilenkov <indigo@yandex-team.ru>  Wed, 18 Nov 2015 21:45:31 +0300

mastermind (2.25.90) trusty; urgency=medium

  * Fix cache worker startup script

 -- Andrey Vasilenkov <indigo@yandex-team.ru>  Tue, 17 Nov 2015 22:47:31 +0300

mastermind (2.25.89) trusty; urgency=medium

  * Set python-tornado dependency (>= 4.0)

 -- Andrey Vasilenkov <indigo@yandex-team.ru>  Tue, 17 Nov 2015 16:04:13 +0300

mastermind (2.25.88) trusty; urgency=medium

  * Decreased cocaine workers' pool limit to 5

 -- Andrey Vasilenkov <indigo@yandex-team.ru>  Tue, 17 Nov 2015 14:31:24 +0300

mastermind (2.25.87) trusty; urgency=medium

  * Use simplejson for faster parsing
  * Using monitor pool to fetch monitor stats from elliptics nodes
  * Inventory worker implementation
  * Fix build tests running

 -- Andrey Vasilenkov <indigo@yandex-team.ru>  Tue, 17 Nov 2015 13:59:44 +0300

mastermind (2.25.86-hotfix1) trusty; urgency=medium

  * Optimize get_config_remotes handle

 -- Andrey Vasilenkov <indigo@yandex-team.ru>  Wed, 18 Nov 2015 17:05:55 +0300

mastermind (2.25.86) trusty; urgency=medium

  * Fix mastermind build

 -- Andrey Vasilenkov <indigo@yandex-team.ru>  Fri, 13 Nov 2015 15:37:00 +0300

mastermind (2.25.85) trusty; urgency=medium

  * Fix mastermind build

 -- Andrey Vasilenkov <indigo@yandex-team.ru>  Fri, 13 Nov 2015 15:08:21 +0300

mastermind (2.25.84) trusty; urgency=medium

  * Add free reserved space to couple statistics

 -- Andrey Vasilenkov <indigo@yandex-team.ru>  Fri, 13 Nov 2015 14:19:41 +0300

mastermind (2.25.83) trusty; urgency=medium

  * Increase startup-timeout for mastermind-cache worker

 -- Andrey Vasilenkov <indigo@yandex-team.ru>  Mon, 02 Nov 2015 12:26:18 +0300

mastermind (2.25.82) trusty; urgency=medium

  * Fix for searching for uncoupled group to restore backend without history

 -- Andrey Vasilenkov <indigo@yandex-team.ru>  Wed, 28 Oct 2015 11:37:03 +0300

mastermind (2.25.81) trusty; urgency=medium

  * Fix for searching for uncoupled group to restore backend without history

 -- Andrey Vasilenkov <indigo@yandex-team.ru>  Tue, 27 Oct 2015 23:47:59 +0300

mastermind (2.25.80) trusty; urgency=medium

  * Fix for searching for uncoupled group to restore backend without history

 -- Andrey Vasilenkov <indigo@yandex-team.ru>  Tue, 27 Oct 2015 21:23:43 +0300

mastermind (2.25.79) trusty; urgency=medium

  * Fix wrong node backend check on group restoring job
  * Fix accounting job for a couple status when group is down

 -- Andrey Vasilenkov <indigo@yandex-team.ru>  Tue, 27 Oct 2015 19:30:12 +0300

mastermind (2.25.78) trusty; urgency=medium

  * Add proper pymongo and bson dependencies (<< 3)

 -- Andrey Vasilenkov <indigo@yandex-team.ru>  Mon, 26 Oct 2015 21:08:02 +0300

mastermind (2.25.77) trusty; urgency=medium

  * Fix mastermind2.26-cache worker initialization

 -- Andrey Vasilenkov <indigo@yandex-team.ru>  Fri, 23 Oct 2015 14:25:00 +0300

mastermind (2.25.76) trusty; urgency=medium

  * Add handler for fetching couple free effective space monitor samples
  * Change monitor statistics collection settings

 -- Andrey Vasilenkov <indigo@yandex-team.ru>  Fri, 23 Oct 2015 14:03:28 +0300

mastermind (2.25.75) trusty; urgency=medium

  * Fix group detach node task during restore job

 -- Andrey Vasilenkov <indigo@yandex-team.ru>  Mon, 19 Oct 2015 14:52:49 +0300

mastermind (2.25.74) trusty; urgency=medium

  * Fix group detach node task during restore job

 -- Andrey Vasilenkov <indigo@yandex-team.ru>  Mon, 19 Oct 2015 14:26:10 +0300

mastermind (2.25.73) trusty; urgency=medium

  * Fix group detach node task during restore job

 -- Andrey Vasilenkov <indigo@yandex-team.ru>  Mon, 19 Oct 2015 12:57:02 +0300

mastermind (2.25.72) trusty; urgency=medium

  * Check uncoupled groups right before settings metakey
  * Prevent statistics calculation failing

 -- Andrey Vasilenkov <indigo@yandex-team.ru>  Tue, 13 Oct 2015 18:41:32 +0300

mastermind (2.25.71) trusty; urgency=medium

  * Fix exception type for non-blocking locks (when acquiring failed)
  * Fix group history update task scheduling

 -- Andrey Vasilenkov <indigo@yandex-team.ru>  Mon, 12 Oct 2015 14:16:06 +0300

mastermind (2.25.70) trusty; urgency=medium

  * Add ability to run worker without history collection

 -- Andrey Vasilenkov <indigo@yandex-team.ru>  Fri, 09 Oct 2015 19:29:22 +0300

mastermind (2.25.69) trusty; urgency=medium

  * Accept generators to GroupNodeBackendsSet

 -- Andrey Vasilenkov <indigo@yandex-team.ru>  Fri, 09 Oct 2015 18:15:17 +0300

mastermind (2.25.68) trusty; urgency=medium

  * Store group history in mongo instead of meta elliptics

 -- Andrey Vasilenkov <indigo@yandex-team.ru>  Fri, 09 Oct 2015 12:03:04 +0300

mastermind (2.25.66) trusty; urgency=medium

  * Fix settings comparison with basic python types

 -- Andrey Vasilenkov <indigo@yandex-team.ru>  Thu, 08 Oct 2015 12:55:36 +0300

mastermind (2.25.58) trusty; urgency=medium

  * Add couple primary and fallback hosts to namespaces states

 -- Andrey Vasilenkov <indigo@yandex-team.ru>  Sun, 13 Sep 2015 21:13:48 +0300

mastermind (2.25.57) trusty; urgency=medium

  * Fix effective free space calculcation when disk contains irrelevant data

 -- Andrey Vasilenkov <indigo@yandex-team.ru>  Thu, 10 Sep 2015 14:08:30 +0300

mastermind (2.25.56) trusty; urgency=medium

  * Fix effective free space calculcation when disk contains irrelevant data

 -- Andrey Vasilenkov <indigo@yandex-team.ru>  Thu, 10 Sep 2015 14:00:47 +0300

mastermind (2.25.55) trusty; urgency=medium

  * Set nolock flag for metakey read queries

 -- Andrey Vasilenkov <indigo@yandex-team.ru>  Mon, 07 Sep 2015 20:21:47 +0300

mastermind (2.25.54) trusty; urgency=medium

  * Increase startup timeout for mastermind worker

 -- Andrey Vasilenkov <indigo@yandex-team.ru>  Fri, 28 Aug 2015 18:44:52 +0300

mastermind (2.25.53) trusty; urgency=medium

  * Use read_latest call to get storage max group id

 -- Andrey Vasilenkov <indigo@yandex-team.ru>  Fri, 28 Aug 2015 17:59:31 +0300

mastermind (2.25.52) trusty; urgency=medium

  * Add draft on namespaces state query handler

 -- Andrey Vasilenkov <indigo@yandex-team.ru>  Fri, 28 Aug 2015 15:22:37 +0300

mastermind (2.25.51) trusty; urgency=medium

  * Add forced namespaces states update handler

 -- Andrey Vasilenkov <indigo@yandex-team.ru>  Fri, 28 Aug 2015 13:33:52 +0300

mastermind (2.25.50) trusty; urgency=medium

  * Take down the lock on src backend during move job final stage

 -- Andrey Vasilenkov <indigo@yandex-team.ru>  Fri, 28 Aug 2015 11:51:06 +0300

mastermind (2.25.49) trusty; urgency=medium

  * Add status_text of bad group to status_text of couple

 -- Andrey Vasilenkov <indigo@yandex-team.ru>  Fri, 21 Aug 2015 16:30:16 +0300

mastermind (2.25.48) trusty; urgency=medium

  * Add removed records size to group info

 -- Andrey Vasilenkov <indigo@yandex-team.ru>  Fri, 21 Aug 2015 11:29:43 +0300

mastermind (2.25.47) trusty; urgency=medium

  * Consider effective_free_space when deciding on couple status
  * Fix for node backend defrag task retrying

 -- Andrey Vasilenkov <indigo@yandex-team.ru>  Thu, 20 Aug 2015 13:17:28 +0300

mastermind (2.25.46) trusty; urgency=medium

  * Correct build

 -- Andrey Vasilenkov <indigo@yandex-team.ru>  Wed, 19 Aug 2015 16:59:32 +0300

mastermind (2.25.45) trusty; urgency=medium

  * Add autoapprove setting for move planner jobs

 -- Andrey Vasilenkov <indigo@yandex-team.ru>  Wed, 19 Aug 2015 16:52:30 +0300

mastermind (2.25.44) trusty; urgency=medium

  * Fix minor misprints

 -- Andrey Vasilenkov <indigo@yandex-team.ru>  Wed, 19 Aug 2015 12:18:16 +0300

mastermind (2.25.43) trusty; urgency=medium

  * Fix destination group selection for move planner

 -- Andrey Vasilenkov <indigo@yandex-team.ru>  Wed, 19 Aug 2015 01:49:13 +0300

mastermind (2.25.42) trusty; urgency=medium

  * Mastermind node info updater: couple status should be set to FULL if group
    is not filled but hdd has no more space available
  * Jobs processor: do not fail couple defrag job if couple lost its OK
    status

 -- Andrey Vasilenkov <indigo@yandex-team.ru>  Thu, 06 Aug 2015 15:27:26 +0300

mastermind (2.25.41) trusty; urgency=medium

  * Fetch elliptics backends' io stats

 -- Andrey Vasilenkov <indigo@yandex-team.ru>  Tue, 04 Aug 2015 19:42:51 +0300

mastermind (2.25.40) trusty; urgency=medium

  * Planner: take lock to prevent simultaneous move jobs planning on several
    workers

 -- Andrey Vasilenkov <indigo@yandex-team.ru>  Tue, 04 Aug 2015 19:15:40 +0300

mastermind (2.25.39) trusty; urgency=medium

  * mastermind fake sync: persistent locks removal fixed

 -- Andrey Vasilenkov <indigo@yandex-team.ru>  Mon, 03 Aug 2015 15:30:40 +0300

mastermind (2.25.38) trusty; urgency=medium

  * Mastermind lib: couple build result is wrapped into result object
    to be able to filter only successfully created couples
    (or, on the other side, only exceptions)
  * Passing dstat errors (can happen on virtual hosts)
  * Fix for fake sync manager persistent lock acquiring
  * Mastermind lib: fix for __contains__ method in namespaces queries
  * Fix for frequent node statistics update
  * Mastermind lib: node backends list as a property

 -- Andrey Vasilenkov <indigo@yandex-team.ru>  Tue, 28 Jul 2015 18:16:20 +0300

mastermind (2.25.37) trusty; urgency=medium

  * Obsolete prechecking of active jobs when moving groups from host

 -- Andrey Vasilenkov <indigo@yandex-team.ru>  Fri, 17 Jul 2015 13:52:24 +0300

mastermind (2.25.36) trusty; urgency=medium

  * Do not update whole cluster state on couple break

 -- Andrey Vasilenkov <indigo@yandex-team.ru>  Thu, 16 Jul 2015 20:07:31 +0300

mastermind (2.25.35) trusty; urgency=medium

  * Remove obsolete dstat_error_code usage

 -- Andrey Vasilenkov <indigo@yandex-team.ru>  Thu, 16 Jul 2015 18:39:04 +0300

mastermind (2.25.34) trusty; urgency=medium

  * Frequent node stat update bug fixed

 -- Andrey Vasilenkov <indigo@yandex-team.ru>  Wed, 15 Jul 2015 18:14:31 +0300

mastermind (2.25.33) trusty; urgency=medium

  * Restore job can stop non-started move job on force request
  * Do not acquire global jobs lock on jobs creation
  * Lock uncoupled groups during couple build so no jobs could use it

 -- Andrey Vasilenkov <indigo@yandex-team.ru>  Wed, 15 Jul 2015 17:51:12 +0300

mastermind (2.25.32) trusty; urgency=medium

  * get_dc_by_host inventory function should accept hostname, not ip

 -- Andrey Vasilenkov <indigo@yandex-team.ru>  Wed, 15 Jul 2015 15:09:27 +0300

mastermind (2.25.31) trusty; urgency=medium

  * Fix for couple defrag group representation

 -- Andrey Vasilenkov <indigo@yandex-team.ru>  Tue, 14 Jul 2015 14:52:13 +0300

mastermind (2.25.30) trusty; urgency=medium

  * Fix for group active job setting

 -- Andrey Vasilenkov <indigo@yandex-team.ru>  Tue, 14 Jul 2015 13:45:46 +0300

mastermind (2.25.29) trusty; urgency=medium

  * Mastermind util error wrapping

 -- Andrey Vasilenkov <indigo@yandex-team.ru>  Tue, 14 Jul 2015 12:38:07 +0300

mastermind (2.25.28) trusty; urgency=medium

  * Any type of job is now set as an active_job for a couple
  * get_namespaces_states now can accept namespaces list
  * Fix for storage_keys_diff handler when there are backends without fetched stats

 -- Andrey Vasilenkov <indigo@yandex-team.ru>  Mon, 13 Jul 2015 15:44:19 +0300

mastermind (2.25.27) trusty; urgency=medium

  * Misprint fixed

 -- Andrey Vasilenkov <indigo@yandex-team.ru>  Fri, 10 Jul 2015 18:10:17 +0300

mastermind (2.25.26) trusty; urgency=medium

  * Mark group as bad if migrating job id from meta does not match active job
    id

 -- Andrey Vasilenkov <indigo@yandex-team.ru>  Fri, 10 Jul 2015 14:08:06 +0300

mastermind (2.25.25) trusty; urgency=medium

  * Read-only node backend status check fixed
  * Using common mastermind queue for gatlinggun tasks
  * Mastermind returns empty cache keys when cache worker is not set up
  * Backward compatibility for ns setup mastermind util command (credits go to shindo@)
  * Checking group couple on move job start

 -- Andrey Vasilenkov <indigo@yandex-team.ru>  Thu, 09 Jul 2015 18:42:09 +0300

mastermind (2.25.24) trusty; urgency=medium

  * Checking if couple is participating in job before trying to move it from
    host

 -- Andrey Vasilenkov <indigo@yandex-team.ru>  Fri, 03 Jul 2015 18:46:44 +0300

mastermind (2.25.23) trusty; urgency=medium

  * Checking node backends count on group move
  * Handler to restart job if failed on start

 -- Andrey Vasilenkov <indigo@yandex-team.ru>  Fri, 03 Jul 2015 17:38:18 +0300

mastermind (2.25.22) trusty; urgency=medium

  * Removed obsolete stat_file_error usage, moved stat_commit error logic to node backend stat object
  * Fix for namespace creation workflow

 -- Andrey Vasilenkov <indigo@yandex-team.ru>  Thu, 02 Jul 2015 17:40:30 +0300

mastermind (2.25.21) trusty; urgency=medium

  * fix to trusty++;

 -- Andrey Vasilenkov <indigo@yandex-team.ru>  Wed, 01 Jul 2015 19:01:17 +0300

mastermind (2.25.20) trusty; urgency=medium

  * debian/rules fixed for trusty

 -- Andrey Vasilenkov <indigo@yandex-team.ru>  Wed, 01 Jul 2015 18:39:16 +0300

mastermind (2.25.19) trusty; urgency=medium

  * Use elliptics stats for decision on backend writability
  * Fragmentation in mm util is now formatted with fixed precision

 -- Andrey Vasilenkov <indigo@yandex-team.ru>  Wed, 01 Jul 2015 18:16:14 +0300

mastermind (2.25.18) precise; urgency=low

  * Checking backends on restore group creation

 -- Andrey Vasilenkov <indigo@yandex-team.ru>  Tue, 30 Jun 2015 17:23:42 +0300

mastermind (2.25.17) precise; urgency=low

  * Mastermind client implemented
  * Python package dependencies fixed
  * Statistics should not fail if uncoupled groups list cannot be composed
  * Defrag planner uses vfs free space to see if a couple can be defragged
  * Minor changes: pepify and obsolete code removed

 -- Andrey Vasilenkov <indigo@yandex-team.ru>  Tue, 30 Jun 2015 13:12:47 +0300

mastermind (2.25.16) precise; urgency=low

  * Do not store old namespaces states if failed to construct a new one

 -- Andrey Vasilenkov <indigo@yandex-team.ru>  Thu, 18 Jun 2015 16:54:36 +0300

mastermind (2.25.15) precise; urgency=low

  * Caching of namespaces states

 -- Andrey Vasilenkov <indigo@yandex-team.ru>  Thu, 18 Jun 2015 15:11:28 +0300

mastermind (2.25.14) precise; urgency=low

  * Job execution fixed
  * Separate register handler wrapper for handlers with native cocaine exceptions support

 -- Andrey Vasilenkov <indigo@yandex-team.ru>  Wed, 17 Jun 2015 13:03:30 +0300

mastermind (2.25.13) precise; urgency=low

  * Reconnectable service should log detailed information on unexpected errors

 -- Andrey Vasilenkov <indigo@yandex-team.ru>  Tue, 16 Jun 2015 14:45:41 +0300

mastermind (2.25.12) precise; urgency=low

  * Binary version dependency

 -- Andrey Vasilenkov <indigo@yandex-team.ru>  Tue, 16 Jun 2015 13:19:15 +0300

mastermind (2.25.11) precise; urgency=low

  * Python-mastermind common dependency
  * Logging added

 -- Andrey Vasilenkov <indigo@yandex-team.ru>  Tue, 16 Jun 2015 13:00:54 +0300

mastermind (2.25.10) precise; urgency=low

  * Common mastermind utils in a separate python package
  * Unnecessary locking of jobs global lock on couple defragmentation planning

 -- Andrey Vasilenkov <indigo@yandex-team.ru>  Mon, 15 Jun 2015 20:11:18 +0300

mastermind (2.25.9) precise; urgency=low

  * Resources accounting fixed

 -- Andrey Vasilenkov <indigo@yandex-team.ru>  Thu, 11 Jun 2015 17:48:09 +0300

mastermind (2.25.8) precise; urgency=low

  * Logging added

 -- Andrey Vasilenkov <indigo@yandex-team.ru>  Thu, 11 Jun 2015 17:21:36 +0300

mastermind (2.25.7) precise; urgency=low

  * Misprint fixed

 -- Andrey Vasilenkov <indigo@yandex-team.ru>  Thu, 11 Jun 2015 16:43:04 +0300

mastermind (2.25.6) precise; urgency=low

  * Misprint fixed

 -- Andrey Vasilenkov <indigo@yandex-team.ru>  Thu, 11 Jun 2015 16:22:53 +0300

mastermind (2.25.5) precise; urgency=low

  * Jobs: fix for resource unfolding

 -- Andrey Vasilenkov <indigo@yandex-team.ru>  Thu, 11 Jun 2015 15:48:11 +0300

mastermind (2.25.4) precise; urgency=low

  * Minor bug fix

 -- Andrey Vasilenkov <indigo@yandex-team.ru>  Thu, 11 Jun 2015 15:32:10 +0300

mastermind (2.25.3) precise; urgency=low

  * Minor bug fix

 -- Andrey Vasilenkov <indigo@yandex-team.ru>  Thu, 11 Jun 2015 13:28:07 +0300

mastermind (2.25.2) precise; urgency=low

  * Job processing tweaks

 -- Andrey Vasilenkov <indigo@yandex-team.ru>  Thu, 11 Jun 2015 12:40:16 +0300

mastermind (2.25.1) precise; urgency=low

  * Cached keys handler should be tolerant to cocaine connection errors
  * Do not take global jobs lock on moving all groups from host
  * Planner tasks should not take jobs lock unless they are actually creating jobs

 -- Andrey Vasilenkov <indigo@yandex-team.ru>  Wed, 10 Jun 2015 17:10:47 +0300

mastermind (2.24.45) precise; urgency=low

  * Config parameter name fixed

 -- Andrey Vasilenkov <indigo@yandex-team.ru>  Wed, 10 Jun 2015 13:52:06 +0300

mastermind (2.24.44) precise; urgency=low

  * Ids file for rsync tasks

 -- Andrey Vasilenkov <indigo@yandex-team.ru>  Tue, 09 Jun 2015 17:55:04 +0300

mastermind (2.24.43) precise; urgency=low

  * Add-units settings for namespace implemented

 -- Andrey Vasilenkov <indigo@yandex-team.ru>  Fri, 05 Jun 2015 17:23:11 +0300

mastermind (2.24.42) precise; urgency=low

  * get_cached_key handler proxied to mastermind2.26-cache (no retries for now)

 -- Andrey Vasilenkov <indigo@yandex-team.ru>  Thu, 04 Jun 2015 19:58:11 +0300

mastermind (2.24.41) precise; urgency=low

  * get_cached_keys handler updated
  * Namespace statistics fixed, is_full flag added
  * Ns settings updating fixed - __service key could have been omited on update

 -- Andrey Vasilenkov <indigo@yandex-team.ru>  Wed, 03 Jun 2015 19:58:59 +0300

mastermind (2.24.40) precise; urgency=low

  * Infrastructure: empty group set for tree nodes that has no groups in child
    nodes

 -- Andrey Vasilenkov <indigo@yandex-team.ru>  Tue, 02 Jun 2015 12:49:29 +0300

mastermind (2.24.39) precise; urgency=low

  * Added mastermind2.26-cache application to cocaine runlist

 -- Andrey Vasilenkov <indigo@yandex-team.ru>  Mon, 01 Jun 2015 16:21:11 +0300

mastermind (2.24.38) precise; urgency=low

  * Top update period is set via periodic timer
  * Lock on cache distribution task

 -- Andrey Vasilenkov <indigo@yandex-team.ru>  Mon, 01 Jun 2015 15:12:04 +0300

mastermind (2.24.37) precise; urgency=low

  * Fix for existing cache key update

 -- Andrey Vasilenkov <indigo@yandex-team.ru>  Fri, 29 May 2015 16:01:53 +0300

mastermind (2.24.36) precise; urgency=low

  * Cache worker: cache groups selection refactored

 -- Andrey Vasilenkov <indigo@yandex-team.ru>  Fri, 29 May 2015 15:16:56 +0300

mastermind (2.24.35) precise; urgency=low

  * Do not account service storage_cache namespace in namespace states

 -- Andrey Vasilenkov <indigo@yandex-team.ru>  Thu, 28 May 2015 14:10:12 +0300

mastermind (2.24.34) precise; urgency=low

  * Cache group defragmentation job creation

 -- Andrey Vasilenkov <indigo@yandex-team.ru>  Tue, 26 May 2015 23:45:25 +0300

mastermind (2.24.33) precise; urgency=low

  * Fix for app start without mongo set up

 -- Andrey Vasilenkov <indigo@yandex-team.ru>  Tue, 26 May 2015 12:15:55 +0300

mastermind (2.24.32) precise; urgency=low

  * Cache clean handler added

 -- Andrey Vasilenkov <indigo@yandex-team.ru>  Mon, 25 May 2015 19:56:32 +0300

mastermind (2.24.31) precise; urgency=low

  * Group type checking should be executed after backend state checking

 -- Andrey Vasilenkov <indigo@yandex-team.ru>  Mon, 25 May 2015 13:17:54 +0300

mastermind (2.24.30) precise; urgency=low

  * Misprint fixed

 -- Andrey Vasilenkov <indigo@yandex-team.ru>  Sun, 24 May 2015 20:33:13 +0300

mastermind (2.24.29) precise; urgency=low

  * Misprints fixed and more logging added

 -- Andrey Vasilenkov <indigo@yandex-team.ru>  Fri, 22 May 2015 23:00:10 +0300

mastermind (2.24.28) precise; urgency=low

  * Some logging added

 -- Andrey Vasilenkov <indigo@yandex-team.ru>  Fri, 22 May 2015 20:43:44 +0300

mastermind (2.24.27) precise; urgency=low

  * Misprint fixed

 -- Andrey Vasilenkov <indigo@yandex-team.ru>  Fri, 22 May 2015 17:57:55 +0300

mastermind (2.24.26) precise; urgency=low

  * Misprint fixed

 -- Andrey Vasilenkov <indigo@yandex-team.ru>  Fri, 22 May 2015 17:29:05 +0300

mastermind (2.24.25) precise; urgency=low

  * Misprints fixed

 -- Andrey Vasilenkov <indigo@yandex-team.ru>  Fri, 22 May 2015 17:13:30 +0300

mastermind (2.24.24) precise; urgency=low

  * Cache cleaner implemented
  * Added static/non-static flag to log record for broken namespaces

 -- Andrey Vasilenkov <indigo@yandex-team.ru>  Fri, 22 May 2015 16:49:00 +0300

mastermind (2.24.23) precise; urgency=low

  * Fix for key updated in mongodb: couple is used as a part of primary key
  * Minor refactoring

 -- Andrey Vasilenkov <indigo@yandex-team.ru>  Thu, 21 May 2015 12:59:49 +0300

mastermind (2.24.22) precise; urgency=low

  * Fixed new keys processing

 -- Andrey Vasilenkov <indigo@yandex-team.ru>  Thu, 21 May 2015 00:00:29 +0300

mastermind (2.24.21) precise; urgency=low

  * Do not remove unpopular keys on distribution stage

 -- Andrey Vasilenkov <indigo@yandex-team.ru>  Wed, 20 May 2015 23:34:15 +0300

mastermind (2.24.20) precise; urgency=low

  * Misprint fixed

 -- Andrey Vasilenkov <indigo@yandex-team.ru>  Wed, 20 May 2015 23:07:51 +0300

mastermind (2.24.19) precise; urgency=low

  * Top stats aggregation fix: cache groups statistics are accounted properly

 -- Andrey Vasilenkov <indigo@yandex-team.ru>  Wed, 20 May 2015 16:10:22 +0300

mastermind (2.24.18) precise; urgency=low

  * Aggregate keys by (key_id, couple) pair

 -- Andrey Vasilenkov <indigo@yandex-team.ru>  Tue, 19 May 2015 16:42:11 +0300

mastermind (2.24.17) precise; urgency=low

  * Do not use cache module in the main worker

 -- Andrey Vasilenkov <indigo@yandex-team.ru>  Mon, 18 May 2015 18:52:56 +0300

mastermind (2.24.16) precise; urgency=low

  * Couple defragmentation should start only when want_defrag > 1
  * Move job tweaks: -114 processing when node backend is being disabled, STALLED status for node backend stop task is considered ok
  * Removed unnecessary locks on task retry and skip
  * Couple defrag: if dnet_client returns -114 on defrag command, consider task successfully completed

 -- Andrey Vasilenkov <indigo@yandex-team.ru>  Mon, 18 May 2015 18:32:07 +0300

mastermind (2.24.15) precise; urgency=low

  * Refactored infrastructure data usage and correspondent cache workflow

 -- Andrey Vasilenkov <indigo@yandex-team.ru>  Sun, 17 May 2015 18:18:41 +0300

mastermind (2.24.14) precise; urgency=low

  * Uncoupled group checker changed

 -- Andrey Vasilenkov <indigo@yandex-team.ru>  Fri, 15 May 2015 17:31:44 +0300

mastermind (2.24.13) precise; urgency=low

  * Good uncoupled groups selector moved to infrastructure

 -- Andrey Vasilenkov <indigo@yandex-team.ru>  Fri, 15 May 2015 16:45:05 +0300

mastermind (2.24.12) precise; urgency=low

  * Cache worker initialization fixed

 -- Andrey Vasilenkov <indigo@yandex-team.ru>  Fri, 15 May 2015 15:35:13 +0300

mastermind (2.24.11) precise; urgency=low

  * Mark group as migrating right away when job is created
  * Job mark group minor workflow updates
  * Service statuses for couples with active jobs

 -- Andrey Vasilenkov <indigo@yandex-team.ru>  Wed, 13 May 2015 18:19:10 +0300

mastermind (2.24.10) precise; urgency=low

  * Fix for increasing cache key copies number

 -- Andrey Vasilenkov <indigo@yandex-team.ru>  Mon, 27 Apr 2015 20:24:00 +0300

mastermind (2.24.9) lucid; urgency=low

  * Fallback to default cocaine logging service if mm_cache_logging service is not set up in cocaine

 -- Andrey Vasilenkov <indigo@yandex-team.ru>  Mon, 27 Apr 2015 19:49:32 +0300

mastermind (2.24.8) lucid; urgency=low

  * Do not use not marked uncoupled groups located at cache groups paths as data uncoupled groups

 -- Andrey Vasilenkov <indigo@yandex-team.ru>  Mon, 27 Apr 2015 16:23:24 +0300

mastermind (2.24.7) lucid; urgency=low

  * Removed obsolete tornado version dependency

 -- Andrey Vasilenkov <indigo@yandex-team.ru>  Wed, 22 Apr 2015 23:01:00 +0300

mastermind (2.24.6) lucid; urgency=low

  * Misprint fixed

 -- Andrey Vasilenkov <indigo@yandex-team.ru>  Wed, 22 Apr 2015 18:50:12 +0300

mastermind (2.24.5) lucid; urgency=low

  * Removed obsolete cache manager usage

 -- Andrey Vasilenkov <indigo@yandex-team.ru>  Wed, 22 Apr 2015 18:45:04 +0300

mastermind (2.24.4) lucid; urgency=low

  * Fix for make_tree script

 -- Andrey Vasilenkov <indigo@yandex-team.ru>  Wed, 22 Apr 2015 18:01:23 +0300

mastermind (2.24.3) lucid; urgency=low

  * Misprint in postinst fixed

 -- Andrey Vasilenkov <indigo@yandex-team.ru>  Wed, 22 Apr 2015 17:47:11 +0300

mastermind (2.24.2) lucid; urgency=low

  * Misprint in postinst fixed

 -- Andrey Vasilenkov <indigo@yandex-team.ru>  Wed, 22 Apr 2015 17:28:27 +0300

mastermind (2.24.1) lucid; urgency=low

  * Distributed cache manager (for gatlinggun)

 -- Andrey Vasilenkov <indigo@yandex-team.ru>  Wed, 22 Apr 2015 17:04:56 +0300

mastermind (2.23.15) lucid; urgency=low

  * Added explicit couple text status to couple status change message
  * Returned back the lost check for groups move planner

 -- Andrey Vasilenkov <indigo@yandex-team.ru>  Thu, 07 May 2015 19:13:51 +0300

mastermind (2.23.14) lucid; urgency=low

  * Misprint fixed

 -- Andrey Vasilenkov <indigo@yandex-team.ru>  Thu, 07 May 2015 17:49:04 +0300

mastermind (2.23.13) lucid; urgency=low

  * Misprint fixed

 -- Andrey Vasilenkov <indigo@yandex-team.ru>  Thu, 07 May 2015 17:12:36 +0300

mastermind (2.23.12) lucid; urgency=low

  * Misprint fixed

 -- Andrey Vasilenkov <indigo@yandex-team.ru>  Thu, 07 May 2015 15:56:33 +0300

mastermind (2.23.11) lucid; urgency=low

  * Uncoupled group should be considered broken if it has more than one backend and DHT check is enabled
  * In-service check for uncoupled group fetching

 -- Andrey Vasilenkov <indigo@yandex-team.ru>  Thu, 07 May 2015 13:07:37 +0300

mastermind (2.23.10) lucid; urgency=low

  * Fix for restore group job creation when history record is unavailable

 -- Andrey Vasilenkov <indigo@yandex-team.ru>  Wed, 06 May 2015 20:14:19 +0300

mastermind (2.23.9) lucid; urgency=low

  * If no backends are found in history, planner restores group according to namespace distribution (same as for move group)

 -- Andrey Vasilenkov <indigo@yandex-team.ru>  Wed, 06 May 2015 19:39:27 +0300

mastermind (2.23.8) lucid; urgency=low

  * Move planner should use default uncoupled groups select function

 -- Andrey Vasilenkov <indigo@yandex-team.ru>  Wed, 29 Apr 2015 15:22:16 +0300

mastermind (2.23.7) lucid; urgency=low

  * Comparing source and destination DCs when planning move jobs

 -- Andrey Vasilenkov <indigo@yandex-team.ru>  Wed, 29 Apr 2015 09:29:29 +0300

mastermind (2.23.6) lucid; urgency=low

  * Misprints fixed

 -- Andrey Vasilenkov <indigo@yandex-team.ru>  Tue, 28 Apr 2015 18:17:11 +0300

mastermind (2.23.5) lucid; urgency=low

  * Busy hosts accounting fixed

 -- Andrey Vasilenkov <indigo@yandex-team.ru>  Tue, 28 Apr 2015 17:49:02 +0300

mastermind (2.23.4) lucid; urgency=low

  * Using groups merging on move jobs planning

 -- Andrey Vasilenkov <indigo@yandex-team.ru>  Tue, 28 Apr 2015 17:35:20 +0300

mastermind (2.23.3) lucid; urgency=low

  * Misprint fixed

 -- Andrey Vasilenkov <indigo@yandex-team.ru>  Mon, 20 Apr 2015 23:41:56 +0300

mastermind (2.23.2) lucid; urgency=low

  * Properly job slots checking in planner for couple defrag jobs

 -- Andrey Vasilenkov <indigo@yandex-team.ru>  Mon, 20 Apr 2015 23:25:43 +0300

mastermind (2.23.1) lucid; urgency=low

  * Config option for autoapproving defrag jobs

 -- Andrey Vasilenkov <indigo@yandex-team.ru>  Fri, 17 Apr 2015 17:39:54 +0300

mastermind (2.21.24) lucid; urgency=low

  * Misprint fixed

 -- Andrey Vasilenkov <indigo@yandex-team.ru>  Tue, 07 Apr 2015 17:05:41 +0300

mastermind (2.21.23) lucid; urgency=low

  * Planner will try to create job if there is less than max_executing_jobs running

 -- Andrey Vasilenkov <indigo@yandex-team.ru>  Mon, 06 Apr 2015 15:32:26 +0300

mastermind (2.21.22) lucid; urgency=low

  * Force update fixed

 -- Andrey Vasilenkov <indigo@yandex-team.ru>  Mon, 06 Apr 2015 14:32:10 +0300

mastermind (2.21.21) lucid; urgency=low

  * Fix for restore group job when executed on old node backend

 -- Andrey Vasilenkov <indigo@yandex-team.ru>  Mon, 30 Mar 2015 19:36:51 +0300

mastermind (2.21.20) lucid; urgency=low

  * Minor fixed

 -- Andrey Vasilenkov <indigo@yandex-team.ru>  Mon, 30 Mar 2015 19:13:53 +0300

mastermind (2.21.19) lucid; urgency=low

  * Success codes for minion are encoded as a sequence

 -- Andrey Vasilenkov <indigo@yandex-team.ru>  Mon, 30 Mar 2015 18:43:09 +0300

mastermind (2.21.18) lucid; urgency=low

  * Update metadb synchronously on executing minion cmd

 -- Andrey Vasilenkov <indigo@yandex-team.ru>  Fri, 27 Mar 2015 21:06:55 +0300

mastermind (2.21.17) lucid; urgency=low

  * Several minor fixes

 -- Andrey Vasilenkov <indigo@yandex-team.ru>  Fri, 27 Mar 2015 20:20:06 +0300

mastermind (2.21.16-1) lucid; urgency=low

  * Configurable autoapprove for recovery jobs

 -- Andrey Vasilenkov <indigo@yandex-team.ru>  Sat, 04 Apr 2015 12:33:17 +0300

mastermind (2.21.16) lucid; urgency=low

  * Do not crash if failed to resolve some infrastructure host
  * Do not crash when any of elliptics hostnames from config cannot be resolved

 -- Andrey Vasilenkov <indigo@yandex-team.ru>  Fri, 27 Mar 2015 18:01:57 +0300

mastermind (2.21.15) lucid; urgency=low

  * Fix for detaching node backend from group: based on group_id, not object of type storage.Group

 -- Andrey Vasilenkov <indigo@yandex-team.ru>  Tue, 24 Mar 2015 19:27:46 +0300

mastermind (2.21.14) lucid; urgency=low

  * Fix for detaching node backend from group: based on group_id, not object of type storage.Group

 -- Andrey Vasilenkov <indigo@yandex-team.ru>  Tue, 24 Mar 2015 19:00:33 +0300

mastermind (2.21.13) lucid; urgency=low

  * Do not fail job when elliptics request request for command status update was unsuccessful

 -- Andrey Vasilenkov <indigo@yandex-team.ru>  Tue, 24 Mar 2015 15:39:18 +0300

mastermind (2.21.12) lucid; urgency=low

  * Fix for busy uncoupled list groups fetching

 -- Andrey Vasilenkov <indigo@yandex-team.ru>  Tue, 24 Mar 2015 13:13:21 +0300

mastermind (2.21.11) lucid; urgency=low

  * Version bump for release-2.20 hotfix

 -- Andrey Vasilenkov <indigo@yandex-team.ru>  Mon, 23 Mar 2015 14:39:59 +0300

mastermind (2.21.10) lucid; urgency=low

  * Do not stop job execution when mark/unmark groups failed

 -- Andrey Vasilenkov <indigo@yandex-team.ru>  Fri, 20 Mar 2015 19:17:47 +0300

mastermind (2.21.9) lucid; urgency=low

  * Jobs processor uses periodic timer
  * Periodic timer implementation for timed queue

 -- Andrey Vasilenkov <indigo@yandex-team.ru>  Fri, 20 Mar 2015 16:52:58 +0300

mastermind (2.21.8) lucid; urgency=low

  * If job fails exception is saved to error messages list of job
  * Jobs index cleaning script
  * Removed jobs data from metadb's secondary indexes
  * Renamed mastermind util 'couple list-namespaces' handle to 'ns list'
  * Configurable minion request timeout

 -- Andrey Vasilenkov <indigo@yandex-team.ru>  Thu, 19 Mar 2015 16:42:05 +0300

mastermind (2.21.7) lucid; urgency=low

  * Resetting attempts counter on task manual retry

 -- Andrey Vasilenkov <indigo@yandex-team.ru>  Tue, 17 Mar 2015 17:11:18 +0300

mastermind (2.21.6) lucid; urgency=low

  * Misprint

 -- Andrey Vasilenkov <indigo@yandex-team.ru>  Tue, 17 Mar 2015 16:54:52 +0300

mastermind (2.21.5) lucid; urgency=low

  * Misprint

 -- Andrey Vasilenkov <indigo@yandex-team.ru>  Tue, 17 Mar 2015 16:45:53 +0300

mastermind (2.21.4) lucid; urgency=low

  * Fix for planner recovery job creation (a batch of applicable couple is empty)

 -- Andrey Vasilenkov <indigo@yandex-team.ru>  Tue, 17 Mar 2015 15:51:18 +0300

mastermind (2.21.3) lucid; urgency=low

  * tornado < 4.1 does not support raise_error option, fallback to async request with error checking

 -- Andrey Vasilenkov <indigo@yandex-team.ru>  Tue, 17 Mar 2015 15:07:02 +0300

mastermind (2.21.2) lucid; urgency=low

  * Fix for jobs rendering

 -- Andrey Vasilenkov <indigo@yandex-team.ru>  Mon, 16 Mar 2015 19:43:50 +0300

mastermind (2.21.1) lucid; urgency=low

  * Minion requests retry on http errors

 -- Andrey Vasilenkov <indigo@yandex-team.ru>  Mon, 16 Mar 2015 19:33:46 +0300

mastermind (2.20.6) lucid; urgency=low

  * Move job: fix for unmarking group that is down at the moment

 -- Andrey Vasilenkov <indigo@yandex-team.ru>  Mon, 23 Mar 2015 13:24:25 +0300

mastermind (2.20.5) lucid; urgency=low

  * Node backend statistics time is extracted from elliptics async result
  * Couple defragmentation by partitions

 -- Andrey Vasilenkov <indigo@yandex-team.ru>  Tue, 17 Mar 2015 20:01:35 +0300

mastermind (2.20.4) lucid; urgency=low

  * Jobs handler: move all groups from host
  * Moved src backend status check to move job start phase instead of creation phase

 -- Andrey Vasilenkov <indigo@yandex-team.ru>  Fri, 13 Mar 2015 20:41:18 +0300

mastermind (2.20.3) lucid; urgency=low

  * Fix for search-by-path using ipv6 ip addrs

 -- Andrey Vasilenkov <indigo@yandex-team.ru>  Wed, 11 Mar 2015 20:11:59 +0300

mastermind (2.20.2) lucid; urgency=low

  * Group history unified

 -- Andrey Vasilenkov <indigo@yandex-team.ru>  Wed, 11 Mar 2015 19:39:12 +0300

mastermind (2.20.1) lucid; urgency=low

  * Restore job: make src backend readonly if possible to prevent blob truncation

 -- Andrey Vasilenkov <indigo@yandex-team.ru>  Wed, 11 Mar 2015 17:06:15 +0300

mastermind (2.19.6) lucid; urgency=low

  * Fix for removing node backend from group

 -- Andrey Vasilenkov <indigo@yandex-team.ru>  Fri, 13 Mar 2015 12:35:54 +0300

mastermind (2.19.5) lucid; urgency=low

  * Manual locker commited

 -- Andrey Vasilenkov <indigo@yandex-team.ru>  Thu, 12 Mar 2015 15:49:31 +0300

mastermind (2.19.4) lucid; urgency=low

  * Fix for node history backend unlink

 -- Andrey Vasilenkov <indigo@yandex-team.ru>  Thu, 12 Mar 2015 14:55:52 +0300

mastermind (2.19.3) lucid; urgency=low

  * Recovery planner accounts locked couples

 -- Andrey Vasilenkov <indigo@yandex-team.ru>  Wed, 11 Mar 2015 15:30:51 +0300

mastermind (2.19.2) lucid; urgency=low

  * Planner does not operate without mongo db setup

 -- Andrey Vasilenkov <indigo@yandex-team.ru>  Thu, 05 Mar 2015 20:14:26 +0300

mastermind (2.19.1) lucid; urgency=low

  * Recover dc queue is replaced by dynamic weighting of couples using last recovery timestamp and keys difference
  * Couples can be indexed by unicode str
  * Workaround for hosts that cannot be resolved
  * Do not compare couple groups' metadata version numbers
  * Added namespace settings custom expiration time feature

 -- Andrey Vasilenkov <indigo@yandex-team.ru>  Thu, 05 Mar 2015 19:15:45 +0300

mastermind (2.18.15) lucid; urgency=low

  * Logging for move group planner improved
  * Refactored job accounting: now it should properly account destination hdds of existing jobs
  * Fix for lock release on error during groups' marking

 -- Andrey Vasilenkov <indigo@yandex-team.ru>  Wed, 11 Mar 2015 14:45:53 +0300

mastermind (2.18.14) lucid; urgency=low

  * Logging requests and test handler for ns_current_state logging

 -- Andrey Vasilenkov <indigo@yandex-team.ru>  Tue, 10 Mar 2015 12:53:16 +0300

mastermind (2.18.13) lucid; urgency=low

  * Effective space statistics fix

 -- Andrey Vasilenkov <indigo@yandex-team.ru>  Wed, 04 Mar 2015 14:49:07 +0300

mastermind (2.18.12) lucid; urgency=low

  * Fix for total effective_free_space count

 -- Andrey Vasilenkov <indigo@yandex-team.ru>  Tue, 03 Mar 2015 20:51:44 +0300

mastermind (2.18.11) lucid; urgency=low

  * Ensure path before checking locked hosts
  * Planner job creation fixed

 -- Andrey Vasilenkov <indigo@yandex-team.ru>  Tue, 03 Mar 2015 20:05:17 +0300

mastermind (2.18.10) lucid; urgency=low

  * Fix for group move handler --force option

 -- Andrey Vasilenkov <indigo@yandex-team.ru>  Mon, 02 Mar 2015 12:40:49 +0300

mastermind (2.18.9) lucid; urgency=low

  * Misprint fixed

 -- Andrey Vasilenkov <indigo@yandex-team.ru>  Fri, 27 Feb 2015 20:43:37 +0300

mastermind (2.18.8) lucid; urgency=low

  * Fix for mongo queries

 -- Andrey Vasilenkov <indigo@yandex-team.ru>  Fri, 27 Feb 2015 20:29:15 +0300

mastermind (2.18.7) lucid; urgency=low

  * Downtimes for both src_host and dst_host during rsync task execution
  * Use hostname in net downtimes
  * Rsync node task is now used for move job instead of common MinionCmdTask

 -- Andrey Vasilenkov <indigo@yandex-team.ru>  Fri, 27 Feb 2015 19:39:16 +0300

mastermind (2.18.6) lucid; urgency=low

  * IPv6 for tornado clients turned on

 -- Andrey Vasilenkov <indigo@yandex-team.ru>  Fri, 27 Feb 2015 16:18:09 +0300

mastermind (2.18.5) lucid; urgency=low

  * Implementation of net monitoring usage during rsync tasks executing

 -- Andrey Vasilenkov <indigo@yandex-team.ru>  Fri, 27 Feb 2015 15:05:11 +0300

mastermind (2.18.4) lucid; urgency=low

  * Fake sync manager get_children_locks implemented

 -- Andrey Vasilenkov <indigo@yandex-team.ru>  Wed, 25 Feb 2015 17:40:38 +0300

mastermind (2.18.3) lucid; urgency=low

  * Minor job processing refactoring fixes

 -- Andrey Vasilenkov <indigo@yandex-team.ru>  Tue, 24 Feb 2015 16:47:07 +0300

mastermind (2.18.2) lucid; urgency=low

  * Effective free space statistics calculation fixed
  * Minor job processor refactoring

 -- Andrey Vasilenkov <indigo@yandex-team.ru>  Fri, 20 Feb 2015 18:23:06 +0300

mastermind (2.18.1) lucid; urgency=low

  * Host lock implemented, prevents active operations on selected host

 -- Andrey Vasilenkov <indigo@yandex-team.ru>  Wed, 18 Feb 2015 17:28:31 +0300

mastermind (2.17.13) lucid; urgency=low

  * Logging

 -- Andrey Vasilenkov <indigo@yandex-team.ru>  Mon, 16 Feb 2015 18:39:50 +0300

mastermind (2.17.12) lucid; urgency=low

  * Fix for check-for-update settings checking

 -- Andrey Vasilenkov <indigo@yandex-team.ru>  Mon, 16 Feb 2015 17:37:23 +0300

mastermind (2.17.11) lucid; urgency=low

  * Logging

 -- Andrey Vasilenkov <indigo@yandex-team.ru>  Mon, 16 Feb 2015 17:23:52 +0300

mastermind (2.17.10) lucid; urgency=low

  * Mongo db is made optional (job processor and planner are disabled)

 -- Andrey Vasilenkov <indigo@yandex-team.ru>  Fri, 13 Feb 2015 18:59:33 +0300

mastermind (2.17.9) lucid; urgency=low

  * Return error code 1 if failed to create couple
  * Mongo db is made optional (job processor and planner are disabled)

 -- Andrey Vasilenkov <indigo@yandex-team.ru>  Fri, 13 Feb 2015 16:00:56 +0300

mastermind (2.17.8) lucid; urgency=low

  * Update groups status befire applying jobs

 -- Andrey Vasilenkov <indigo@yandex-team.ru>  Thu, 12 Feb 2015 18:23:58 +0300

mastermind (2.17.7) lucid; urgency=low

  * Fix for determing group space requirements on restore

 -- Andrey Vasilenkov <indigo@yandex-team.ru>  Tue, 10 Feb 2015 22:02:10 +0300

mastermind (2.17.6) lucid; urgency=low

  * Fix for determing group space requirements on restore

 -- Andrey Vasilenkov <indigo@yandex-team.ru>  Tue, 10 Feb 2015 21:50:42 +0300

mastermind (2.17.5) lucid; urgency=low

  * Fix for determing group space requirements on restore

 -- Andrey Vasilenkov <indigo@yandex-team.ru>  Tue, 10 Feb 2015 21:37:28 +0300

mastermind (2.17.4) lucid; urgency=low

  * Fix for restore candidates selection

 -- Andrey Vasilenkov <indigo@yandex-team.ru>  Tue, 10 Feb 2015 21:22:19 +0300

mastermind (2.17.3) lucid; urgency=low

  * Fix for couple status update on unlinking node backend from group

 -- Andrey Vasilenkov <indigo@yandex-team.ru>  Tue, 10 Feb 2015 18:46:56 +0300

mastermind (2.17.2) lucid; urgency=low

  * Fix for zookeeper lock release
  * Fix for updating couple status when all the groups did not respond during checking

 -- Andrey Vasilenkov <indigo@yandex-team.ru>  Mon, 09 Feb 2015 12:46:04 +0300

mastermind (2.17.1) lucid; urgency=low

  * Check-for-update option for namespace setup
  * Storage total keys diff handler
  * Reconnect timeout for mastermind-util is decreased to 3 sec
  * cocaine-runtime dependency added

 -- Andrey Vasilenkov <indigo@yandex-team.ru>  Fri, 06 Feb 2015 18:00:27 +0300

mastermind (2.16.10) lucid; urgency=low

  * Fix for rsync group node backend checking

 -- Andrey Vasilenkov <indigo@yandex-team.ru>  Fri, 06 Feb 2015 17:41:47 +0300

mastermind (2.16.9) lucid; urgency=low

  * Removed constraints on node backend status during restore group job

 -- Andrey Vasilenkov <indigo@yandex-team.ru>  Thu, 05 Feb 2015 20:17:43 +0300

mastermind (2.16.8) lucid; urgency=low

  * Restore group job can now accept source group as a parameter

 -- Andrey Vasilenkov <indigo@yandex-team.ru>  Thu, 05 Feb 2015 19:10:06 +0300

mastermind (2.16.7) lucid; urgency=low

  * Removed obsolete checking if tasks where successfully fetched from minions

 -- Andrey Vasilenkov <indigo@yandex-team.ru>  Thu, 05 Feb 2015 15:07:56 +0300

mastermind (2.16.6) lucid; urgency=low

  * Fix for job accounting of groups with broken namespace settings

 -- Andrey Vasilenkov <indigo@yandex-team.ru>  Thu, 05 Feb 2015 12:35:26 +0300

mastermind (2.16.5) lucid; urgency=low

  * Couples taking part in new and executing jobs are taken in account when creating new move job
  * Group move --lucky option to automatically select uncoupled group to move source group to

 -- Andrey Vasilenkov <indigo@yandex-team.ru>  Wed, 04 Feb 2015 16:09:30 +0300

mastermind (2.16.4) lucid; urgency=low

  * Detecting stat file error from monitor stats

 -- Andrey Vasilenkov <indigo@yandex-team.ru>  Mon, 02 Feb 2015 12:41:27 +0300

mastermind (2.16.3) lucid; urgency=low

  * Group move has 'force' parameter, which will try to cancel unimportant jobs

 -- Andrey Vasilenkov <indigo@yandex-team.ru>  Thu, 29 Jan 2015 18:13:03 +0300

mastermind (2.16.2) lucid; urgency=low

  * More informative error message when trying to restore uncoupled group
  * Script for moving jobs from elliptics to mongodb
  * Removed obsolete syslog-ng restart command from postinst
  * Fix for logging elliptics request nano-seconds

 -- Andrey Vasilenkov <indigo@yandex-team.ru>  Tue, 27 Jan 2015 19:33:03 +0300

mastermind (2.16.1) lucid; urgency=low

  * Optional unimportant jobs cancellation on creating restore job

 -- Andrey Vasilenkov <indigo@yandex-team.ru>  Mon, 26 Jan 2015 18:48:18 +0300

mastermind (2.15.34) lucid; urgency=low

  * Read preferences for mongo forced to PRIMARY_PREFFERED

 -- Andrey Vasilenkov <indigo@yandex-team.ru>  Mon, 26 Jan 2015 14:38:02 +0300

mastermind (2.15.33) lucid; urgency=low

  * Read preferences for mongo forced to PRIMARY_PREFFERED

 -- Andrey Vasilenkov <indigo@yandex-team.ru>  Mon, 26 Jan 2015 14:16:57 +0300

mastermind (2.15.32) lucid; urgency=low

  * Misprint fixed

 -- Andrey Vasilenkov <indigo@yandex-team.ru>  Fri, 23 Jan 2015 16:49:10 +0300

mastermind (2.15.31) lucid; urgency=low

  * Fix for marking jobs fetched from db as non-dirty

 -- Andrey Vasilenkov <indigo@yandex-team.ru>  Fri, 23 Jan 2015 13:34:35 +0300

mastermind (2.15.30) lucid; urgency=low

  * Fixed bug with jobs creation

 -- Andrey Vasilenkov <indigo@yandex-team.ru>  Fri, 23 Jan 2015 13:11:49 +0300

mastermind (2.15.29) lucid; urgency=low

  * Misprint fixed

 -- Andrey Vasilenkov <indigo@yandex-team.ru>  Thu, 22 Jan 2015 22:23:46 +0300

mastermind (2.15.28) lucid; urgency=low

  * Forced jobs ts convertion to int

 -- Andrey Vasilenkov <indigo@yandex-team.ru>  Thu, 22 Jan 2015 21:33:56 +0300

mastermind (2.15.27) lucid; urgency=low

  * Dependencies updated

 -- Andrey Vasilenkov <indigo@yandex-team.ru>  Thu, 22 Jan 2015 19:56:03 +0300

mastermind (2.15.26) lucid; urgency=low

  * Misprint fixed

 -- Andrey Vasilenkov <indigo@yandex-team.ru>  Thu, 22 Jan 2015 19:39:47 +0300

mastermind (2.15.25) lucid; urgency=low

  * Mongo working draft for testing

 -- Andrey Vasilenkov <indigo@yandex-team.ru>  Thu, 22 Jan 2015 17:09:56 +0300

mastermind (2.15.24) lucid; urgency=low

  * Fix for minions command execution

 -- Andrey Vasilenkov <indigo@yandex-team.ru>  Wed, 21 Jan 2015 16:53:22 +0300

mastermind (2.15.23) lucid; urgency=low

  * Misprint fixed

 -- Andrey Vasilenkov <indigo@yandex-team.ru>  Wed, 21 Jan 2015 13:37:07 +0300

mastermind (2.15.22) lucid; urgency=low

  * Fix for minion cmd command execution

 -- Andrey Vasilenkov <indigo@yandex-team.ru>  Wed, 21 Jan 2015 13:10:30 +0300

mastermind (2.15.21) lucid; urgency=low

  * General concurrent handler implemented, wraps all API handlers
  * Misprint fixes

 -- Andrey Vasilenkov <indigo@yandex-team.ru>  Mon, 19 Jan 2015 15:01:06 +0300

mastermind (2.15.20) lucid; urgency=low

  * Changed dependencies (cocaine-tools << 0.12, cocaine-framework-python << 0.12)

 -- Andrey Vasilenkov <indigo@yandex-team.ru>  Fri, 16 Jan 2015 14:17:35 +0300

mastermind (2.15.19) lucid; urgency=low

  * Changed dependencies (python-tornado << 4)

 -- Andrey Vasilenkov <indigo@yandex-team.ru>  Fri, 16 Jan 2015 14:04:29 +0300

mastermind (2.15.18) lucid; urgency=low

  * Fix for manual handlers for defrag and recover-dc jobs creation
  * Fix for cocaine worker timeouts on job creation
  * Refactored minion states update process

 -- Andrey Vasilenkov <indigo@yandex-team.ru>  Wed, 14 Jan 2015 16:44:18 +0300

mastermind (2.15.17) lucid; urgency=low

  * Increased cocaine worker pool-limit to 7

 -- Andrey Vasilenkov <indigo@yandex-team.ru>  Tue, 13 Jan 2015 20:43:40 +0300

mastermind (2.15.16) lucid; urgency=low

  * Increased worker heartbeat timeout to 240s

 -- Andrey Vasilenkov <indigo@yandex-team.ru>  Tue, 13 Jan 2015 18:27:19 +0300

mastermind (2.15.15) lucid; urgency=low

  * Temporary decreased jobs prefetch time span

 -- Andrey Vasilenkov <indigo@yandex-team.ru>  Tue, 13 Jan 2015 14:55:54 +0300

mastermind (2.15.14) lucid; urgency=low

  * Minor logging cleaning

 -- Andrey Vasilenkov <indigo@yandex-team.ru>  Tue, 13 Jan 2015 12:53:16 +0300

mastermind (2.15.13) lucid; urgency=low

  * Decreased cocaine pool-limit to 3

 -- Andrey Vasilenkov <indigo@yandex-team.ru>  Mon, 12 Jan 2015 20:34:19 +0300

mastermind (2.15.12) lucid; urgency=low

  * Job processing can be started as soon as minions states has been fetched from all hosts with executing minion tasks according to job processor data
  * Fix for invalid checking of minions history records

 -- Andrey Vasilenkov <indigo@yandex-team.ru>  Mon, 12 Jan 2015 20:07:54 +0300

mastermind (2.15.11) lucid; urgency=low

  * Start task threads after cocaine worker has been initialized

 -- Andrey Vasilenkov <indigo@yandex-team.ru>  Fri, 09 Jan 2015 19:18:53 +0300

mastermind (2.15.10) lucid; urgency=low

  * Infrastructure procedures logging improved

 -- Andrey Vasilenkov <indigo@yandex-team.ru>  Fri, 09 Jan 2015 18:26:10 +0300

mastermind (2.15.9) lucid; urgency=low

  * Startup timeout temporarily increased
  * Excessive logging removed

 -- Andrey Vasilenkov <indigo@yandex-team.ru>  Fri, 02 Jan 2015 02:44:08 +0300

mastermind (2.15.8) lucid; urgency=low

  * Added handler execution time to logs

 -- Andrey Vasilenkov <indigo@yandex-team.ru>  Wed, 24 Dec 2014 15:48:54 +0300

mastermind (2.15.7) lucid; urgency=low

  * Fix for recovery jobs queue fill

 -- Andrey Vasilenkov <indigo@yandex-team.ru>  Tue, 23 Dec 2014 16:05:36 +0300

mastermind (2.15.6) lucid; urgency=low

  * Fix for indexes batch reader

 -- Andrey Vasilenkov <indigo@yandex-team.ru>  Tue, 23 Dec 2014 14:28:14 +0300

mastermind (2.15.5) lucid; urgency=low

  * Misprint fixed

 -- Andrey Vasilenkov <indigo@yandex-team.ru>  Mon, 22 Dec 2014 18:49:02 +0300

mastermind (2.15.4) lucid; urgency=low

  * Misprint fixed

 -- Andrey Vasilenkov <indigo@yandex-team.ru>  Mon, 22 Dec 2014 18:47:00 +0300

mastermind (2.15.3) lucid; urgency=low

  * Fix for recovery jobs refactoring

 -- Andrey Vasilenkov <indigo@yandex-team.ru>  Mon, 22 Dec 2014 18:39:23 +0300

mastermind (2.15.2) lucid; urgency=low

  * Recover dc planner refactored a little bit
  * Do not take jobs global lock on job cancelling

 -- Andrey Vasilenkov <indigo@yandex-team.ru>  Mon, 22 Dec 2014 17:47:55 +0300

mastermind (2.15.1) lucid; urgency=low

  * Added optional flag for considering namespace broken when its' groups has unequal total space

 -- Andrey Vasilenkov <indigo@yandex-team.ru>  Fri, 19 Dec 2014 14:31:33 +0300

mastermind (2.14.17) lucid; urgency=low

  * Logging for tagged records

 -- Andrey Vasilenkov <indigo@yandex-team.ru>  Thu, 18 Dec 2014 19:47:14 +0300

mastermind (2.14.16) lucid; urgency=low

  * Job handler for getting jobs by job ids

 -- Andrey Vasilenkov <indigo@yandex-team.ru>  Thu, 18 Dec 2014 15:22:30 +0300

mastermind (2.14.15) lucid; urgency=low

  * Use max executing recover dc jobs limit in planner

 -- Andrey Vasilenkov <indigo@yandex-team.ru>  Mon, 15 Dec 2014 19:57:10 +0300

mastermind (2.14.14) lucid; urgency=low

  * Recover dc: limited job creation

 -- Andrey Vasilenkov <indigo@yandex-team.ru>  Mon, 15 Dec 2014 19:44:06 +0300

mastermind (2.14.13) lucid; urgency=low

  * No approving for recovery jobs

 -- Andrey Vasilenkov <indigo@yandex-team.ru>  Mon, 15 Dec 2014 19:22:40 +0300

mastermind (2.14.12) lucid; urgency=low

  * Do not take global jobs lock on jobs' approving

 -- Andrey Vasilenkov <indigo@yandex-team.ru>  Mon, 15 Dec 2014 18:45:43 +0300

mastermind (2.14.11) lucid; urgency=low

  * Minor misprint

 -- Andrey Vasilenkov <indigo@yandex-team.ru>  Sat, 13 Dec 2014 20:20:52 +0300

mastermind (2.14.10) lucid; urgency=low

  * Minor misprint

 -- Andrey Vasilenkov <indigo@yandex-team.ru>  Fri, 12 Dec 2014 19:22:17 +0300

mastermind (2.14.9) lucid; urgency=low

  * Checking move jobs for dc sharing prevention before starting

 -- Andrey Vasilenkov <indigo@yandex-team.ru>  Fri, 12 Dec 2014 19:09:16 +0300

mastermind (2.14.8) lucid; urgency=low

  * Misprint fixed

 -- Andrey Vasilenkov <indigo@yandex-team.ru>  Thu, 11 Dec 2014 18:42:25 +0300

mastermind (2.14.7) lucid; urgency=low

  * Misprint fixed

 -- Andrey Vasilenkov <indigo@yandex-team.ru>  Thu, 11 Dec 2014 18:33:41 +0300

mastermind (2.14.6) lucid; urgency=low

  * Cluster lock and couple data updating before deleting namespace

 -- Andrey Vasilenkov <indigo@yandex-team.ru>  Thu, 11 Dec 2014 18:29:02 +0300

mastermind (2.14.5) lucid; urgency=low

  * Namespace settings service flags and options implemented

 -- Andrey Vasilenkov <indigo@yandex-team.ru>  Thu, 11 Dec 2014 17:36:02 +0300

mastermind (2.14.4) lucid; urgency=low

  * Read-only backends support and new move job workflow with making source group read-only instead of disabling

 -- Andrey Vasilenkov <indigo@yandex-team.ru>  Thu, 11 Dec 2014 15:08:43 +0300

mastermind (2.14.3) lucid; urgency=low

  * Checking busy uncoupled groups before selecting uncouple group for group restoring

 -- Andrey Vasilenkov <indigo@yandex-team.ru>  Mon, 08 Dec 2014 19:46:01 +0300

mastermind (2.14.2) lucid; urgency=low

  * Optional parameter for search-by-path for search only within the last history record

 -- Andrey Vasilenkov <indigo@yandex-team.ru>  Mon, 08 Dec 2014 18:03:20 +0300

mastermind (2.14.1) lucid; urgency=low

  * Support for search-by-path * syntax

 -- Andrey Vasilenkov <indigo@yandex-team.ru>  Mon, 08 Dec 2014 16:56:51 +0300

mastermind (2.13.5) lucid; urgency=low

  * Recover job: do not perform defrag tasks before actual recovery starts
  * Added -M and -L options to recover dc task

 -- Andrey Vasilenkov <indigo@yandex-team.ru>  Wed, 10 Dec 2014 14:56:25 +0300

mastermind (2.13.4) lucid; urgency=low

  * Fix for statistics updating

 -- Andrey Vasilenkov <indigo@yandex-team.ru>  Tue, 09 Dec 2014 17:06:09 +0300

mastermind (2.13.3) lucid; urgency=low

  * Restore group job can now select appropriate uncouple group and merge several into one if necessary

 -- Andrey Vasilenkov <indigo@yandex-team.ru>  Fri, 05 Dec 2014 16:55:10 +0300

mastermind (2.13.2) lucid; urgency=low

  * Updating namespace settings when building couples
  * Convert couple meta script updated

 -- Andrey Vasilenkov <indigo@yandex-team.ru>  Tue, 02 Dec 2014 16:14:20 +0300

mastermind (2.13.1) lucid; urgency=low

  * Moved 'frozen' setting from couple meta key to group meta key

 -- Andrey Vasilenkov <indigo@yandex-team.ru>  Mon, 01 Dec 2014 19:49:32 +0300

mastermind (2.12.2) lucid; urgency=low

  * Fix for couple build handler timeout

 -- Andrey Vasilenkov <indigo@yandex-team.ru>  Fri, 28 Nov 2014 19:11:13 +0300

mastermind (2.12.1) lucid; urgency=low

  * Group restore job implemented
  * Cmd restore deprecated
  * Optimized statistics updating

 -- Andrey Vasilenkov <indigo@yandex-team.ru>  Fri, 28 Nov 2014 16:11:45 +0300

mastermind (2.11.4) lucid; urgency=low

  * Temporary increased mastermind startup time to 120 sec

 -- Andrey Vasilenkov <indigo@yandex-team.ru>  Thu, 27 Nov 2014 16:25:53 +0300

mastermind (2.11.3) lucid; urgency=low

  * Fix for couple build mastermind utils

 -- Andrey Vasilenkov <indigo@yandex-team.ru>  Fri, 21 Nov 2014 19:09:02 +0300

mastermind (2.11.2) lucid; urgency=low

  * Fix for default locking sync manager

 -- Andrey Vasilenkov <indigo@yandex-team.ru>  Fri, 21 Nov 2014 18:47:46 +0300

mastermind (2.11.1) lucid; urgency=low

  * New couple builder

 -- Andrey Vasilenkov <indigo@yandex-team.ru>  Fri, 21 Nov 2014 16:55:14 +0300

mastermind (2.10.2) lucid; urgency=low

  * Do not use integer size for weights dictionary for json-compatibility

 -- Andrey Vasilenkov <indigo@yandex-team.ru>  Thu, 13 Nov 2014 19:08:42 +0300

mastermind (2.10.1) lucid; urgency=low

  * Ns setup: removed signature port option
  * Additional verbose couple status
  * Config option for forbidding namespaces without settings - couples of such namespaces will be considered BROKEN
  * get_namespaces_states handle that combines all namespace state as one dict
  * Ns setup: removed storage-location option
  * Fix for uniform auth-keys format

 -- Andrey Vasilenkov <indigo@yandex-team.ru>  Mon, 10 Nov 2014 19:08:16 +0300

mastermind (2.9.92) lucid; urgency=low

  * Temporary removed additional node stale checking in balancer itself

 -- Andrey Vasilenkov <indigo@yandex-team.ru>  Thu, 13 Nov 2014 00:28:04 +0300

mastermind (2.9.91) lucid; urgency=low

  * Statistics stale status is checked only when statistics is updated
  * get_namespaces_states handle that combines all namespace state as one dict
  * Ns setup: removed storage-location option
  * Fix for uniform auth-keys format
  * Ns setup: storage-location is a boolean flag now

 -- Andrey Vasilenkov <indigo@yandex-team.ru>  Wed, 12 Nov 2014 20:04:23 +0300

mastermind (2.9.90) lucid; urgency=low

  * Job status handle

 -- Andrey Vasilenkov <indigo@yandex-team.ru>  Fri, 07 Nov 2014 18:36:41 +0300

mastermind (2.9.89) lucid; urgency=low

  * Distinct BROKEN status for couples and groups that have forbidden configuration
  * Config flags for forbidding dht and dc sharing among groups
  * Dependencies updated

 -- Andrey Vasilenkov <indigo@yandex-team.ru>  Thu, 06 Nov 2014 18:04:45 +0300

mastermind (2.9.88) lucid; urgency=low

  * Cmd restore: reconfiguring elliptics before starting node backend

 -- Andrey Vasilenkov <indigo@yandex-team.ru>  Wed, 05 Nov 2014 17:05:35 +0300

mastermind (2.9.87) lucid; urgency=low

  * Cluster global lock and update before changing its state (couple build and couple break)

 -- Andrey Vasilenkov <indigo@yandex-team.ru>  Tue, 04 Nov 2014 20:15:41 +0300

mastermind (2.9.86) lucid; urgency=low

  * Namespace settings using tagged indexes

 -- Andrey Vasilenkov <indigo@yandex-team.ru>  Sat, 01 Nov 2014 15:28:56 +0300

mastermind (2.9.85) lucid; urgency=low

  * Fixed broken couples status update in case of coupled groups having different namespaces
  * Configurable node backend stat stale timeout

 -- Andrey Vasilenkov <indigo@yandex-team.ru>  Fri, 31 Oct 2014 16:15:48 +0300

mastermind (2.9.84) lucid; urgency=low

  * Fix for free effective space info handle

 -- Andrey Vasilenkov <indigo@yandex-team.ru>  Wed, 29 Oct 2014 19:28:39 +0300

mastermind (2.9.83) lucid; urgency=low

  * Fix for namespace-aware handlers that can fail because of the broken couples
  * Cocaine framework dependencies

 -- Andrey Vasilenkov <indigo@yandex-team.ru>  Wed, 29 Oct 2014 18:51:52 +0300

mastermind (2.9.82) lucid; urgency=low

  * Mastermind util reconnects automatically on DisconnectionError of cocaine Service
  * Minions status fetching configurable timeout
  * Workaround for minions state update
  * Indexes uses batched read latest requests insted of a bulk read

 -- Andrey Vasilenkov <indigo@yandex-team.ru>  Wed, 29 Oct 2014 17:41:05 +0300

mastermind (2.9.81) lucid; urgency=low

  * Reserved space option for namespaces

 -- Andrey Vasilenkov <indigo@yandex-team.ru>  Tue, 28 Oct 2014 17:28:45 +0300

mastermind (2.9.80) lucid; urgency=low

  * Added alive and removed records counters

 -- Andrey Vasilenkov <indigo@yandex-team.ru>  Mon, 27 Oct 2014 18:03:18 +0300

mastermind (2.9.79) lucid; urgency=low

  * Rearranged locks acquiring

 -- Andrey Vasilenkov <indigo@yandex-team.ru>  Fri, 24 Oct 2014 16:33:44 +0400

mastermind (2.9.78) lucid; urgency=low

  * Do not share locks among different threads, this can cause unwanted sideeffects
  * Recover dc task: decreased number of threads by one to leave one group in couple available for data reads and writes

 -- Andrey Vasilenkov <indigo@yandex-team.ru>  Fri, 24 Oct 2014 15:44:26 +0400

mastermind (2.9.77) lucid; urgency=low

  * One more zero-weight couple fix

 -- Andrey Vasilenkov <indigo@yandex-team.ru>  Wed, 22 Oct 2014 15:10:53 +0400

mastermind (2.9.76) lucid; urgency=low

  * Ultimate fix for zero-weight couples

 -- Andrey Vasilenkov <indigo@yandex-team.ru>  Wed, 22 Oct 2014 14:07:49 +0400

mastermind (2.9.75) lucid; urgency=low

  * Fix for minions ready state

 -- Andrey Vasilenkov <indigo@yandex-team.ru>  Tue, 21 Oct 2014 19:02:16 +0400

mastermind (2.9.74) lucid; urgency=low

  * Misprints

 -- Andrey Vasilenkov <indigo@yandex-team.ru>  Tue, 21 Oct 2014 18:16:11 +0400

mastermind (2.9.73) lucid; urgency=low

  * Fix for blob max size stats

 -- Andrey Vasilenkov <indigo@yandex-team.ru>  Tue, 21 Oct 2014 16:12:16 +0400

mastermind (2.9.72) lucid; urgency=low

  * Do not create defrag jobs if not enough free space on any node backend
  * Max blob size as node backend statistics parameter
  * Couple defrag check timeout increased to 2 days
  * Using dstat error from elliptics monitor stat

 -- Andrey Vasilenkov <indigo@yandex-team.ru>  Tue, 21 Oct 2014 14:56:02 +0400

mastermind (2.9.71) lucid; urgency=low

  * Redirect namespace options
  * Json output for group search-by-path handle

 -- Andrey Vasilenkov <indigo@yandex-team.ru>  Mon, 20 Oct 2014 18:08:18 +0400

mastermind (2.9.70) lucid; urgency=low

  * Minions gzip turned on

 -- Andrey Vasilenkov <indigo@yandex-team.ru>  Mon, 20 Oct 2014 16:16:41 +0400

mastermind (2.9.69) lucid; urgency=low

  * Couple defrag planner uses records removed size to select couples to defrag

 -- Andrey Vasilenkov <indigo@yandex-team.ru>  Fri, 17 Oct 2014 18:51:02 +0400

mastermind (2.9.68) lucid; urgency=low

  * Couple defragmentation planner

 -- Andrey Vasilenkov <indigo@yandex-team.ru>  Fri, 17 Oct 2014 15:17:52 +0400

mastermind (2.9.67) lucid; urgency=low

   * Couple defragmentation job

 -- Andrey Vasilenkov <indigo@yandex-team.ru>  Thu, 16 Oct 2014 16:24:57 +0400

mastermind (2.9.66) lucid; urgency=low

  * Misprints

 -- Andrey Vasilenkov <indigo@yandex-team.ru>  Wed, 15 Oct 2014 19:37:55 +0400

mastermind (2.9.65) lucid; urgency=low

  * Jobs locks are performed on job creation
  * Fix for tree map generation for flowmastermind

 -- Andrey Vasilenkov <indigo@yandex-team.ru>  Wed, 15 Oct 2014 16:35:09 +0400

mastermind (2.9.64) lucid; urgency=low

  * Move jobs: check src couple status before stopping node backend
  * Fix for move jobs tasks order
  * Check for last error to prevent lock acquire errors duplication
  * Defrag tasks for recover dc jobs added

 -- Andrey Vasilenkov <indigo@yandex-team.ru>  Tue, 14 Oct 2014 16:22:36 +0400

mastermind (2.9.63) lucid; urgency=low

  * Added features to namespace settings with two options: multipart-content-length-threshold and select-couple-to-upload
  * Fix for zookeeper lock release when failed to process job

 -- Andrey Vasilenkov <indigo@yandex-team.ru>  Mon, 13 Oct 2014 18:37:41 +0400

mastermind (2.9.62) lucid; urgency=low

  * Fix for couple repair

 -- Andrey Vasilenkov <indigo@yandex-team.ru>  Sun, 12 Oct 2014 23:06:15 +0400

mastermind (2.9.61) lucid; urgency=low

  * Minions status fetch fixed

 -- Andrey Vasilenkov <indigo@yandex-team.ru>  Sun, 12 Oct 2014 14:48:02 +0400

mastermind (2.9.60) lucid; urgency=low

  * Removed minions ready percentage, 100% minion response is required

 -- Andrey Vasilenkov <indigo@yandex-team.ru>  Fri, 10 Oct 2014 13:33:18 +0400

mastermind (2.9.59) lucid; urgency=low

  * Profile name fix in mastermind deployment script
  * Fix for max group number inconsistency

 -- Andrey Vasilenkov <indigo@yandex-team.ru>  Thu, 09 Oct 2014 17:46:00 +0400

mastermind (2.9.58) lucid; urgency=low

  * Detaching node backend from uncoupled group on move job completion

 -- Andrey Vasilenkov <indigo@yandex-team.ru>  Thu, 09 Oct 2014 16:30:33 +0400

mastermind (2.9.57) lucid; urgency=low

  * Separate max executing jobs counters per job type
  * Json output fix for mastermind util

 -- Andrey Vasilenkov <indigo@yandex-team.ru>  Thu, 09 Oct 2014 15:06:32 +0400

mastermind (2.9.56) lucid; urgency=low

  * Fix for flowmastermind statistics

 -- Andrey Vasilenkov <indigo@yandex-team.ru>  Wed, 08 Oct 2014 21:01:03 +0400

mastermind (2.9.55) lucid; urgency=low

  * Fix for flowmastermind statistics

 -- Andrey Vasilenkov <indigo@yandex-team.ru>  Wed, 08 Oct 2014 20:44:54 +0400

mastermind (2.9.54) lucid; urgency=low

  * Additional checking for busy hosts

 -- Andrey Vasilenkov <indigo@yandex-team.ru>  Wed, 08 Oct 2014 19:18:04 +0400

mastermind (2.9.53) lucid; urgency=low

  * Misprint fixed

 -- Andrey Vasilenkov <indigo@yandex-team.ru>  Wed, 08 Oct 2014 18:39:51 +0400

mastermind (2.9.52) lucid; urgency=low

  * Misprint fixed

 -- Andrey Vasilenkov <indigo@yandex-team.ru>  Wed, 08 Oct 2014 18:29:59 +0400

mastermind (2.9.51) lucid; urgency=low

  * Fix for job move planning

 -- Andrey Vasilenkov <indigo@yandex-team.ru>  Wed, 08 Oct 2014 18:08:14 +0400

mastermind (2.9.50) lucid; urgency=low

  * Jobs tagging optimized

 -- Andrey Vasilenkov <indigo@yandex-team.ru>  Wed, 08 Oct 2014 17:47:41 +0400

mastermind (2.9.49) lucid; urgency=low

  * Usage of tag secondary indexes

 -- Andrey Vasilenkov <indigo@yandex-team.ru>  Tue, 07 Oct 2014 20:01:43 +0400

mastermind (2.9.48) lucid; urgency=low

  * Fix for zk lock acquirings

 -- Andrey Vasilenkov <indigo@yandex-team.ru>  Mon, 06 Oct 2014 18:54:14 +0400

mastermind (2.9.47) lucid; urgency=low

  * Fix for zk lock acquirings

 -- Andrey Vasilenkov <indigo@yandex-team.ru>  Mon, 06 Oct 2014 18:43:01 +0400

mastermind (2.9.46) lucid; urgency=low

  * Fix for zk lock acquirings

 -- Andrey Vasilenkov <indigo@yandex-team.ru>  Mon, 06 Oct 2014 18:32:22 +0400

mastermind (2.9.45) lucid; urgency=low

  * Fix for zk lock acquirings

 -- Andrey Vasilenkov <indigo@yandex-team.ru>  Mon, 06 Oct 2014 17:58:13 +0400

mastermind (2.9.44) lucid; urgency=low

  * Fix for zk lock acquirings

 -- Andrey Vasilenkov <indigo@yandex-team.ru>  Mon, 06 Oct 2014 17:44:54 +0400

mastermind (2.9.43) lucid; urgency=low

  * Minor bugs fixed

 -- Andrey Vasilenkov <indigo@yandex-team.ru>  Thu, 02 Oct 2014 08:59:09 +0400

mastermind (2.9.42) lucid; urgency=low

  * Remove path and migrate dst dir for move jobs

 -- Andrey Vasilenkov <indigo@yandex-team.ru>  Wed, 01 Oct 2014 19:04:04 +0400

mastermind (2.9.41) lucid; urgency=low

  * Fix for namespace statistics fetching

 -- Andrey Vasilenkov <indigo@yandex-team.ru>  Wed, 01 Oct 2014 17:29:12 +0400

mastermind (2.9.40) lucid; urgency=low

  * Wait timeout for dnet_client minion commands

 -- Andrey Vasilenkov <indigo@yandex-team.ru>  Tue, 30 Sep 2014 19:57:17 +0400

mastermind (2.9.39) lucid; urgency=low

  * Use timeout for zookeeper locks

 -- Andrey Vasilenkov <indigo@yandex-team.ru>  Tue, 30 Sep 2014 14:26:28 +0400

mastermind (2.9.38) lucid; urgency=low

  * Move jobs planner: take lost space instead of moved data size into consideration

 -- Andrey Vasilenkov <indigo@yandex-team.ru>  Mon, 29 Sep 2014 15:14:44 +0400

mastermind (2.9.37) lucid; urgency=low

  * Create maximum one move job per host
  * Do not process jobs till minions status is fetched

 -- Andrey Vasilenkov <indigo@yandex-team.ru>  Fri, 26 Sep 2014 13:04:21 +0400

mastermind (2.9.36) lucid; urgency=low

  * Minor fixes

 -- Andrey Vasilenkov <indigo@yandex-team.ru>  Thu, 25 Sep 2014 14:46:47 +0400

mastermind (2.9.35) lucid; urgency=low

  * Fix for selecting src and dst datacenters for move jobs

 -- Andrey Vasilenkov <indigo@yandex-team.ru>  Thu, 25 Sep 2014 14:06:45 +0400

mastermind (2.9.34) lucid; urgency=low

  * More logging

 -- Andrey Vasilenkov <indigo@yandex-team.ru>  Thu, 25 Sep 2014 12:49:21 +0400

mastermind (2.9.33) lucid; urgency=low

  * temporary proxy fix to prevent bad response caching

 -- Andrey Vasilenkov <indigo@yandex-team.ru>  Wed, 24 Sep 2014 18:54:46 +0400

mastermind (2.9.32) lucid; urgency=low

  * New algorithm for move jobs generation
  * Minor bug fixes

 -- Andrey Vasilenkov <indigo@yandex-team.ru>  Wed, 24 Sep 2014 17:51:09 +0400

mastermind (2.9.31) lucid; urgency=low

  * create_group_ids uses new service name

 -- Andrey Vasilenkov <indigo@yandex-team.ru>  Wed, 24 Sep 2014 14:28:17 +0400

mastermind (2.9.30) lucid; urgency=low

  * cmd restore should now work with old history records

 -- Andrey Vasilenkov <indigo@yandex-team.ru>  Wed, 24 Sep 2014 12:11:26 +0400

mastermind (2.9.29) lucid; urgency=low

  * Fix for zookeeper lock ensuring path

 -- Andrey Vasilenkov <indigo@yandex-team.ru>  Tue, 23 Sep 2014 13:53:35 +0400

mastermind (2.9.28) lucid; urgency=low

  * Failover in case of bad monitor_stat for node and/or node_backend

 -- Andrey Vasilenkov <indigo@yandex-team.ru>  Mon, 22 Sep 2014 15:28:25 +0400

mastermind (2.9.27) lucid; urgency=low

  * Less logs

 -- Andrey Vasilenkov <indigo@yandex-team.ru>  Thu, 18 Sep 2014 17:56:02 +0400

mastermind (2.9.26) lucid; urgency=low

  * More logs

 -- Andrey Vasilenkov <indigo@yandex-team.ru>  Thu, 18 Sep 2014 17:30:44 +0400

mastermind (2.9.25) lucid; urgency=low

  * Log fix

 -- Andrey Vasilenkov <indigo@yandex-team.ru>  Thu, 18 Sep 2014 17:18:15 +0400

mastermind (2.9.24) lucid; urgency=low

  * Logging invalid backend statistics

 -- Andrey Vasilenkov <indigo@yandex-team.ru>  Thu, 18 Sep 2014 17:05:59 +0400

mastermind (2.9.23) lucid; urgency=low

  * Search group by hostname and path

 -- Andrey Vasilenkov <indigo@yandex-team.ru>  Wed, 17 Sep 2014 21:16:14 +0400

mastermind (2.9.22) lucid; urgency=low

  * Namespace couple weights are considered valid only if there is more than min_units of writeable couples
  * Namespace settings for min-units number

 -- Andrey Vasilenkov <indigo@yandex-team.ru>  Tue, 16 Sep 2014 19:30:54 +0400

mastermind (2.9.21) lucid; urgency=low

  * Storage location option for namespace setup
  * Required parameters for couple build command: namespace and initial state

 -- Andrey Vasilenkov <indigo@yandex-team.ru>  Mon, 15 Sep 2014 15:31:32 +0400

mastermind (2.9.20) lucid; urgency=low

  * Groups key count for recovery jobs

 -- Andrey Vasilenkov <indigo@yandex-team.ru>  Fri, 12 Sep 2014 15:30:24 +0400

mastermind (2.9.19) lucid; urgency=low

  * Minor fix

 -- Andrey Vasilenkov <indigo@yandex-team.ru>  Fri, 12 Sep 2014 13:48:22 +0400

mastermind (2.9.18) lucid; urgency=low

  * Additional option of processes number for recovery job

 -- Andrey Vasilenkov <indigo@yandex-team.ru>  Fri, 12 Sep 2014 13:17:16 +0400

mastermind (2.9.17) lucid; urgency=low

  * Minor fix

 -- Andrey Vasilenkov <indigo@yandex-team.ru>  Thu, 11 Sep 2014 16:58:42 +0400

mastermind (2.9.16) lucid; urgency=low

  * Additional parameters for recovery dc

 -- Andrey Vasilenkov <indigo@yandex-team.ru>  Thu, 11 Sep 2014 16:51:51 +0400

mastermind (2.9.15) lucid; urgency=low

  * Fix for setting task start time

 -- Andrey Vasilenkov <indigo@yandex-team.ru>  Mon, 08 Sep 2014 14:50:13 +0400

mastermind (2.9.14) lucid; urgency=low

  * Use all remotes when creating recovery dc jobs

 -- Andrey Vasilenkov <indigo@yandex-team.ru>  Fri, 05 Sep 2014 18:13:46 +0400

mastermind (2.9.13) lucid; urgency=low

  * Minor fix

 -- Andrey Vasilenkov <indigo@yandex-team.ru>  Fri, 05 Sep 2014 15:43:36 +0400

mastermind (2.9.12) lucid; urgency=low

  * Implemented recover dc jobs

 -- Andrey Vasilenkov <indigo@yandex-team.ru>  Fri, 05 Sep 2014 15:31:40 +0400

mastermind (2.9.11) lucid; urgency=low

  * Compatible fetching eblob path from config

 -- Andrey Vasilenkov <indigo@yandex-team.ru>  Thu, 04 Sep 2014 12:42:34 +0400

mastermind (2.9.10) lucid; urgency=low

  * Fix for fetching the list of all namespaces when there are broken couples
  * Support of new elliptics 26 monitor stat format

 -- Andrey Vasilenkov <indigo@yandex-team.ru>  Wed, 03 Sep 2014 17:32:57 +0400

mastermind (2.9.9) lucid; urgency=low

  * Tasks fixes

 -- Andrey Vasilenkov <indigo@yandex-team.ru>  Thu, 28 Aug 2014 13:55:09 +0400

mastermind (2.9.8) lucid; urgency=low

  * Jobs fixes

 -- Andrey Vasilenkov <indigo@yandex-team.ru>  Thu, 28 Aug 2014 11:53:23 +0400

mastermind (2.9.7) lucid; urgency=low

  * Fix for jobs processor logs messages

 -- Andrey Vasilenkov <indigo@yandex-team.ru>  Tue, 26 Aug 2014 19:40:37 +0400

mastermind (2.9.6) lucid; urgency=low

  * Manual move job creation: checking uncoupled group dc
  * Fix for application name parameter for console util

 -- Andrey Vasilenkov <indigo@yandex-team.ru>  Tue, 26 Aug 2014 16:39:27 +0400

mastermind (2.9.5) lucid; urgency=low

  * Tasks parameters for minions updated to using node backends

 -- Andrey Vasilenkov <indigo@yandex-team.ru>  Mon, 25 Aug 2014 16:28:27 +0400

mastermind (2.9.4) lucid; urgency=low

  * Cache handlers turned back on
  * Using only necessary monitor stat categories

 -- Andrey Vasilenkov <indigo@yandex-team.ru>  Mon, 25 Aug 2014 11:01:18 +0400

mastermind (2.9.3) lucid; urgency=low

  * Fix for mixing old and new history records

 -- Andrey Vasilenkov <indigo@yandex-team.ru>  Fri, 22 Aug 2014 17:11:34 +0400

mastermind (2.9.2) lucid; urgency=low

  * Fix for deployment script

 -- Andrey Vasilenkov <indigo@yandex-team.ru>  Fri, 22 Aug 2014 13:43:32 +0400

mastermind (2.9.1) lucid; urgency=low

  * Optional mastermind app name for mastermind util

 -- Andrey Vasilenkov <indigo@yandex-team.ru>  Fri, 22 Aug 2014 12:37:16 +0400

mastermind (2.9.0) lucid; urgency=low

  * Support for elliptics26

 -- Andrey Vasilenkov <indigo@yandex-team.ru>  Thu, 21 Aug 2014 18:57:53 +0400

mastermind (2.8.49) lucid; urgency=low

  * Storage location option for namespace setup
  * Required parameters for couple build command: namespace and initial state

 -- Andrey Vasilenkov <indigo@yandex-team.ru>  Mon, 15 Sep 2014 15:28:50 +0400

mastermind (2.8.48) lucid; urgency=low

  * Group weights handler accepts namespace as optional parameter

 -- Andrey Vasilenkov <indigo@yandex-team.ru>  Fri, 12 Sep 2014 17:32:30 +0400

mastermind (2.8.47) lucid; urgency=low

  * Fix for minion nc http fetcher

 -- Andrey Vasilenkov <indigo@yandex-team.ru>  Wed, 10 Sep 2014 18:08:33 +0400

mastermind (2.8.46) lucid; urgency=low

  * Fix for empty couples namespace

 -- Andrey Vasilenkov <indigo@yandex-team.ru>  Tue, 09 Sep 2014 16:52:50 +0400

mastermind (2.8.45) lucid; urgency=low

  * Added optional move task for move jobs
  * Fix for applying smoother plan simultaneously from several workers
  * Handler for elliptics remote nodes list

 -- Andrey Vasilenkov <indigo@yandex-team.ru>  Wed, 20 Aug 2014 17:38:25 +0400

mastermind (2.8.44) lucid; urgency=low

  * Additional checkings for move jobs: number of keys of uncoupled group

 -- Andrey Vasilenkov <indigo@yandex-team.ru>  Thu, 14 Aug 2014 12:47:09 +0400

mastermind (2.8.43) lucid; urgency=low

  * Fix for couple build with all n groups are mandatory

 -- Andrey Vasilenkov <indigo@yandex-team.ru>  Wed, 13 Aug 2014 16:27:13 +0400

mastermind (2.8.42) lucid; urgency=low

  * Fix for couple info namespace key

 -- Andrey Vasilenkov <indigo@yandex-team.ru>  Tue, 12 Aug 2014 17:19:45 +0400

mastermind (2.8.41) lucid; urgency=low

  * Explicit family for elliptics nodes

 -- Andrey Vasilenkov <indigo@yandex-team.ru>  Tue, 12 Aug 2014 16:34:29 +0400

mastermind (2.8.40) lucid; urgency=low

  * Fix for couple broken namespace checking
  * Implemented broken jobs and dedicated node stop tasks for enhanced checking

 -- Andrey Vasilenkov <indigo@yandex-team.ru>  Tue, 12 Aug 2014 15:53:54 +0400
mastermind (2.8.39) lucid; urgency=low

  * Jobs logging changed
  * Syncing infrastructure state before updating

 -- Andrey Vasilenkov <indigo@yandex-team.ru>  Mon, 11 Aug 2014 16:25:39 +0400

mastermind (2.8.38) lucid; urgency=low

  * Creation of +N nonoverlapping couples if dcs are available

 -- Andrey Vasilenkov <indigo@yandex-team.ru>  Fri, 08 Aug 2014 19:43:38 +0400

mastermind (2.8.37) lucid; urgency=low

  * Update namespaces settings by default, overwrite is optional
  * Prefer using group with the most alive keys number for restoration
  * Creation of +N nonoverlapping couples if dcs are available
  * Independent timeout for elliptics nodes and elliptics meta nodes

 -- Andrey Vasilenkov <indigo@yandex-team.ru>  Thu, 07 Aug 2014 16:10:57 +0400

mastermind (2.8.36) lucid; urgency=low

  * Filtering groups by total space for building couples
  * All space counters of namespaces statistics as integers (bytes)
  * Additional parameter for move jobs: group file path for removal

 -- Andrey Vasilenkov <indigo@yandex-team.ru>  Tue, 05 Aug 2014 17:58:56 +0400

mastermind (2.8.35) lucid; urgency=low

  * Fix for minions commands status processing

 -- Andrey Vasilenkov <indigo@yandex-team.ru>  Mon, 04 Aug 2014 15:18:24 +0400

mastermind (2.8.34) lucid; urgency=low

  * Namespaces statistics handle
  * Creating groups move tasks is disabled by default
  * Minor fixes

 -- Andrey Vasilenkov <indigo@yandex-team.ru>  Fri, 01 Aug 2014 14:40:33 +0400

mastermind (2.8.33) lucid; urgency=low

  * Fix for cocaine app deployment

 -- Andrey Vasilenkov <indigo@yandex-team.ru>  Thu, 31 Jul 2014 12:57:17 +0400

mastermind (2.8.32) lucid; urgency=low

  * Jobs processing turned on
  * Treemap filtering
  * Outages statistics

 -- Andrey Vasilenkov <indigo@yandex-team.ru>  Wed, 30 Jul 2014 19:02:53 +0400

mastermind (2.8.31) lucid; urgency=low

  * Fix for namespace balancer couple weights

 -- Andrey Vasilenkov <indigo@yandex-team.ru>  Fri, 18 Jul 2014 14:49:14 +0400

mastermind (2.8.30) lucid; urgency=low

  * Fix for cmd restore status fetching, added retries
  * Content length threshold namespace settings
  * Fix for statistics of groups with no nodes

 -- Andrey Vasilenkov <indigo@yandex-team.ru>  Wed, 16 Jul 2014 15:55:46 +0400

mastermind (2.8.29) lucid; urgency=low

  * Group restore updated: checking for DHT rings and starting node up after restoration

 -- Andrey Vasilenkov <indigo@yandex-team.ru>  Thu, 10 Jul 2014 17:23:03 +0400

mastermind (2.8.28) lucid; urgency=low

  * Temporary disabled new modules

 -- Andrey Vasilenkov <indigo@yandex-team.ru>  Wed, 09 Jul 2014 19:34:45 +0400

mastermind (2.8.27) lucid; urgency=low

  * Fix for elliptics id transforming

 -- Andrey Vasilenkov <indigo@yandex-team.ru>  Wed, 09 Jul 2014 19:29:19 +0400

mastermind (2.8.26) lucid; urgency=low

  * Fix for metakey parallel read

 -- Andrey Vasilenkov <indigo@yandex-team.ru>  Wed, 09 Jul 2014 19:22:11 +0400

mastermind (2.8.25) lucid; urgency=low

  * Fix for ns settings fetching from elliptics indexes

 -- Andrey Vasilenkov <indigo@yandex-team.ru>  Wed, 09 Jul 2014 12:26:24 +0400

mastermind (2.8.24) lucid; urgency=low

  * Settings for elliptics client pools in mastermind config

 -- Andrey Vasilenkov <indigo@yandex-team.ru>  Thu, 03 Jul 2014 17:34:51 +0400

mastermind (2.8.23) lucid; urgency=low

  * Fix for cocaine crashlog content

 -- Andrey Vasilenkov <indigo@yandex-team.ru>  Tue, 24 Jun 2014 16:55:28 +0400

mastermind (2.8.22) lucid; urgency=low

  * Multipurpose authkey namespace settings

 -- Andrey Vasilenkov <indigo@yandex-team.ru>  Fri, 20 Jun 2014 19:22:04 +0400

mastermind (2.8.21) lucid; urgency=low

  * Fix for couple namespace processing

 -- Andrey Vasilenkov <indigo@yandex-team.ru>  Fri, 25 Apr 2014 19:36:56 +0400

mastermind (2.8.20) lucid; urgency=low

  * Keys statistics and fragmentation tree map

 -- Andrey Vasilenkov <indigo@yandex-team.ru>  Wed, 23 Apr 2014 18:46:24 +0400

mastermind (2.8.19) lucid; urgency=low

  * Minor change in couple statistics format

 -- Andrey Vasilenkov <indigo@yandex-team.ru>  Mon, 14 Apr 2014 14:50:00 +0400

mastermind (2.8.18) lucid; urgency=low

  * Fix for python 2.6.5 logging handlers

 -- Andrey Vasilenkov <indigo@yandex-team.ru>  Thu, 10 Apr 2014 17:02:44 +0400

mastermind (2.8.17) lucid; urgency=low

  * By-state formatter for couples list
  * Fix for couple breaking (couple metadata is also being removed)
  * Logging refactored

 -- Andrey Vasilenkov <indigo@yandex-team.ru>  Thu, 10 Apr 2014 16:34:44 +0400

mastermind (2.8.16) lucid; urgency=low

  * Used space stats for couples

 -- Andrey Vasilenkov <indigo@yandex-team.ru>  Thu, 03 Apr 2014 17:44:41 +0400

mastermind (2.8.15) lucid; urgency=low

  * Do not start if elliptics nodes and/or metanodes are unavailable

 -- Andrey Vasilenkov <indigo@yandex-team.ru>  Thu, 03 Apr 2014 17:08:35 +0400

mastermind (2.8.14) lucid; urgency=low

  * Network map for namespaces

 -- Andrey Vasilenkov <indigo@yandex-team.ru>  Thu, 03 Apr 2014 15:09:28 +0400

mastermind (2.8.13) lucid; urgency=low

  * Couple statistics for flowmastermind
  * Namespace signature settings added

 -- Andrey Vasilenkov <indigo@yandex-team.ru>  Tue, 01 Apr 2014 16:39:16 +0400

mastermind (2.8.12) lucid; urgency=low

  * Json output for couples list command

 -- Andrey Vasilenkov <indigo@yandex-team.ru>  Thu, 27 Mar 2014 14:46:04 +0400

mastermind (2.8.11) lucid; urgency=low

  * Fix for fetching closed couples info
  * Mastermind-utils handle for fetching metadata and any arbitrary key from group
  * Used space returned along with free space for group info
  * Bash completion for command options
  * Universal couple list handle unifying all list-xxx handles
  * Fix for minions tasks status fetching
  * Admin actions log

 -- Andrey Vasilenkov <indigo@yandex-team.ru>  Thu, 27 Mar 2014 13:16:45 +0400

mastermind (2.8.10) lucid; urgency=low

  * Fix: fix for detaching inexistent nodes

 -- Andrey Vasilenkov <indigo@yandex-team.ru>  Tue, 18 Mar 2014 18:55:06 +0400

mastermind (2.8.9) lucid; urgency=low

  * Fix: closed couples added to treemap

 -- Andrey Vasilenkov <indigo@yandex-team.ru>  Fri, 14 Mar 2014 19:03:39 +0400

mastermind (2.8.8) lucid; urgency=low

  * Fix: closed couples added to treemap

 -- Andrey Vasilenkov <indigo@yandex-team.ru>  Fri, 14 Mar 2014 18:49:30 +0400

mastermind (2.8.7) lucid; urgency=low

  * Fix: flowmastermind statistics fix

 -- Andrey Vasilenkov <indigo@yandex-team.ru>  Thu, 13 Mar 2014 18:38:51 +0400

mastermind (2.8.6) lucid; urgency=low

  * Feature: treemap groups statistics for flowmastermind

 -- Andrey Vasilenkov <indigo@yandex-team.ru>  Thu, 13 Mar 2014 13:38:12 +0400

mastermind (2.8.5) lucid; urgency=low

  * Fix: removing manifest for safe deploy to cocaine v11 cloud

 -- Andrey Vasilenkov <indigo@yandex-team.ru>  Mon, 24 Feb 2014 17:40:12 +0400

mastermind (2.8.4) lucid; urgency=low

  * Feature: handle for forcing nodes stats update
  * Feature: handles for namespace setup

 -- Andrey Vasilenkov <indigo@yandex-team.ru>  Mon, 24 Feb 2014 12:26:51 +0400

mastermind (2.8.3) lucid; urgency=low

  * Feature: added couple free size to get_group_weights handle

 -- Andrey Vasilenkov <indigo@yandex-team.ru>  Wed, 19 Feb 2014 15:21:58 +0400

mastermind (2.8.2) lucid; urgency=low

  * Fix: configurable minion port

 -- Andrey Vasilenkov <indigo@yandex-team.ru>  Wed, 19 Feb 2014 12:48:38 +0400

mastermind (2.8.1) lucid; urgency=low

  * Feature: using minion for remote command execution
  * Feature: minion commands history for flowmastermind

 -- Andrey Vasilenkov <indigo@yandex-team.ru>  Tue, 18 Feb 2014 16:34:34 +0400

mastermind (2.7.18) lucid; urgency=low

  * Feature: configurable wait_timeout for elliptics sessions
  * Fix: sleep on startup to wait for elliptics nodes to collect data

 -- Andrey Vasilenkov <indigo@yandex-team.ru>  Tue, 28 Jan 2014 17:17:24 +0400

mastermind (2.7.17) lucid; urgency=low

  * Feature: closed and bad couples statistics for flowmastermind
  * Feature: couple info handler added
  * Feature: command for detaching node from group
  * Fix: synchronous node info update on worker start

 -- Andrey Vasilenkov <indigo@yandex-team.ru>  Mon, 27 Jan 2014 15:31:00 +0400

mastermind (2.7.16) lucid; urgency=low

  * Fix: couple break handler

 -- Andrey Vasilenkov <indigo@yandex-team.ru>  Wed, 25 Dec 2013 19:53:28 +0400

mastermind (2.7.15) lucid; urgency=low

  * Feature: data memory availability feature for flowmastermind

 -- Andrey Vasilenkov <indigo@yandex-team.ru>  Wed, 25 Dec 2013 18:47:50 +0400

mastermind (2.7.14) lucid; urgency=low

  * Feature: added per namespace statistics for flowmastermind
  * Feature: closed couple marker for group info request
  * Fix: inventory queries logging

 -- Andrey Vasilenkov <indigo@yandex-team.ru>  Tue, 24 Dec 2013 20:30:13 +0400

mastermind (2.7.13) lucid; urgency=low

  * Fix: flowmastermind total counters fix

 -- Andrey Vasilenkov <indigo@yandex-team.ru>  Fri, 20 Dec 2013 17:10:37 +0400

mastermind (2.7.12) lucid; urgency=low

  * Fix: dc data cache in metastorage for inventory failovers
  * Feature: flowmastermind statistics export handler
  * Feature: configurable cocaine worker disown timeout

 -- Andrey Vasilenkov <indigo@yandex-team.ru>  Fri, 20 Dec 2013 14:45:47 +0400

mastermind (2.7.11) lucid; urgency=low

  * node info updater delayed

 -- Andrey Vasilenkov <indigo@yandex-team.ru>  Wed, 11 Dec 2013 02:18:07 +0400

mastermind (2.7.10) lucid; urgency=low

  * Disabled inventory (temp)

 -- Andrey Vasilenkov <indigo@yandex-team.ru>  Wed, 11 Dec 2013 02:05:53 +0400

mastermind (2.7.9) lucid; urgency=low

  * Removed node info updating on start

 -- Andrey Vasilenkov <indigo@yandex-team.ru>  Wed, 11 Dec 2013 01:57:03 +0400

mastermind (2.7.8) lucid; urgency=low

  * Feature: elliptics statistics compatibility (2.24.14.30)
  * Feature: bash completion

 -- Andrey Vasilenkov <indigo@yandex-team.ru>  Tue, 03 Dec 2013 17:45:47 +0400

mastermind (2.7.7) lucid; urgency=low

  * Feature: elliptics async api compatibility (2.24.14.29)

 -- Andrey Vasilenkov <indigo@yandex-team.ru>  Thu, 28 Nov 2013 19:07:56 +0400

mastermind (2.7.6) lucid; urgency=low

  * Fix: removed lower threshold of 100 IOPS for maximum node performance

 -- Andrey Vasilenkov <indigo@yandex-team.ru>  Tue, 26 Nov 2013 13:15:22 +0400

mastermind (2.7.5) lucid; urgency=low

  * Feature: removed cached state usage
  * Fix: balancer load average counter
  * Fix: do not unlink nodes from group automatically

 -- Andrey Vasilenkov <indigo@yandex-team.ru>  Mon, 25 Nov 2013 16:55:21 +0400

mastermind (2.7.4) lucid; urgency=low

  * Feature: async node statistics requests
  * Fix: do not create couples from bad groups

 -- Andrey Vasilenkov <indigo@yandex-team.ru>  Fri, 22 Nov 2013 16:32:28 +0400

mastermind (2.7.3) lucid; urgency=low

  * Feature: degradational requests frequency for nodes with constant timeout experiences

 -- Andrey Vasilenkov <indigo@yandex-team.ru>  Tue, 19 Nov 2013 20:27:20 +0400

mastermind (2.7.2) lucid; urgency=low

  * Fix: couple creation using groups with empty nodes list
  * Fix: unnecessary infrastructure state update removed

 -- Andrey Vasilenkov <indigo@yandex-team.ru>  Mon, 18 Nov 2013 19:15:12 +0400

mastermind (2.7.1) lucid; urgency=low

  * Feature: history of group nodes
  * Feature: group restoration command generation and execution

 -- Andrey Vasilenkov <indigo@yandex-team.ru>  Wed, 13 Nov 2013 19:18:41 +0400

mastermind (2.6.5) lucid; urgency=low

  * Feature: list of couple namespaces

 -- Andrey Vasilenkov <indigo@yandex-team.ru>  Fri, 08 Nov 2013 16:01:26 +0400

mastermind (2.6.4+2elliptics2.20) lucid; urgency=low

  * Fix: inventory import

 -- Andrey Vasilenkov <indigo@yandex-team.ru>  Wed, 13 Nov 2013 14:03:47 +0400

mastermind (2.6.4+1elliptics2.20) lucid; urgency=low

  * Feature: compatibility with elliptics 2.20

 -- Andrey Vasilenkov <indigo@yandex-team.ru>  Wed, 30 Oct 2013 13:24:30 +0400

mastermind (2.6.4) lucid; urgency=low

  * Feature: storage cached state via cocaine cache storage

 -- Andrey Vasilenkov <indigo@yandex-team.ru>  Wed, 30 Oct 2013 13:23:20 +0400

mastermind (2.6.3) lucid; urgency=low

  * List of balancer closed groups feature

 -- Andrey Vasilenkov <indigo@yandex-team.ru>  Thu, 24 Oct 2013 18:39:54 +0400

mastermind (2.6.2) lucid; urgency=low

  * Fix for zero bandwidth bug

 -- Andrey Vasilenkov <indigo@yandex-team.ru>  Wed, 16 Oct 2013 16:33:44 +0400

mastermind (2.6.1) lucid; urgency=low

  * Fix for couple weights with different couple sizes

 -- Andrey Vasilenkov <indigo@yandex-team.ru>  Mon, 14 Oct 2013 18:55:46 +0400

mastermind (2.6.0) lucid; urgency=low

  * Cache using gatlinggun

 -- Andrey Vasilenkov <indigo@yandex-team.ru>  Fri, 11 Oct 2013 19:58:40 +0400

mastermind (2.5) lucid; urgency=low

  * New feature: frozen couples

 -- Andrey Vasilenkov <indigo@yandex-team.ru>  Tue, 08 Oct 2013 18:10:01 +0400

mastermind (2.4) lucid; urgency=low

  * Compatibility with cocaine 0.10.6 

 -- Andrey Vasilenkov <indigo@yandex-team.ru>  Mon, 07 Oct 2013 13:19:17 +0400

mastermind (2.3) lucid; urgency=low

  * Namespaces implemented
  * mastermind util updated

 -- Andrey Vasilenkov <indigo@yandex-team.ru>  Tue, 10 Sep 2013 15:26:33 +0400

mastermind (2.2) lucid; urgency=low

  * Updated create_group_ids to work with new mastermind
  * Updated deploy scripts

 -- Anton Kortunov <toshik@yandex-team.ru>  Thu, 15 Aug 2013 17:41:25 +0400

mastermind (2.1) lucid; urgency=low

  * mastermind_deploy.sh updated to work with cocaine v10
  * Added debian/*.install files

 -- Anton Kortunov <toshik@yandex-team.ru>  Mon, 05 Aug 2013 20:50:00 +0400

mastermind (2.0) lucid; urgency=low

  * New storage model
  * Cocaine v10 support

 -- Anton Kortunov <toshik@yandex-team.ru>  Mon, 05 Aug 2013 20:15:08 +0400

mastermind (1.9) lucid; urgency=low

  * Fixed get-group-weight

 -- Anton Kortunov <toshik@yandex-team.ru>  Mon, 27 May 2013 21:13:42 +0400

mastermind (1.8) lucid; urgency=low

  * Show couples in bad groups

 -- Anton Kortunov <toshik@yandex-team.ru>  Mon, 27 May 2013 20:52:31 +0400

mastermind (1.7) lucid; urgency=low

  * Fixed damon flag in collection thread
  * Set pool-limit to 10 in manifest

 -- Anton Kortunov <toshik@yandex-team.ru>  Thu, 23 May 2013 14:50:21 +0400

mastermind (1.6) lucid; urgency=low

  * Set collecting thread as daemon for normal shutdown

 -- Anton Kortunov <toshik@yandex-team.ru>  Wed, 22 May 2013 21:26:02 +0400

mastermind (1.5) lucid; urgency=low

  * Fixed statistics expiration time

 -- Anton Kortunov <toshik@yandex-team.ru>  Thu, 04 Apr 2013 15:00:39 +0400

mastermind (1.4) lucid; urgency=low

  * Improved statistics collection

 -- Anton Kortunov <toshik@yandex-team.ru>  Thu, 21 Mar 2013 14:51:25 +0400

mastermind (1.3) lucid; urgency=low

  * ver++ 

 -- Andrey Godin <agodin@yandex-team.ru>  Wed, 26 Dec 2012 16:23:11 +0400

mastermind (1.2) lucid; urgency=low

  * change path to config mastermind; 

 -- Andrey Godin <agodin@yandex-team.ru>  Wed, 26 Dec 2012 16:11:58 +0400

mastermind (1.1) lucid; urgency=low

  * Fixed signature mismatch

 -- Anton Kortunov <toshik@yandex-team.ru>  Mon, 24 Dec 2012 16:44:32 +0400

mastermind (1.0) lucid; urgency=low

  * Use balancelogic

 -- Anton Kortunov <toshik@yandex-team.ru>  Fri, 21 Dec 2012 13:58:12 +0400

mastermind (0.11) lucid; urgency=low

  * Fixed lookup_addr function call

 -- Anton Kortunov <toshik@yandex-team.ru>  Fri, 21 Dec 2012 13:35:58 +0400

mastermind (0.10) lucid; urgency=low

  * fixed reading metabalancer key

 -- Anton Kortunov <toshik@yandex-team.ru>  Mon, 17 Dec 2012 15:03:22 +0400

mastermind (0.9) lucid; urgency=low

  * chow logging dir 

 -- Andrey Godin <agodin@yandex-team.ru>  Fri, 14 Dec 2012 14:26:15 +0400

mastermind (0.8) lucid; urgency=low

  * Removed unnecessary return in couple_groups

 -- toshik <toshik@elisto22f.dev.yandex.net>  Mon, 10 Dec 2012 13:06:43 +0400

mastermind (0.7) unstable; urgency=low

  * Raise correct exception
    

 -- Andrey Godin <agodin@yandex-team.ru>  Fri, 07 Dec 2012 19:31:07 +0400

mastermind (0.6) unstable; urgency=low

  * add support inventory; 
  * add create group by suggest;	

 -- Andrey Godin <agodin@yandex-team.ru>  Fri, 07 Dec 2012 16:21:05 +0400

mastermind (0.5) unstable; urgency=low

  * fix remove bad-groups
  * add dev version invetory.py 

 -- Andrey Godin <agodin@yandex-team.ru>  Thu, 06 Dec 2012 17:35:58 +0400

mastermind (0.4) unstable; urgency=low

  * Call collect() from timer event, not from aggregate() 

 -- Andrey Godin <agodin@yandex-team.ru>  Thu, 06 Dec 2012 13:09:34 +0400

mastermind (0.1) unstable; urgency=low

  * Initial Release.

 -- Andrey Godin <agodin@yandex-team.ru>  Tue, 13 Nov 2012 10:58:14 +0400<|MERGE_RESOLUTION|>--- conflicted
+++ resolved
@@ -1,14 +1,10 @@
-<<<<<<< HEAD
+mastermind (2.28.136) trusty; urgency=medium
+
+  * Disable weight manager's intensive debug logging
+
+ -- Andrey Vasilenkov <indigo@yandex-team.ru>  Mon, 09 Jan 2017 13:39:41 +0300
+
 mastermind (2.28.135) trusty; urgency=medium
-=======
-mastermind-cocainev11 (2.28.136) trusty; urgency=medium
-
-  * Disable weight manager's intensive debug logging
-
- -- Andrey Vasilenkov <indigo@yandex-team.ru>  Mon, 09 Jan 2017 13:39:41 +0300
-
-mastermind-cocainev11 (2.28.135) trusty; urgency=medium
->>>>>>> 72865444
 
   * Disable job sort where it is not required
 
