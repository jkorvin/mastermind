<<<<<<< HEAD
mastermind (2.28.199) trusty; urgency=medium
=======
mastermind-cocainev11 (2.28.200) trusty; urgency=medium

  * Remove temporary pause between completing the task and starting the next
    one

 -- Andrey Vasilenkov <indigo@yandex-team.ru>  Tue, 21 Mar 2017 18:00:22 +0300

mastermind-cocainev11 (2.28.199) trusty; urgency=medium
>>>>>>> 95fa4eb3

  * Filter internal namespaces out
  * Extend debian installer
  * Add scheduler manifests, extend example conf
  * Move scheduler to independent module
  * Fix lrc groupset recover

 -- Andrey Vasilenkov <indigo@yandex-team.ru>  Tue, 21 Mar 2017 15:26:52 +0300

mastermind (2.28.198) trusty; urgency=medium

  * Decrease number of mastermind workers
  * Skip unsupported keys when initializing sync and cache managers

 -- Andrey Vasilenkov <indigo@yandex-team.ru>  Fri, 17 Mar 2017 14:46:53 +0300

mastermind (2.28.197) trusty; urgency=medium

  * Add configurable timeout for kazoo managers
  * Restore-path: fix cancell job

 -- Andrey Vasilenkov <indigo@yandex-team.ru>  Fri, 17 Mar 2017 14:38:14 +0300

mastermind (2.28.196) trusty; urgency=medium

  * Send job-id to mastermind-minion
  * Implement lrc groupset recover job
  * Use iterative json encoding instead of C implementation
  * Add owner field to namespace settings

 -- Andrey Vasilenkov <indigo@yandex-team.ru>  Fri, 17 Mar 2017 12:34:14 +0300

mastermind (2.28.195) trusty; urgency=medium

  * Process next job task on the next job process iteration

 -- Andrey Vasilenkov <indigo@yandex-team.ru>  Tue, 14 Mar 2017 23:13:38 +0300

mastermind (2.28.194) trusty; urgency=medium

  * Retries and group checks when adding tasks to lrc convert job
  * Restore-path: check job tasks
  * Change create_job_attempts for lrc jobs
  * Restore: check file system

 -- Andrey Vasilenkov <indigo@yandex-team.ru>  Mon, 13 Mar 2017 19:57:34 +0300

mastermind (2.28.193) trusty; urgency=medium

  * Fix allias `update` on method and parameter in Task

 -- Andrey Vasilenkov <indigo@yandex-team.ru>  Mon, 13 Mar 2017 16:01:19 +0300

mastermind (2.28.192) trusty; urgency=medium

  * Process job under per-job lock instead of a global JOBS lock
  * Collect ready job ids instead of job objects

 -- Andrey Vasilenkov <indigo@yandex-team.ru>  Sun, 12 Mar 2017 20:00:24 +0300

mastermind (2.28.191) trusty; urgency=medium

  * Fix file system status change logging
  * Refactor job and task relationships

 -- Andrey Vasilenkov <indigo@yandex-team.ru>  Fri, 10 Mar 2017 17:12:33 +0300

mastermind (2.28.190) trusty; urgency=medium

  * Omit excessive log messages
  * Do not check namespace for reserved lrc groups
  * Add entities status change log messages
  * Decrease weight manager log messages amount
  * Adjust some log message levels

 -- Andrey Vasilenkov <indigo@yandex-team.ru>  Fri, 10 Mar 2017 13:17:18 +0300

mastermind (2.28.189) trusty; urgency=medium

  * Fix checking alive keys for groups without backends

 -- Andrey Vasilenkov <indigo@yandex-team.ru>  Thu, 09 Mar 2017 20:22:59 +0300

mastermind (2.28.188) trusty; urgency=medium

  * Make lrc validate task the last one in lrc restore job, remove check groups
  * Restore-path: restore lrc groups
  * Use get_backend_by_group_id for restore_group job
  * Use get_backend_by_group_id for backend_cleanup job

 -- Andrey Vasilenkov <indigo@yandex-team.ru>  Thu, 09 Mar 2017 18:32:19 +0300

mastermind (2.28.187) trusty; urgency=medium

  * Add check_dst_groups parameter for validation during lrc restore job

 -- Andrey Vasilenkov <indigo@yandex-team.ru>  Sat, 04 Mar 2017 18:27:37 +0300

mastermind (2.28.186) trusty; urgency=medium

  * Add job_processor to balancer

 -- Andrey Vasilenkov <indigo@yandex-team.ru>  Fri, 03 Mar 2017 17:08:55 +0300

mastermind (2.28.185) trusty; urgency=medium

  * Fix misprint

 -- Andrey Vasilenkov <indigo@yandex-team.ru>  Fri, 03 Mar 2017 15:52:44 +0300

mastermind (2.28.184) trusty; urgency=medium

  * Fix dictionary size change during iteration

 -- Andrey Vasilenkov <indigo@yandex-team.ru>  Thu, 02 Mar 2017 22:10:51 +0300

mastermind (2.28.183) trusty; urgency=medium

  * Fix bug with analyzing failed locks on couple build
  * Update uncoupled group check during couple build
  * Add involved uncoupled groups for backend manager and backend cleanup jobs
  * Check required group types after acquiring locks on groups during job creation
  * Smart-scheduler: API for periodic run, limitation on a number of executing jobs, resource accounting logic, job history
  * Account defrag jobs in service statuses

 -- Andrey Vasilenkov <indigo@yandex-team.ru>  Thu, 02 Mar 2017 19:47:57 +0300

mastermind (2.28.182) trusty; urgency=medium

  * Fix retry ts calculation for non-convert jobs

 -- Andrey Vasilenkov <indigo@yandex-team.ru>  Wed, 01 Mar 2017 14:59:33 +0300

mastermind (2.28.181) trusty; urgency=medium

  * Fix retry timestamp for external storage convert tasks

 -- Andrey Vasilenkov <indigo@yandex-team.ru>  Tue, 28 Feb 2017 15:42:08 +0300

mastermind (2.28.180) trusty; urgency=medium

  * Account restore lrc jobs in statuses
  * Update lrc reserve group status before using for restoring uncoupled lrc group
  * Update uncoupled group status before using for reserved groups
  * Update timestamp low threshold from history records

 -- Andrey Vasilenkov <indigo@yandex-team.ru>  Mon, 27 Feb 2017 20:19:06 +0300

mastermind (2.28.179) trusty; urgency=medium

  * Distribute new lrc groups by hdds on a host

 -- Andrey Vasilenkov <indigo@yandex-team.ru>  Sat, 25 Feb 2017 19:56:09 +0300

mastermind (2.28.178) trusty; urgency=medium

  * Fix make lrc groups job accounting

 -- Andrey Vasilenkov <indigo@yandex-team.ru>  Fri, 24 Feb 2017 19:23:12 +0300

mastermind (2.28.177) trusty; urgency=medium

  * Account make lrc groups job when preparing uncoupled lrc groups

 -- Andrey Vasilenkov <indigo@yandex-team.ru>  Thu, 23 Feb 2017 19:49:39 +0300

mastermind (2.28.176) trusty; urgency=medium

  * Add 'uncoupled_groups_total_space' for lrc uncoupled groups prepare handle
  * Fix uncoupled lrc groups accounting during prepare

 -- Andrey Vasilenkov <indigo@yandex-team.ru>  Wed, 22 Feb 2017 18:22:02 +0300

mastermind (2.28.175) trusty; urgency=medium

  * Fix creating lrc group jobs when group has no backends

 -- Andrey Vasilenkov <indigo@yandex-team.ru>  Wed, 22 Feb 2017 14:00:42 +0300

mastermind (2.28.174) trusty; urgency=medium

  * Skip removing group from old location if it was already cleaned
  * Skip checks of group availability

 -- Andrey Vasilenkov <indigo@yandex-team.ru>  Fri, 17 Feb 2017 17:38:05 +0300

mastermind (2.28.173) trusty; urgency=medium

  * Fix hdd selection for restoring lrc groups

 -- Andrey Vasilenkov <indigo@yandex-team.ru>  Fri, 17 Feb 2017 15:37:36 +0300

mastermind (2.28.172) trusty; urgency=medium

  * Use last non-empty history record to determine group's backend

 -- Andrey Vasilenkov <indigo@yandex-team.ru>  Fri, 17 Feb 2017 14:59:12 +0300

mastermind (2.28.171) trusty; urgency=medium

  * Fix restore uncoupled lrc job creation

 -- Andrey Vasilenkov <indigo@yandex-team.ru>  Fri, 17 Feb 2017 13:06:53 +0300

mastermind (2.28.170) trusty; urgency=medium

  * Tolerate uncoupled lrc groups that are not found in storage

 -- Andrey Vasilenkov <indigo@yandex-team.ru>  Fri, 17 Feb 2017 01:00:46 +0300

mastermind (2.28.169) trusty; urgency=medium

  * Skip hdds where restored group is located

 -- Andrey Vasilenkov <indigo@yandex-team.ru>  Thu, 16 Feb 2017 17:20:09 +0300

mastermind (2.28.168) trusty; urgency=medium

  * Add uncoupled lrc group restore cli handle
  * Add restore uncoupled lrc group job
  * Fix cluster tree building when failed to determine host tree

 -- Andrey Vasilenkov <indigo@yandex-team.ru>  Thu, 16 Feb 2017 15:14:27 +0300

mastermind (2.28.167) trusty; urgency=medium

  * Restore-path: clean reserved-lrc groups

 -- Andrey Vasilenkov <indigo@yandex-team.ru>  Tue, 14 Feb 2017 15:26:39 +0300

mastermind (2.28.166) trusty; urgency=medium

  * Add optional external storage validation task for lrc restore
  * Fix restore job

 -- Andrey Vasilenkov <indigo@yandex-team.ru>  Fri, 10 Feb 2017 19:38:49 +0300

mastermind (2.28.165) trusty; urgency=medium

  * Add --no-check-status option to skip lrc groupset status checking on restore
  * Fix uncoupled groups total space checking in lrc reserve planner

 -- Andrey Vasilenkov <indigo@yandex-team.ru>  Thu, 09 Feb 2017 19:58:15 +0300

mastermind (2.28.164) trusty; urgency=medium

  * Fix lrc group restore

 -- Andrey Vasilenkov <indigo@yandex-team.ru>  Thu, 09 Feb 2017 19:11:03 +0300

mastermind (2.28.163) trusty; urgency=medium

  * Use only appropriate groups on lrc reserve planning

 -- Andrey Vasilenkov <indigo@yandex-team.ru>  Thu, 09 Feb 2017 17:39:37 +0300

mastermind (2.28.162) trusty; urgency=medium

  * Use cluster tree for lrc reserve planning

 -- Andrey Vasilenkov <indigo@yandex-team.ru>  Thu, 09 Feb 2017 16:08:03 +0300

mastermind (2.28.161) trusty; urgency=medium

  * Fix restore job

 -- Andrey Vasilenkov <indigo@yandex-team.ru>  Wed, 08 Feb 2017 14:05:49 +0300

mastermind (2.28.160) trusty; urgency=medium

  * Add backend to history record only when its statistics is fresh

 -- Andrey Vasilenkov <indigo@yandex-team.ru>  Tue, 07 Feb 2017 18:42:10 +0300

mastermind (2.28.159) trusty; urgency=medium

  * Skip acquiring global 'jobs' lock when stopping jobs
  * Check lrc groupset status before creating restore job

 -- Andrey Vasilenkov <indigo@yandex-team.ru>  Tue, 07 Feb 2017 14:19:48 +0300

mastermind (2.28.158) trusty; urgency=medium

  * Stop trying to use uncoupled group for reserve groups planning if job
    creation failed

 -- Andrey Vasilenkov <indigo@yandex-team.ru>  Mon, 06 Feb 2017 19:45:46 +0300

mastermind (2.28.157) trusty; urgency=medium

  * Remove check for group existence when executing create group task
  * Add NodeBackend helper method to create NodeBackend object from backend history record
  * Add lrc group restore cli command
  * Implement LrcReserveGroupSelector that selects appropriate lrc reserve groups and creates lrc restore jobs
  * Add helper for fetching last known host for group by its id
  * Add reserved groups list to cli commands
  * Implement lrc reserve planner
  * Implement make lrc reserved group job
  * Add groupset view for uncoupled lrc groups list cli command
  * Add lrc recover job

 -- Andrey Vasilenkov <indigo@yandex-team.ru>  Mon, 06 Feb 2017 18:27:54 +0300

mastermind (2.28.156) trusty; urgency=medium

  * Use minion task

 -- Andrey Vasilenkov <indigo@yandex-team.ru>  Fri, 03 Feb 2017 16:31:25 +0300

mastermind (2.28.155) trusty; urgency=medium

  * Remove excessive logs
  * Cache external storage mapping along with namespaces states
  * Add debug log for namespace state
  * Fix info_data usage for lrc groupsets

 -- Andrey Vasilenkov <indigo@yandex-team.ru>  Tue, 31 Jan 2017 16:49:12 +0300

mastermind (2.28.154) trusty; urgency=medium

  * Increase startup timeout

 -- Andrey Vasilenkov <indigo@yandex-team.ru>  Thu, 26 Jan 2017 14:20:02 +0300

mastermind (2.28.153) trusty; urgency=medium

  * Fix restore path workflow

 -- Andrey Vasilenkov <indigo@yandex-team.ru>  Thu, 26 Jan 2017 13:51:42 +0300

mastermind (2.28.152) trusty; urgency=medium

  * Fix restore job

 -- Andrey Vasilenkov <indigo@yandex-team.ru>  Tue, 24 Jan 2017 17:26:08 +0300

mastermind (2.28.151) trusty; urgency=medium

  * Restore-path: fix group type

 -- Andrey Vasilenkov <indigo@yandex-team.ru>  Tue, 24 Jan 2017 14:32:12 +0300

mastermind (2.28.150) trusty; urgency=medium

  * Alter debug logs for _cached property

 -- Andrey Vasilenkov <indigo@yandex-team.ru>  Mon, 23 Jan 2017 19:43:47 +0300

mastermind (2.28.149) trusty; urgency=medium

  * Add elliptics-client dependency

 -- Andrey Vasilenkov <indigo@yandex-team.ru>  Mon, 23 Jan 2017 18:32:58 +0300

mastermind (2.28.148) trusty; urgency=medium

  * Fix backend manager and cleanup job locks
  * Fix caching info data for couples with only a single lrc groupset

 -- Andrey Vasilenkov <indigo@yandex-team.ru>  Mon, 23 Jan 2017 17:05:59 +0300

mastermind (2.28.147) trusty; urgency=medium

  * Fix caching info data for couples with only a single lrc groupset

 -- Andrey Vasilenkov <indigo@yandex-team.ru>  Mon, 23 Jan 2017 15:18:06 +0300

mastermind (2.28.146) trusty; urgency=medium

  * Store couple explicitly in backend manager job's data
  * Store couple explicitly in backend cleanup job's data
  * Skip not approved jobs when selecting ready jobs
  * Restore-path: use group history

 -- Andrey Vasilenkov <indigo@yandex-team.ru>  Sun, 22 Jan 2017 17:41:31 +0300

mastermind (2.28.145) trusty; urgency=medium

  * Add couple info data invalidation on settings change
  * Cache the latest namespaces states update result

 -- Andrey Vasilenkov <indigo@yandex-team.ru>  Fri, 20 Jan 2017 18:14:46 +0300

mastermind (2.28.144) trusty; urgency=medium

  * Remove yql dependency
  * Fix misprint

 -- Andrey Vasilenkov <indigo@yandex-team.ru>  Fri, 20 Jan 2017 15:32:35 +0300

mastermind (2.28.143) trusty; urgency=medium

  * Fix possible old mongo sorting limit problem

 -- Andrey Vasilenkov <indigo@yandex-team.ru>  Fri, 20 Jan 2017 14:17:52 +0300

mastermind (2.28.142) trusty; urgency=medium

  * Add temporary debug log

 -- Andrey Vasilenkov <indigo@yandex-team.ru>  Sun, 15 Jan 2017 00:28:08 +0300

mastermind (2.28.141) trusty; urgency=medium

  * Fix concurrent object serialization bug

 -- Andrey Vasilenkov <indigo@yandex-team.ru>  Thu, 12 Jan 2017 17:38:41 +0300

mastermind (2.28.140) trusty; urgency=medium

  * Add 'ids' filter option to job list handler

 -- Andrey Vasilenkov <indigo@yandex-team.ru>  Thu, 12 Jan 2017 00:09:34 +0300

mastermind (2.28.139) trusty; urgency=medium

  * Cache *effective_space counters
  * Use light copying for namespace states

 -- Andrey Vasilenkov <indigo@yandex-team.ru>  Wed, 11 Jan 2017 18:45:04 +0300

mastermind (2.28.138) trusty; urgency=medium

  * Calculate storage statistics only once
  * Disable hash memoization temporarily

 -- Andrey Vasilenkov <indigo@yandex-team.ru>  Tue, 10 Jan 2017 17:24:07 +0300

mastermind (2.28.137) trusty; urgency=medium

  * Add hash memoization for all storage objects

 -- Andrey Vasilenkov <indigo@yandex-team.ru>  Mon, 09 Jan 2017 23:48:09 +0300

mastermind (2.28.136) trusty; urgency=medium

  * Disable weight manager's intensive debug logging

 -- Andrey Vasilenkov <indigo@yandex-team.ru>  Mon, 09 Jan 2017 13:39:41 +0300

mastermind (2.28.135) trusty; urgency=medium

  * Disable job sort where it is not required

 -- Andrey Vasilenkov <indigo@yandex-team.ru>  Sat, 07 Jan 2017 17:54:48 +0300

mastermind (2.28.134) trusty; urgency=medium

  * Fix excessive jobs sorting when updating groups' state

 -- Andrey Vasilenkov <indigo@yandex-team.ru>  Sat, 07 Jan 2017 15:26:55 +0300

mastermind (2.28.133) trusty; urgency=medium

  * Fix excessive jobs sorting when searching for good uncoupled groups

 -- Andrey Vasilenkov <indigo@yandex-team.ru>  Wed, 04 Jan 2017 00:25:01 +0300

mastermind (2.28.132) trusty; urgency=medium

  * Change task status when failed check if it's finished

 -- Andrey Vasilenkov <indigo@yandex-team.ru>  Sun, 01 Jan 2017 11:40:00 +0300

mastermind (2.28.131) trusty; urgency=medium

  * Check alive keys when selecting lrc groups for converting
  * Add tskv_log name as a parameter of ttl_cleanup job

 -- Andrey Vasilenkov <indigo@yandex-team.ru>  Sat, 31 Dec 2016 18:24:16 +0300

mastermind (2.28.130) trusty; urgency=medium

  * Adding permanent options to mastermind cli

 -- Andrey Vasilenkov <indigo@yandex-team.ru>  Tue, 27 Dec 2016 18:09:47 +0300

mastermind (2.28.129) trusty; urgency=medium

  * Increase worker startup timeout

 -- Andrey Vasilenkov <indigo@yandex-team.ru>  Mon, 26 Dec 2016 19:43:20 +0300

mastermind (2.28.128) trusty; urgency=medium

  * Process artifact's meta null value as empty dict

 -- Andrey Vasilenkov <indigo@yandex-team.ru>  Mon, 26 Dec 2016 18:22:37 +0300

mastermind (2.28.127) trusty; urgency=medium

  * Do not update minion host's finish ts if any command failed to update

 -- Andrey Vasilenkov <indigo@yandex-team.ru>  Mon, 26 Dec 2016 17:31:01 +0300

mastermind (2.28.126) trusty; urgency=medium

  * Skip command states if failed to update
  * Modify commands for compatibility with mongo

 -- Andrey Vasilenkov <indigo@yandex-team.ru>  Sun, 25 Dec 2016 16:49:05 +0300

mastermind (2.28.125) trusty; urgency=medium

  * Continue to check convert queue items if dcs filter is exhausted
  * Fix chunk size misprint
  * Skip checking group when removing it

 -- Andrey Vasilenkov <indigo@yandex-team.ru>  Sat, 24 Dec 2016 16:13:14 +0300

mastermind (2.28.124) trusty; urgency=medium

  * Add backward compatibility with tasks without run history

 -- Andrey Vasilenkov <indigo@yandex-team.ru>  Fri, 23 Dec 2016 20:15:59 +0300

mastermind (2.28.123) trusty; urgency=medium

  * Add default init value for task's run history delayed_till_ts

 -- Andrey Vasilenkov <indigo@yandex-team.ru>  Fri, 23 Dec 2016 17:56:27 +0300

mastermind (2.28.122) trusty; urgency=medium

  * Implement retry jobs workflow
  * Add inventory extension for determining if the task is ready for retry
  * Add task interface to determine next retry if possible
  * Add inventory extension for determining retry timestamp for external storage operations
  * Update and fixes for inventory module

 -- Andrey Vasilenkov <indigo@yandex-team.ru>  Fri, 23 Dec 2016 16:05:19 +0300

mastermind (2.28.121) trusty; urgency=medium

  * Skip uncoupled groups if failed to determine dc

 -- Andrey Vasilenkov <indigo@yandex-team.ru>  Thu, 22 Dec 2016 14:33:36 +0300

mastermind (2.28.120) trusty; urgency=medium

  * Fix job start_ts setting

 -- Andrey Vasilenkov <indigo@yandex-team.ru>  Tue, 20 Dec 2016 14:06:04 +0300

mastermind (2.28.119) trusty; urgency=medium

  * Set dc to 'unknown' value when strict detection is not required

 -- Andrey Vasilenkov <indigo@yandex-team.ru>  Tue, 20 Dec 2016 12:08:07 +0300

mastermind (2.28.118) trusty; urgency=medium

  * Fix groups' state update

 -- Andrey Vasilenkov <indigo@yandex-team.ru>  Sun, 18 Dec 2016 21:53:54 +0300

mastermind (2.28.117) trusty; urgency=medium

  * Update eblob want_defrag value interpretation

 -- Andrey Vasilenkov <indigo@yandex-team.ru>  Sat, 17 Dec 2016 22:40:17 +0300

mastermind (2.28.116) trusty; urgency=medium

  * Restore job: make RO group.backend
  * Refactor job processing

 -- Andrey Vasilenkov <indigo@yandex-team.ru>  Fri, 16 Dec 2016 15:39:32 +0300

mastermind (2.28.115) trusty; urgency=medium

  * Add mimetype namespace settings

 -- Andrey Vasilenkov <indigo@yandex-team.ru>  Tue, 13 Dec 2016 14:38:59 +0300

mastermind (2.28.114) trusty; urgency=medium

  * Restore: remove backend

 -- Andrey Vasilenkov <indigo@yandex-team.ru>  Mon, 12 Dec 2016 17:05:09 +0300

mastermind (2.28.113) trusty; urgency=medium

  * Restore-path: fix

 -- Andrey Vasilenkov <indigo@yandex-team.ru>  Fri, 09 Dec 2016 17:52:44 +0300

mastermind (2.28.112) trusty; urgency=medium

  * Fix wait backend state

 -- Andrey Vasilenkov <indigo@yandex-team.ru>  Fri, 09 Dec 2016 14:17:31 +0300

mastermind (2.28.111) trusty; urgency=medium

  * Add task for wait backends's detection and acquiring statu

 -- Andrey Vasilenkov <indigo@yandex-team.ru>  Thu, 08 Dec 2016 22:42:48 +0300

mastermind (2.28.110) trusty; urgency=medium

  * Add sleep period for lrc convert jobs

 -- Andrey Vasilenkov <indigo@yandex-team.ru>  Thu, 08 Dec 2016 19:15:00 +0300

mastermind (2.28.109) trusty; urgency=medium

  * Restore job: RO task

 -- Andrey Vasilenkov <indigo@yandex-team.ru>  Thu, 08 Dec 2016 13:42:09 +0300

mastermind (2.28.108) trusty; urgency=medium

  * Do not exhaust host list while searching for appropriate converting
    storages
  * Fix uncoupling groups without history record

 -- Andrey Vasilenkov <indigo@yandex-team.ru>  Thu, 08 Dec 2016 02:03:44 +0300

mastermind (2.28.107) trusty; urgency=medium

  * Minor fix

 -- Andrey Vasilenkov <indigo@yandex-team.ru>  Wed, 07 Dec 2016 14:36:02 +0300

mastermind (2.28.106) trusty; urgency=medium

  * Allow setting required groups' total space for new couples

 -- Andrey Vasilenkov <indigo@yandex-team.ru>  Wed, 07 Dec 2016 01:41:05 +0300

mastermind (2.28.105) trusty; urgency=medium

  * Add workaround for creating jobs with empty involved groups list

 -- Andrey Vasilenkov <indigo@yandex-team.ru>  Tue, 06 Dec 2016 18:35:51 +0300

mastermind (2.28.104) trusty; urgency=medium

  * Extend is_external_storage_ready function

 -- Andrey Vasilenkov <indigo@yandex-team.ru>  Tue, 06 Dec 2016 01:04:16 +0300

mastermind (2.28.103) trusty; urgency=medium

  * Fix unknown couple settings update
  * Add configurable profiles for mastermind cocaine applications

 -- Andrey Vasilenkov <indigo@yandex-team.ru>  Mon, 05 Dec 2016 17:13:45 +0300

mastermind (2.28.102) trusty; urgency=medium

  * Minor fix

 -- Andrey Vasilenkov <indigo@yandex-team.ru>  Fri, 02 Dec 2016 23:12:19 +0300

mastermind (2.28.101) trusty; urgency=medium

  * Change mongo find request construction to provide complete logging

 -- Andrey Vasilenkov <indigo@yandex-team.ru>  Fri, 02 Dec 2016 18:05:27 +0300

mastermind (2.28.100) trusty; urgency=medium

  * Improve `couple break`: update group histories
  * Remove READ* commands accounting for weight calculation
  * Restore-path: fail lrc groups

 -- Andrey Vasilenkov <indigo@yandex-team.ru>  Fri, 02 Dec 2016 00:13:53 +0300

mastermind (2.28.99) trusty; urgency=medium

  * Fix lrc converting for external storage with empty data
  * Restore-path: create backend lock file

 -- Andrey Vasilenkov <indigo@yandex-team.ru>  Thu, 24 Nov 2016 18:29:27 +0300

mastermind (2.28.98) trusty; urgency=medium

  * Fix inventory function usage

 -- Andrey Vasilenkov <indigo@yandex-team.ru>  Thu, 24 Nov 2016 14:57:37 +0300

mastermind (2.28.97) trusty; urgency=medium

  * Add optional inventory function to check if external storage is ready to
    be converted
  * Use convert items priority when constructing convert jobs

 -- Andrey Vasilenkov <indigo@yandex-team.ru>  Wed, 23 Nov 2016 19:29:53 +0300

mastermind (2.28.96) trusty; urgency=medium

  * Version bump

 -- Andrey Vasilenkov <indigo@yandex-team.ru>  Mon, 21 Nov 2016 17:46:21 +0300

mastermind (2.28.95) trusty; urgency=medium

  * Update workers to run on cocaine v12

 -- Andrey Vasilenkov <indigo@yandex-team.ru>  Mon, 21 Nov 2016 16:33:29 +0300

mastermind (2.28.91) trusty; urgency=medium

  * Add support of determine_data_size convert queue parameter

 -- Andrey Vasilenkov <indigo@yandex-team.ru>  Sun, 20 Nov 2016 17:25:56 +0300

mastermind (2.28.90) trusty; urgency=medium

  * Implement external storage converting planner
  * Remove unsupported symlink parameter value description

 -- Andrey Vasilenkov <indigo@yandex-team.ru>  Thu, 17 Nov 2016 19:03:49 +0300

mastermind (2.28.89) trusty; urgency=medium

  * Add symlink namespace setting

 -- Andrey Vasilenkov <indigo@yandex-team.ru>  Mon, 14 Nov 2016 11:47:32 +0300

mastermind (2.28.88) trusty; urgency=medium

  * Update group type properly if metakey was removed

 -- Andrey Vasilenkov <indigo@yandex-team.ru>  Fri, 11 Nov 2016 20:55:32 +0300

mastermind (2.28.87) trusty; urgency=medium

  * Minor fix

 -- Andrey Vasilenkov <indigo@yandex-team.ru>  Wed, 09 Nov 2016 18:42:30 +0300

mastermind (2.28.86) trusty; urgency=medium

  * Add job processor enable config flag

 -- Andrey Vasilenkov <indigo@yandex-team.ru>  Wed, 09 Nov 2016 14:57:13 +0300

mastermind (2.28.85) trusty; urgency=medium

  * Claim net resources on weight calcaltion for a namespace

 -- Andrey Vasilenkov <indigo@yandex-team.ru>  Tue, 08 Nov 2016 18:41:28 +0300

mastermind (2.28.84) trusty; urgency=medium

  * Claim net resources during single namespace weights calculation

 -- Andrey Vasilenkov <indigo@yandex-team.ru>  Tue, 08 Nov 2016 16:49:34 +0300

mastermind (2.28.83) trusty; urgency=medium

  * Tweak resource accounting for running move jobs

 -- Andrey Vasilenkov <indigo@yandex-team.ru>  Thu, 03 Nov 2016 00:44:15 +0300

mastermind (2.28.82) trusty; urgency=medium

  * Fix for total space accounting in move planner

 -- Andrey Vasilenkov <indigo@yandex-team.ru>  Wed, 02 Nov 2016 14:17:21 +0300

mastermind (2.28.81) trusty; urgency=medium

  * Fix uncoupled space min limit accounting in move planner

 -- Andrey Vasilenkov <indigo@yandex-team.ru>  Tue, 01 Nov 2016 22:40:28 +0300

mastermind (2.28.80) trusty; urgency=medium

  * Fix resource accounting in move planner

 -- Andrey Vasilenkov <indigo@yandex-team.ru>  Tue, 01 Nov 2016 20:16:06 +0300

mastermind (2.28.79) trusty; urgency=medium

  * Refactor move planner
  * Allow cooperative running of low priority jobs

 -- Andrey Vasilenkov <indigo@yandex-team.ru>  Tue, 01 Nov 2016 15:54:27 +0300

mastermind (2.28.78) trusty; urgency=medium

  * Add separate minion API request to fetch command output

 -- Andrey Vasilenkov <indigo@yandex-team.ru>  Mon, 24 Oct 2016 17:22:59 +0300

mastermind (2.28.77) trusty; urgency=medium

  * * Add separate minion API request to fetch command output

 -- Andrey Vasilenkov <indigo@yandex-team.ru>  Mon, 24 Oct 2016 16:53:11 +0300

mastermind (2.28.76) trusty; urgency=medium

  * Skip static couple validation when skip_validation option is applied

 -- Andrey Vasilenkov <indigo@yandex-team.ru>  Mon, 24 Oct 2016 13:03:13 +0300

mastermind (2.28.75) trusty; urgency=medium

  * Skip claiming net resources when calculating couple weights

 -- Andrey Vasilenkov <indigo@yandex-team.ru>  Mon, 24 Oct 2016 12:23:45 +0300

mastermind (2.28.74) trusty; urgency=medium

  * Minor fixes

 -- Andrey Vasilenkov <indigo@yandex-team.ru>  Fri, 21 Oct 2016 14:51:42 +0300

mastermind (2.28.73) trusty; urgency=medium

  * Misprint fix

 -- Andrey Vasilenkov <indigo@yandex-team.ru>  Thu, 20 Oct 2016 19:04:20 +0300

mastermind (2.28.72) trusty; urgency=medium

  * Fix return of storage_keys_diff

 -- Andrey Vasilenkov <indigo@yandex-team.ru>  Thu, 20 Oct 2016 18:48:26 +0300

mastermind (2.28.71) trusty; urgency=medium

  * Fix minions monitor's request execution

 -- Andrey Vasilenkov <indigo@yandex-team.ru>  Thu, 20 Oct 2016 18:39:12 +0300

mastermind (2.28.70) trusty; urgency=medium

  * Get rid of elliptics meta database
  * Implement max group manager to store storage max group id in mongo

 -- Andrey Vasilenkov <indigo@yandex-team.ru>  Thu, 20 Oct 2016 15:37:30 +0300

mastermind (2.28.69) trusty; urgency=medium

  * Remove obsolete elliptics indexes wrappers
  * Store inventory cache on a file system instead of metaelliptics

 -- Andrey Vasilenkov <indigo@yandex-team.ru>  Fri, 14 Oct 2016 18:32:28 +0300

mastermind (2.28.68) trusty; urgency=medium

  * Force updating minion command when command is completed

 -- Andrey Vasilenkov <indigo@yandex-team.ru>  Fri, 14 Oct 2016 16:55:26 +0300

mastermind (2.28.67) trusty; urgency=medium

  * Fix cache worker namespaces usage

 -- Andrey Vasilenkov <indigo@yandex-team.ru>  Fri, 14 Oct 2016 13:59:41 +0300

mastermind (2.28.66) trusty; urgency=medium

  * Fix for job list options passing

 -- Andrey Vasilenkov <indigo@yandex-team.ru>  Thu, 13 Oct 2016 23:39:27 +0300

mastermind (2.28.65) trusty; urgency=medium

  * Initialize http client after making thread ioloop

 -- Andrey Vasilenkov <indigo@yandex-team.ru>  Thu, 13 Oct 2016 18:32:10 +0300

mastermind (2.28.64) trusty; urgency=medium

  * Remove run_sync timeout from ioloop
  * Added jobs list in cli

 -- Andrey Vasilenkov <indigo@yandex-team.ru>  Thu, 13 Oct 2016 17:37:50 +0300

mastermind (2.28.63) trusty; urgency=medium

  * Store and use minion commands from mongo

 -- Andrey Vasilenkov <indigo@yandex-team.ru>  Wed, 12 Oct 2016 13:57:55 +0300

mastermind (2.28.62) trusty; urgency=medium

  * Fix move group planner misprint

 -- Andrey Vasilenkov <indigo@yandex-team.ru>  Tue, 11 Oct 2016 17:57:57 +0300

mastermind (2.28.61) trusty; urgency=medium

  * Fix namespace setup parameter types

 -- Andrey Vasilenkov <indigo@yandex-team.ru>  Tue, 11 Oct 2016 12:23:40 +0300

mastermind (2.28.60) trusty; urgency=medium

  * Fix cache worker

 -- Andrey Vasilenkov <indigo@yandex-team.ru>  Thu, 06 Oct 2016 17:56:24 +0300

mastermind (2.28.59) trusty; urgency=medium

  * Fix cache worker

 -- Andrey Vasilenkov <indigo@yandex-team.ru>  Thu, 06 Oct 2016 17:02:27 +0300

mastermind (2.28.58) trusty; urgency=medium

  * Skip hosts without known dc for dc host view
  * Restore-path: ask for help if restore pending

 -- Andrey Vasilenkov <indigo@yandex-team.ru>  Thu, 06 Oct 2016 16:47:37 +0300

mastermind (2.28.57) trusty; urgency=medium

  * Change min finish time when fetching states from minions

 -- Andrey Vasilenkov <indigo@yandex-team.ru>  Thu, 06 Oct 2016 15:17:47 +0300

mastermind (2.28.56) trusty; urgency=medium

  * Fix delete service key name

 -- Andrey Vasilenkov <indigo@yandex-team.ru>  Wed, 05 Oct 2016 13:50:49 +0300

mastermind (2.28.55) trusty; urgency=medium

  * Implement uncoupled group selector for group selection problems
    investigating

 -- Andrey Vasilenkov <indigo@yandex-team.ru>  Wed, 05 Oct 2016 11:50:57 +0300

mastermind (2.28.54) trusty; urgency=medium

  * Fix reserved space percentage setting

 -- Andrey Vasilenkov <indigo@yandex-team.ru>  Tue, 04 Oct 2016 18:04:27 +0300

mastermind (2.28.53) trusty; urgency=medium

  * Change priority for BACKEND_MANAGER_JOB

 -- Andrey Vasilenkov <indigo@yandex-team.ru>  Tue, 04 Oct 2016 14:28:45 +0300

mastermind (2.28.52) trusty; urgency=medium

  * Support internal storage_cache namespace

 -- Andrey Vasilenkov <indigo@yandex-team.ru>  Tue, 04 Oct 2016 12:07:17 +0300

mastermind (2.28.51) trusty; urgency=medium

  * Move to using namespaces settings from mongo

 -- Andrey Vasilenkov <indigo@yandex-team.ru>  Mon, 03 Oct 2016 12:32:16 +0300

mastermind (2.28.50) trusty; urgency=medium

  * Tolerate unknown command errors when failed to fetch from metadb

 -- Andrey Vasilenkov <indigo@yandex-team.ru>  Wed, 28 Sep 2016 13:38:01 +0300

mastermind (2.28.49) trusty; urgency=medium

  * Tolerate unknown command errors when failed to fetch from metadb

 -- Andrey Vasilenkov <indigo@yandex-team.ru>  Wed, 28 Sep 2016 11:56:42 +0300

mastermind (2.28.48) trusty; urgency=medium

  * Improve finding jobs for path restoring

 -- Andrey Vasilenkov <indigo@yandex-team.ru>  Tue, 27 Sep 2016 16:38:42 +0300

mastermind (2.28.47) trusty; urgency=medium

  * Sample move source groups by neighbouring dcs along with total space
  * Skip -2 and -77 statuses when parsing recover dc command results

 -- Andrey Vasilenkov <indigo@yandex-team.ru>  Tue, 27 Sep 2016 15:21:40 +0300

mastermind (2.28.46) trusty; urgency=medium

  * Replace 'group_ids' with empty list when replicas groupset is not
    available

 -- Andrey Vasilenkov <indigo@yandex-team.ru>  Wed, 21 Sep 2016 18:26:14 +0300

mastermind (2.28.45) trusty; urgency=medium

  * Add couple settings viewer command
  * Do not provide a list of fake groups if replicas groupset is not used

 -- Andrey Vasilenkov <indigo@yandex-team.ru>  Wed, 21 Sep 2016 15:13:09 +0300

mastermind (2.28.44) trusty; urgency=medium

  * Ignore checks for uncoupled groups in node stop task

 -- Andrey Vasilenkov <indigo@yandex-team.ru>  Tue, 20 Sep 2016 18:18:18 +0300

mastermind (2.28.43) trusty; urgency=medium

  * Fix backend cleanup tasks creating

 -- Andrey Vasilenkov <indigo@yandex-team.ru>  Mon, 19 Sep 2016 20:29:37 +0300

mastermind (2.28.42) trusty; urgency=medium

  * Fix jobs status filtering on jobs scheduling

 -- Andrey Vasilenkov <indigo@yandex-team.ru>  Mon, 19 Sep 2016 20:18:07 +0300

mastermind (2.28.41) trusty; urgency=medium

  * Use backend cleanup and backend manager jobs when restoring path

 -- Andrey Vasilenkov <indigo@yandex-team.ru>  Mon, 19 Sep 2016 18:17:13 +0300

mastermind (2.28.40) trusty; urgency=medium

  * Add tskv option support for mds_cleanup
  * Skip uncoupled groups with alive keys
  * Add couple and namespace to ttl cleanup job attributes

 -- Andrey Vasilenkov <indigo@yandex-team.ru>  Fri, 16 Sep 2016 18:14:42 +0300

mastermind (2.28.39) trusty; urgency=medium

  * Separate replicas and lrc groupset primary/secondary hosts

 -- Andrey Vasilenkov <indigo@yandex-team.ru>  Thu, 15 Sep 2016 14:10:45 +0300

mastermind (2.28.38) trusty; urgency=medium

  * Set primary and secondary hosts when lrc groupset is used

 -- Andrey Vasilenkov <indigo@yandex-team.ru>  Wed, 14 Sep 2016 17:52:59 +0300

mastermind (2.28.37) trusty; urgency=medium

  * Add new job to remove records with expired ttl

 -- Andrey Vasilenkov <indigo@yandex-team.ru>  Mon, 12 Sep 2016 19:17:54 +0300

mastermind (2.28.36) trusty; urgency=medium

  * Fix mastermind2.26-cache worker start

 -- Andrey Vasilenkov <indigo@yandex-team.ru>  Thu, 08 Sep 2016 13:49:20 +0300

mastermind (2.28.35) trusty; urgency=medium

  * Restore-path: fix cancel_job

 -- Andrey Vasilenkov <indigo@yandex-team.ru>  Mon, 05 Sep 2016 14:07:27 +0300

mastermind (2.28.34) trusty; urgency=medium

  * Restore-path: cancel jobs

 -- Andrey Vasilenkov <indigo@yandex-team.ru>  Fri, 02 Sep 2016 17:59:25 +0300

mastermind (2.28.33) trusty; urgency=medium

  * Optimize history record search mongo queries

 -- Andrey Vasilenkov <indigo@yandex-team.ru>  Thu, 01 Sep 2016 23:04:06 +0300

mastermind (2.28.32) trusty; urgency=medium

  * Limit couple defrag jobs number per host

 -- Andrey Vasilenkov <indigo@yandex-team.ru>  Thu, 01 Sep 2016 20:56:39 +0300

mastermind (2.28.31) trusty; urgency=medium

  * Convert to lrc groupset minor fix

 -- Andrey Vasilenkov <indigo@yandex-team.ru>  Wed, 31 Aug 2016 14:06:12 +0300

mastermind (2.28.30) trusty; urgency=medium

  * Restore path: option to automatically approve jobs

 -- Andrey Vasilenkov <indigo@yandex-team.ru>  Wed, 31 Aug 2016 12:17:57 +0300

mastermind (2.28.29) trusty; urgency=medium

  * Fix group restore by path handle

 -- Andrey Vasilenkov <indigo@yandex-team.ru>  Thu, 25 Aug 2016 18:51:43 +0300

mastermind (2.28.28) trusty; urgency=medium

  * Fix restore group src_group parameter

 -- Andrey Vasilenkov <indigo@yandex-team.ru>  Thu, 25 Aug 2016 13:58:34 +0300

mastermind (2.28.27) trusty; urgency=medium

  * Add job for restore groups from path

 -- Andrey Vasilenkov <indigo@yandex-team.ru>  Wed, 24 Aug 2016 18:38:33 +0300

mastermind (2.28.26) trusty; urgency=medium

  * Add group base path to recover dc command

 -- Andrey Vasilenkov <indigo@yandex-team.ru>  Wed, 24 Aug 2016 15:09:04 +0300

mastermind (2.28.25) trusty; urgency=medium

  * Consider want_defrag worth when > 3

 -- Andrey Vasilenkov <indigo@yandex-team.ru>  Tue, 23 Aug 2016 14:18:50 +0300

mastermind (2.28.24) trusty; urgency=medium

  * Implement external storage mapping for external storage convertion
  * Use task to determine external storage total size and alter convert job accordingly
  * Add ExternalStorageDataSizeTask for fetching data size of external storage
  * Add multi groupsets to mastermind-cli groupset convert command
  * Add make_external_storage_data_size_command inventory command

 -- Andrey Vasilenkov <indigo@yandex-team.ru>  Thu, 11 Aug 2016 17:02:57 +0300

mastermind (2.28.23) trusty; urgency=medium

  * Consider WRITE_NEW commands as write operations

 -- Andrey Vasilenkov <indigo@yandex-team.ru>  Mon, 08 Aug 2016 14:25:37 +0300

mastermind (2.28.22) trusty; urgency=medium

  * Forbid moving cache groups via move jobs

 -- Andrey Vasilenkov <indigo@yandex-team.ru>  Fri, 29 Jul 2016 00:57:11 +0300

mastermind (2.28.21) trusty; urgency=medium

  * Refactor move planner candidates generating
  * Filter destination groups in unsuitable dcs when moving groups via move planner

 -- Andrey Vasilenkov <indigo@yandex-team.ru>  Wed, 27 Jul 2016 15:16:18 +0300

mastermind (2.28.20) trusty; urgency=medium

  * Optimize group move planner algorithm

 -- Andrey Vasilenkov <indigo@yandex-team.ru>  Tue, 26 Jul 2016 18:21:02 +0300

mastermind (2.28.19) trusty; urgency=medium

  * Read metakey with nolock flag

 -- Andrey Vasilenkov <indigo@yandex-team.ru>  Tue, 12 Jul 2016 13:21:40 +0300

mastermind (2.28.18) trusty; urgency=medium

  * Change convert job priority

 -- Andrey Vasilenkov <indigo@yandex-team.ru>  Thu, 30 Jun 2016 01:13:03 +0300

mastermind (2.28.17) trusty; urgency=medium

  * Add convert to lrc groupset from external source job

 -- Andrey Vasilenkov <indigo@yandex-team.ru>  Wed, 29 Jun 2016 23:44:03 +0300

mastermind (2.28.16) trusty; urgency=medium

  * Fix group's effective_free_space calculation

 -- Andrey Vasilenkov <indigo@yandex-team.ru>  Mon, 20 Jun 2016 17:29:52 +0300

mastermind (2.28.15) trusty; urgency=medium

  * Add data_flow_rate and wait_timeout parameters for lrc-* commands

 -- Andrey Vasilenkov <indigo@yandex-team.ru>  Fri, 17 Jun 2016 13:20:46 +0300

mastermind (2.28.14) trusty; urgency=medium

  * Fix couple status text for non-coupled couples

 -- Andrey Vasilenkov <indigo@yandex-team.ru>  Tue, 14 Jun 2016 15:05:13 +0300

mastermind (2.28.13) trusty; urgency=medium

  * Fix StorageState excessive dcs list construction

 -- Andrey Vasilenkov <indigo@yandex-team.ru>  Sat, 11 Jun 2016 19:32:30 +0300

mastermind (2.28.12) trusty; urgency=medium

  * Run lrc_* commands with all nodes as remotes

 -- Andrey Vasilenkov <indigo@yandex-team.ru>  Fri, 10 Jun 2016 20:18:55 +0300

mastermind (2.28.11) trusty; urgency=medium

  * Fix StorageState excessive dcs list construction

 -- Andrey Vasilenkov <indigo@yandex-team.ru>  Fri, 10 Jun 2016 15:45:04 +0300

mastermind (2.28.10) trusty; urgency=medium

  * Add lrc groupset statuses for couple list handle

 -- Andrey Vasilenkov <indigo@yandex-team.ru>  Thu, 09 Jun 2016 19:07:47 +0300

mastermind (2.28.9) trusty; urgency=medium

  * Add histories query object for fetching group histories

 -- Andrey Vasilenkov <indigo@yandex-team.ru>  Wed, 08 Jun 2016 18:51:52 +0300

mastermind (2.28.8) trusty; urgency=medium

  * Add remove backend task to prepare lrc groups job

 -- Andrey Vasilenkov <indigo@yandex-team.ru>  Mon, 06 Jun 2016 12:02:49 +0300

mastermind (2.28.7) trusty; urgency=medium

  * Increase lrc groupset job priority

 -- Andrey Vasilenkov <indigo@yandex-team.ru>  Tue, 31 May 2016 15:45:40 +0300

mastermind (2.28.6) trusty; urgency=medium

  * Check task status after its execution is started

 -- Andrey Vasilenkov <indigo@yandex-team.ru>  Tue, 31 May 2016 01:14:51 +0300

mastermind (2.28.5) trusty; urgency=medium

  * Skip checking if all replicas groups are read-only
  * Fix logging of couple status change

 -- Andrey Vasilenkov <indigo@yandex-team.ru>  Tue, 31 May 2016 00:33:45 +0300

mastermind (2.28.4) trusty; urgency=medium

  * Add ttl attribute namespace settings

 -- Andrey Vasilenkov <indigo@yandex-team.ru>  Tue, 24 May 2016 18:16:09 +0300

mastermind (2.28.3) trusty; urgency=medium

  * Disable dnet_recovery safe mode

 -- Andrey Vasilenkov <indigo@yandex-team.ru>  Thu, 19 May 2016 17:34:15 +0300

mastermind (2.28.2) trusty; urgency=medium

  * Add prepare-new-groups cmd handle

 -- Andrey Vasilenkov <indigo@yandex-team.ru>  Thu, 19 May 2016 17:21:33 +0300

mastermind (2.28.1) trusty; urgency=medium

  * Add mastermind-util add-groupset command
  * Add 'add_groupset_to_couple' API handle
  * Add job that creates new groupset for a couple

 -- Andrey Vasilenkov <indigo@yandex-team.ru>  Thu, 19 May 2016 12:51:03 +0300

mastermind (2.27.18) trusty; urgency=medium

  * Fix constructing jobs' involved groups list

 -- Andrey Vasilenkov <indigo@yandex-team.ru>  Wed, 04 May 2016 14:47:17 +0300

mastermind (2.27.17) trusty; urgency=medium

  * Add weight coefficient for outgoing traffic
  * Not perform rollback on couple repair

 -- Andrey Vasilenkov <indigo@yandex-team.ru>  Fri, 29 Apr 2016 03:59:48 +0300

mastermind (2.27.16) trusty; urgency=medium

  * Use family when detaching node backend from group

 -- Andrey Vasilenkov <indigo@yandex-team.ru>  Mon, 11 Apr 2016 16:25:30 +0300

mastermind (2.27.15) trusty; urgency=medium

  * Add defrag startup timeout

 -- Andrey Vasilenkov <indigo@yandex-team.ru>  Mon, 11 Apr 2016 13:09:36 +0300

mastermind (2.27.14) trusty; urgency=medium

  * Add backward compatibility of NodeBackend binding object

 -- Andrey Vasilenkov <indigo@yandex-team.ru>  Sun, 10 Apr 2016 14:25:51 +0300

mastermind (2.27.13) trusty; urgency=medium

  * Add NodeBackend binding object

 -- Andrey Vasilenkov <indigo@yandex-team.ru>  Sun, 10 Apr 2016 14:15:13 +0300

mastermind (2.27.12) trusty; urgency=medium

  * Add new BAD_* statuses for LRC Groupset

 -- Andrey Vasilenkov <indigo@yandex-team.ru>  Fri, 08 Apr 2016 16:54:16 +0300

mastermind (2.27.11) trusty; urgency=medium

  * Fix couple freeze meta compose

 -- Andrey Vasilenkov <indigo@yandex-team.ru>  Tue, 05 Apr 2016 19:20:08 +0300

mastermind (2.27.10) trusty; urgency=medium

  * Fix 'couple settings' in for mastermind-cli
  * Format log messages

 -- Andrey Vasilenkov <indigo@yandex-team.ru>  Thu, 31 Mar 2016 18:04:19 +0300

mastermind (2.27.9) trusty; urgency=medium

  * Fix couple groupset attachment

 -- Andrey Vasilenkov <indigo@yandex-team.ru>  Thu, 31 Mar 2016 14:12:23 +0300

mastermind (2.27.8) trusty; urgency=medium

  * Add 'attach_groupset_to_couple' handle
  * Make groupsets responsible for generating its metakey
  * Skip uncoupled lrc groups meta processing

 -- Andrey Vasilenkov <indigo@yandex-team.ru>  Wed, 30 Mar 2016 16:35:07 +0300

mastermind (2.27.7) trusty; urgency=medium

  * Add couple settings

 -- Andrey Vasilenkov <indigo@yandex-team.ru>  Tue, 29 Mar 2016 15:39:09 +0300

mastermind (2.27.6) trusty; urgency=medium

  * Fix couple build parameters

 -- Andrey Vasilenkov <indigo@yandex-team.ru>  Mon, 28 Mar 2016 18:38:14 +0300

mastermind (2.27.5) trusty; urgency=medium

  * Add 'couple' attribute to binding Groupset object
  * Account new cache key distribute tasks
  * Add various binding features

 -- Andrey Vasilenkov <indigo@yandex-team.ru>  Sun, 27 Mar 2016 21:11:22 +0300

mastermind (2.27.4) trusty; urgency=medium

  * Add support of groupsets in couple build method of mastermind client
  * Add 'groupsets' property to couple object

 -- Andrey Vasilenkov <indigo@yandex-team.ru>  Fri, 25 Mar 2016 22:20:34 +0300

mastermind (2.27.3) trusty; urgency=medium

  * Skip internatl namespaces in client APIs

 -- Andrey Vasilenkov <indigo@yandex-team.ru>  Fri, 25 Mar 2016 13:00:34 +0300

mastermind (2.27.2) trusty; urgency=medium

  * Add python-requests dependency

 -- Andrey Vasilenkov <indigo@yandex-team.ru>  Thu, 24 Mar 2016 20:19:40 +0300

mastermind (2.27.1) trusty; urgency=medium

  * Add lrc commands to mastermind-cli
  * Add group filtering by 'type'
  * Add LRC builder to select groups for future LRC groupsets
  * Add lrc groupsets representation object
  * Add make lrc group job type
  * Divide groupsets by different types

 -- Andrey Vasilenkov <indigo@yandex-team.ru>  Thu, 24 Mar 2016 15:11:28 +0300

mastermind (2.26.6) trusty; urgency=medium

  * Increase defrag check timeout to 14 days

 -- Andrey Vasilenkov <indigo@yandex-team.ru>  Mon, 21 Mar 2016 14:20:39 +0300

mastermind (2.26.5) trusty; urgency=medium

  * Make recover planner coefficients configurable

 -- Andrey Vasilenkov <indigo@yandex-team.ru>  Thu, 10 Mar 2016 14:51:27 +0300

mastermind (2.26.4) trusty; urgency=medium

  * Fix group type detection

 -- Andrey Vasilenkov <indigo@yandex-team.ru>  Sat, 05 Mar 2016 05:26:33 +0300

mastermind (2.26.3) trusty; urgency=medium

  * Remove attributes capacity namespace setting
  * Add support for completion of unambiguous prefix commands

 -- Andrey Vasilenkov <indigo@yandex-team.ru>  Thu, 03 Mar 2016 18:01:54 +0300

mastermind (2.26.2) trusty; urgency=medium

  * Add namespace attribute setitngs

 -- Andrey Vasilenkov <indigo@yandex-team.ru>  Wed, 02 Mar 2016 17:34:12 +0300

mastermind (2.26.1) trusty; urgency=medium

  * Fix max net write setting for weight manager
  * Add explicit runtime error for cases when failed to release locks

 -- Andrey Vasilenkov <indigo@yandex-team.ru>  Wed, 02 Mar 2016 12:36:24 +0300

mastermind (2.25.120) trusty; urgency=medium

  * Enable dnet_recovery safe mode

 -- Andrey Vasilenkov <indigo@yandex-team.ru>  Sun, 28 Feb 2016 00:08:51 +0300

mastermind (2.25.119) trusty; urgency=medium

  * Fix bug for dc hosts view
  * Add logging for monitor stats update
  * Fix error fs and dstat update

 -- Andrey Vasilenkov <indigo@yandex-team.ru>  Tue, 23 Feb 2016 13:04:56 +0300

mastermind (2.25.118) trusty; urgency=medium

  * Increase startup timeouts

 -- Andrey Vasilenkov <indigo@yandex-team.ru>  Wed, 17 Feb 2016 23:31:26 +0300

mastermind (2.25.117) trusty; urgency=medium

  * Increase cache worker startup timeout

 -- Andrey Vasilenkov <indigo@yandex-team.ru>  Wed, 17 Feb 2016 14:37:28 +0300

mastermind (2.25.116) trusty; urgency=medium

  * Fix for cache lock acquiring

 -- Andrey Vasilenkov <indigo@yandex-team.ru>  Wed, 17 Feb 2016 12:25:22 +0300

mastermind (2.25.115) trusty; urgency=medium

  * Add 'update_cache_key_status' handle
  * Implement cached key upload queue
  * Fix cache couples list with no 'state' option
  * Fix couple list filtering
  * Add trace id to dnet_recovery command
  * Use blob_size_limit as total space unconditionally

 -- Andrey Vasilenkov <indigo@yandex-team.ru>  Tue, 16 Feb 2016 23:46:35 +0300

mastermind (2.25.114) trusty; urgency=medium

  * Change effective data size accounting
  * Add 'cache couples-list' handle

 -- Andrey Vasilenkov <indigo@yandex-team.ru>  Wed, 06 Jan 2016 22:10:41 +0300

mastermind (2.25.113) trusty; urgency=medium

  * Fix misprint

 -- Andrey Vasilenkov <indigo@yandex-team.ru>  Mon, 28 Dec 2015 16:48:00 +0300

mastermind (2.25.112) trusty; urgency=medium

  * Fix import dependency

 -- Andrey Vasilenkov <indigo@yandex-team.ru>  Mon, 28 Dec 2015 16:20:04 +0300

mastermind (2.25.111) trusty; urgency=medium

  * Fix frozen couple check

 -- Andrey Vasilenkov <indigo@yandex-team.ru>  Mon, 28 Dec 2015 15:45:49 +0300

mastermind (2.25.110) trusty; urgency=medium

  * Skip cache groups on hosts that already have a cache key copy
  * Fix dc selection on distributing cache keys

 -- Andrey Vasilenkov <indigo@yandex-team.ru>  Mon, 28 Dec 2015 14:31:00 +0300

mastermind (2.25.109) trusty; urgency=medium

  * Remove old app manifest during installation

 -- Andrey Vasilenkov <indigo@yandex-team.ru>  Thu, 24 Dec 2015 12:59:06 +0300

mastermind (2.25.108) trusty; urgency=medium

  * Remove old weight balancer traits
  * Fix for updating node backends set on history updates
  * Update couple namespace handle to use new weight manager

 -- Andrey Vasilenkov <indigo@yandex-team.ru>  Wed, 23 Dec 2015 17:58:38 +0300

mastermind (2.25.107) trusty; urgency=medium

  * Account disk defragmentation when calculating couple weights

 -- Andrey Vasilenkov <indigo@yandex-team.ru>  Wed, 16 Dec 2015 11:58:31 +0300

mastermind (2.25.106) trusty; urgency=medium

  * Fix defragmentation jobs for cache couples

 -- Andrey Vasilenkov <indigo@yandex-team.ru>  Fri, 11 Dec 2015 19:02:32 +0300

mastermind (2.25.105) trusty; urgency=medium

  * Fix misprint

 -- Andrey Vasilenkov <indigo@yandex-team.ru>  Fri, 11 Dec 2015 15:52:49 +0300

mastermind (2.25.104) trusty; urgency=medium

  * Fix for new msgpack version

 -- Andrey Vasilenkov <indigo@yandex-team.ru>  Fri, 11 Dec 2015 15:16:45 +0300

mastermind (2.25.103) trusty; urgency=medium

  * Update cache distributor groups list on cache cleaning

 -- Andrey Vasilenkov <indigo@yandex-team.ru>  Fri, 11 Dec 2015 14:54:55 +0300

mastermind (2.25.102) trusty; urgency=medium

  * Fix for defragmentation job of cache groups

 -- Andrey Vasilenkov <indigo@yandex-team.ru>  Fri, 11 Dec 2015 14:08:43 +0300

mastermind (2.25.101) trusty; urgency=medium

  * Cache get_namespaces_states response using CachedGzipResponse
  * Cache get_cached_keys response using CachedGzipResponse

 -- Andrey Vasilenkov <indigo@yandex-team.ru>  Tue, 08 Dec 2015 17:21:04 +0300

mastermind (2.25.100) trusty; urgency=medium

  * Fix for newly built couple status calculation
  * Fix misprint in mastermind client

 -- Andrey Vasilenkov <indigo@yandex-team.ru>  Tue, 01 Dec 2015 16:48:01 +0300

mastermind (2.25.99) trusty; urgency=medium

  * Fix for running cached data update handlers

 -- Andrey Vasilenkov <indigo@yandex-team.ru>  Wed, 25 Nov 2015 19:29:24 +0300

mastermind (2.25.98) trusty; urgency=medium

  * Fix cocaine handlers registering

 -- Andrey Vasilenkov <indigo@yandex-team.ru>  Wed, 25 Nov 2015 14:58:59 +0300

mastermind (2.25.97) trusty; urgency=medium

  * Temporarily fix cocaine service usage from sync thread

 -- Andrey Vasilenkov <indigo@yandex-team.ru>  Tue, 24 Nov 2015 17:02:59 +0300

mastermind (2.25.96) trusty; urgency=medium

  * Optimize get_config_remotes handle

 -- Andrey Vasilenkov <indigo@yandex-team.ru>  Tue, 24 Nov 2015 11:56:08 +0300

mastermind (2.25.95) trusty; urgency=medium

  * Fix frequent weight and load data updating
  * Optimize history records fetching from mongo
  * Add exception-safe backend stats processing

 -- Andrey Vasilenkov <indigo@yandex-team.ru>  Mon, 23 Nov 2015 15:00:58 +0300

mastermind (2.25.94) trusty; urgency=medium

  * Fix defrag complete decision based on stalled stats

 -- Andrey Vasilenkov <indigo@yandex-team.ru>  Fri, 20 Nov 2015 17:52:35 +0300

mastermind (2.25.93) trusty; urgency=medium

    * Add orig path query arg settings
    * Fix select couple to upload namespace setting
    * Add redirect query args support

 -- Andrey Vasilenkov <indigo@yandex-team.ru>  Thu, 19 Nov 2015 19:13:34 +0300

mastermind (2.25.92) trusty; urgency=medium

  * Fix cocaine worker termination

 -- Andrey Vasilenkov <indigo@yandex-team.ru>  Thu, 19 Nov 2015 14:44:39 +0300

mastermind (2.25.91) trusty; urgency=medium

  * Split planner config section into several sections
  * Cache flow stats
  * Use cache to handle get_cache_keys

 -- Andrey Vasilenkov <indigo@yandex-team.ru>  Wed, 18 Nov 2015 21:45:31 +0300

mastermind (2.25.90) trusty; urgency=medium

  * Fix cache worker startup script

 -- Andrey Vasilenkov <indigo@yandex-team.ru>  Tue, 17 Nov 2015 22:47:31 +0300

mastermind (2.25.89) trusty; urgency=medium

  * Set python-tornado dependency (>= 4.0)

 -- Andrey Vasilenkov <indigo@yandex-team.ru>  Tue, 17 Nov 2015 16:04:13 +0300

mastermind (2.25.88) trusty; urgency=medium

  * Decreased cocaine workers' pool limit to 5

 -- Andrey Vasilenkov <indigo@yandex-team.ru>  Tue, 17 Nov 2015 14:31:24 +0300

mastermind (2.25.87) trusty; urgency=medium

  * Use simplejson for faster parsing
  * Using monitor pool to fetch monitor stats from elliptics nodes
  * Inventory worker implementation
  * Fix build tests running

 -- Andrey Vasilenkov <indigo@yandex-team.ru>  Tue, 17 Nov 2015 13:59:44 +0300

mastermind (2.25.86-hotfix1) trusty; urgency=medium

  * Optimize get_config_remotes handle

 -- Andrey Vasilenkov <indigo@yandex-team.ru>  Wed, 18 Nov 2015 17:05:55 +0300

mastermind (2.25.86) trusty; urgency=medium

  * Fix mastermind build

 -- Andrey Vasilenkov <indigo@yandex-team.ru>  Fri, 13 Nov 2015 15:37:00 +0300

mastermind (2.25.85) trusty; urgency=medium

  * Fix mastermind build

 -- Andrey Vasilenkov <indigo@yandex-team.ru>  Fri, 13 Nov 2015 15:08:21 +0300

mastermind (2.25.84) trusty; urgency=medium

  * Add free reserved space to couple statistics

 -- Andrey Vasilenkov <indigo@yandex-team.ru>  Fri, 13 Nov 2015 14:19:41 +0300

mastermind (2.25.83) trusty; urgency=medium

  * Increase startup-timeout for mastermind-cache worker

 -- Andrey Vasilenkov <indigo@yandex-team.ru>  Mon, 02 Nov 2015 12:26:18 +0300

mastermind (2.25.82) trusty; urgency=medium

  * Fix for searching for uncoupled group to restore backend without history

 -- Andrey Vasilenkov <indigo@yandex-team.ru>  Wed, 28 Oct 2015 11:37:03 +0300

mastermind (2.25.81) trusty; urgency=medium

  * Fix for searching for uncoupled group to restore backend without history

 -- Andrey Vasilenkov <indigo@yandex-team.ru>  Tue, 27 Oct 2015 23:47:59 +0300

mastermind (2.25.80) trusty; urgency=medium

  * Fix for searching for uncoupled group to restore backend without history

 -- Andrey Vasilenkov <indigo@yandex-team.ru>  Tue, 27 Oct 2015 21:23:43 +0300

mastermind (2.25.79) trusty; urgency=medium

  * Fix wrong node backend check on group restoring job
  * Fix accounting job for a couple status when group is down

 -- Andrey Vasilenkov <indigo@yandex-team.ru>  Tue, 27 Oct 2015 19:30:12 +0300

mastermind (2.25.78) trusty; urgency=medium

  * Add proper pymongo and bson dependencies (<< 3)

 -- Andrey Vasilenkov <indigo@yandex-team.ru>  Mon, 26 Oct 2015 21:08:02 +0300

mastermind (2.25.77) trusty; urgency=medium

  * Fix mastermind2.26-cache worker initialization

 -- Andrey Vasilenkov <indigo@yandex-team.ru>  Fri, 23 Oct 2015 14:25:00 +0300

mastermind (2.25.76) trusty; urgency=medium

  * Add handler for fetching couple free effective space monitor samples
  * Change monitor statistics collection settings

 -- Andrey Vasilenkov <indigo@yandex-team.ru>  Fri, 23 Oct 2015 14:03:28 +0300

mastermind (2.25.75) trusty; urgency=medium

  * Fix group detach node task during restore job

 -- Andrey Vasilenkov <indigo@yandex-team.ru>  Mon, 19 Oct 2015 14:52:49 +0300

mastermind (2.25.74) trusty; urgency=medium

  * Fix group detach node task during restore job

 -- Andrey Vasilenkov <indigo@yandex-team.ru>  Mon, 19 Oct 2015 14:26:10 +0300

mastermind (2.25.73) trusty; urgency=medium

  * Fix group detach node task during restore job

 -- Andrey Vasilenkov <indigo@yandex-team.ru>  Mon, 19 Oct 2015 12:57:02 +0300

mastermind (2.25.72) trusty; urgency=medium

  * Check uncoupled groups right before settings metakey
  * Prevent statistics calculation failing

 -- Andrey Vasilenkov <indigo@yandex-team.ru>  Tue, 13 Oct 2015 18:41:32 +0300

mastermind (2.25.71) trusty; urgency=medium

  * Fix exception type for non-blocking locks (when acquiring failed)
  * Fix group history update task scheduling

 -- Andrey Vasilenkov <indigo@yandex-team.ru>  Mon, 12 Oct 2015 14:16:06 +0300

mastermind (2.25.70) trusty; urgency=medium

  * Add ability to run worker without history collection

 -- Andrey Vasilenkov <indigo@yandex-team.ru>  Fri, 09 Oct 2015 19:29:22 +0300

mastermind (2.25.69) trusty; urgency=medium

  * Accept generators to GroupNodeBackendsSet

 -- Andrey Vasilenkov <indigo@yandex-team.ru>  Fri, 09 Oct 2015 18:15:17 +0300

mastermind (2.25.68) trusty; urgency=medium

  * Store group history in mongo instead of meta elliptics

 -- Andrey Vasilenkov <indigo@yandex-team.ru>  Fri, 09 Oct 2015 12:03:04 +0300

mastermind (2.25.66) trusty; urgency=medium

  * Fix settings comparison with basic python types

 -- Andrey Vasilenkov <indigo@yandex-team.ru>  Thu, 08 Oct 2015 12:55:36 +0300

mastermind (2.25.58) trusty; urgency=medium

  * Add couple primary and fallback hosts to namespaces states

 -- Andrey Vasilenkov <indigo@yandex-team.ru>  Sun, 13 Sep 2015 21:13:48 +0300

mastermind (2.25.57) trusty; urgency=medium

  * Fix effective free space calculcation when disk contains irrelevant data

 -- Andrey Vasilenkov <indigo@yandex-team.ru>  Thu, 10 Sep 2015 14:08:30 +0300

mastermind (2.25.56) trusty; urgency=medium

  * Fix effective free space calculcation when disk contains irrelevant data

 -- Andrey Vasilenkov <indigo@yandex-team.ru>  Thu, 10 Sep 2015 14:00:47 +0300

mastermind (2.25.55) trusty; urgency=medium

  * Set nolock flag for metakey read queries

 -- Andrey Vasilenkov <indigo@yandex-team.ru>  Mon, 07 Sep 2015 20:21:47 +0300

mastermind (2.25.54) trusty; urgency=medium

  * Increase startup timeout for mastermind worker

 -- Andrey Vasilenkov <indigo@yandex-team.ru>  Fri, 28 Aug 2015 18:44:52 +0300

mastermind (2.25.53) trusty; urgency=medium

  * Use read_latest call to get storage max group id

 -- Andrey Vasilenkov <indigo@yandex-team.ru>  Fri, 28 Aug 2015 17:59:31 +0300

mastermind (2.25.52) trusty; urgency=medium

  * Add draft on namespaces state query handler

 -- Andrey Vasilenkov <indigo@yandex-team.ru>  Fri, 28 Aug 2015 15:22:37 +0300

mastermind (2.25.51) trusty; urgency=medium

  * Add forced namespaces states update handler

 -- Andrey Vasilenkov <indigo@yandex-team.ru>  Fri, 28 Aug 2015 13:33:52 +0300

mastermind (2.25.50) trusty; urgency=medium

  * Take down the lock on src backend during move job final stage

 -- Andrey Vasilenkov <indigo@yandex-team.ru>  Fri, 28 Aug 2015 11:51:06 +0300

mastermind (2.25.49) trusty; urgency=medium

  * Add status_text of bad group to status_text of couple

 -- Andrey Vasilenkov <indigo@yandex-team.ru>  Fri, 21 Aug 2015 16:30:16 +0300

mastermind (2.25.48) trusty; urgency=medium

  * Add removed records size to group info

 -- Andrey Vasilenkov <indigo@yandex-team.ru>  Fri, 21 Aug 2015 11:29:43 +0300

mastermind (2.25.47) trusty; urgency=medium

  * Consider effective_free_space when deciding on couple status
  * Fix for node backend defrag task retrying

 -- Andrey Vasilenkov <indigo@yandex-team.ru>  Thu, 20 Aug 2015 13:17:28 +0300

mastermind (2.25.46) trusty; urgency=medium

  * Correct build

 -- Andrey Vasilenkov <indigo@yandex-team.ru>  Wed, 19 Aug 2015 16:59:32 +0300

mastermind (2.25.45) trusty; urgency=medium

  * Add autoapprove setting for move planner jobs

 -- Andrey Vasilenkov <indigo@yandex-team.ru>  Wed, 19 Aug 2015 16:52:30 +0300

mastermind (2.25.44) trusty; urgency=medium

  * Fix minor misprints

 -- Andrey Vasilenkov <indigo@yandex-team.ru>  Wed, 19 Aug 2015 12:18:16 +0300

mastermind (2.25.43) trusty; urgency=medium

  * Fix destination group selection for move planner

 -- Andrey Vasilenkov <indigo@yandex-team.ru>  Wed, 19 Aug 2015 01:49:13 +0300

mastermind (2.25.42) trusty; urgency=medium

  * Mastermind node info updater: couple status should be set to FULL if group
    is not filled but hdd has no more space available
  * Jobs processor: do not fail couple defrag job if couple lost its OK
    status

 -- Andrey Vasilenkov <indigo@yandex-team.ru>  Thu, 06 Aug 2015 15:27:26 +0300

mastermind (2.25.41) trusty; urgency=medium

  * Fetch elliptics backends' io stats

 -- Andrey Vasilenkov <indigo@yandex-team.ru>  Tue, 04 Aug 2015 19:42:51 +0300

mastermind (2.25.40) trusty; urgency=medium

  * Planner: take lock to prevent simultaneous move jobs planning on several
    workers

 -- Andrey Vasilenkov <indigo@yandex-team.ru>  Tue, 04 Aug 2015 19:15:40 +0300

mastermind (2.25.39) trusty; urgency=medium

  * mastermind fake sync: persistent locks removal fixed

 -- Andrey Vasilenkov <indigo@yandex-team.ru>  Mon, 03 Aug 2015 15:30:40 +0300

mastermind (2.25.38) trusty; urgency=medium

  * Mastermind lib: couple build result is wrapped into result object
    to be able to filter only successfully created couples
    (or, on the other side, only exceptions)
  * Passing dstat errors (can happen on virtual hosts)
  * Fix for fake sync manager persistent lock acquiring
  * Mastermind lib: fix for __contains__ method in namespaces queries
  * Fix for frequent node statistics update
  * Mastermind lib: node backends list as a property

 -- Andrey Vasilenkov <indigo@yandex-team.ru>  Tue, 28 Jul 2015 18:16:20 +0300

mastermind (2.25.37) trusty; urgency=medium

  * Obsolete prechecking of active jobs when moving groups from host

 -- Andrey Vasilenkov <indigo@yandex-team.ru>  Fri, 17 Jul 2015 13:52:24 +0300

mastermind (2.25.36) trusty; urgency=medium

  * Do not update whole cluster state on couple break

 -- Andrey Vasilenkov <indigo@yandex-team.ru>  Thu, 16 Jul 2015 20:07:31 +0300

mastermind (2.25.35) trusty; urgency=medium

  * Remove obsolete dstat_error_code usage

 -- Andrey Vasilenkov <indigo@yandex-team.ru>  Thu, 16 Jul 2015 18:39:04 +0300

mastermind (2.25.34) trusty; urgency=medium

  * Frequent node stat update bug fixed

 -- Andrey Vasilenkov <indigo@yandex-team.ru>  Wed, 15 Jul 2015 18:14:31 +0300

mastermind (2.25.33) trusty; urgency=medium

  * Restore job can stop non-started move job on force request
  * Do not acquire global jobs lock on jobs creation
  * Lock uncoupled groups during couple build so no jobs could use it

 -- Andrey Vasilenkov <indigo@yandex-team.ru>  Wed, 15 Jul 2015 17:51:12 +0300

mastermind (2.25.32) trusty; urgency=medium

  * get_dc_by_host inventory function should accept hostname, not ip

 -- Andrey Vasilenkov <indigo@yandex-team.ru>  Wed, 15 Jul 2015 15:09:27 +0300

mastermind (2.25.31) trusty; urgency=medium

  * Fix for couple defrag group representation

 -- Andrey Vasilenkov <indigo@yandex-team.ru>  Tue, 14 Jul 2015 14:52:13 +0300

mastermind (2.25.30) trusty; urgency=medium

  * Fix for group active job setting

 -- Andrey Vasilenkov <indigo@yandex-team.ru>  Tue, 14 Jul 2015 13:45:46 +0300

mastermind (2.25.29) trusty; urgency=medium

  * Mastermind util error wrapping

 -- Andrey Vasilenkov <indigo@yandex-team.ru>  Tue, 14 Jul 2015 12:38:07 +0300

mastermind (2.25.28) trusty; urgency=medium

  * Any type of job is now set as an active_job for a couple
  * get_namespaces_states now can accept namespaces list
  * Fix for storage_keys_diff handler when there are backends without fetched stats

 -- Andrey Vasilenkov <indigo@yandex-team.ru>  Mon, 13 Jul 2015 15:44:19 +0300

mastermind (2.25.27) trusty; urgency=medium

  * Misprint fixed

 -- Andrey Vasilenkov <indigo@yandex-team.ru>  Fri, 10 Jul 2015 18:10:17 +0300

mastermind (2.25.26) trusty; urgency=medium

  * Mark group as bad if migrating job id from meta does not match active job
    id

 -- Andrey Vasilenkov <indigo@yandex-team.ru>  Fri, 10 Jul 2015 14:08:06 +0300

mastermind (2.25.25) trusty; urgency=medium

  * Read-only node backend status check fixed
  * Using common mastermind queue for gatlinggun tasks
  * Mastermind returns empty cache keys when cache worker is not set up
  * Backward compatibility for ns setup mastermind util command (credits go to shindo@)
  * Checking group couple on move job start

 -- Andrey Vasilenkov <indigo@yandex-team.ru>  Thu, 09 Jul 2015 18:42:09 +0300

mastermind (2.25.24) trusty; urgency=medium

  * Checking if couple is participating in job before trying to move it from
    host

 -- Andrey Vasilenkov <indigo@yandex-team.ru>  Fri, 03 Jul 2015 18:46:44 +0300

mastermind (2.25.23) trusty; urgency=medium

  * Checking node backends count on group move
  * Handler to restart job if failed on start

 -- Andrey Vasilenkov <indigo@yandex-team.ru>  Fri, 03 Jul 2015 17:38:18 +0300

mastermind (2.25.22) trusty; urgency=medium

  * Removed obsolete stat_file_error usage, moved stat_commit error logic to node backend stat object
  * Fix for namespace creation workflow

 -- Andrey Vasilenkov <indigo@yandex-team.ru>  Thu, 02 Jul 2015 17:40:30 +0300

mastermind (2.25.21) trusty; urgency=medium

  * fix to trusty++;

 -- Andrey Vasilenkov <indigo@yandex-team.ru>  Wed, 01 Jul 2015 19:01:17 +0300

mastermind (2.25.20) trusty; urgency=medium

  * debian/rules fixed for trusty

 -- Andrey Vasilenkov <indigo@yandex-team.ru>  Wed, 01 Jul 2015 18:39:16 +0300

mastermind (2.25.19) trusty; urgency=medium

  * Use elliptics stats for decision on backend writability
  * Fragmentation in mm util is now formatted with fixed precision

 -- Andrey Vasilenkov <indigo@yandex-team.ru>  Wed, 01 Jul 2015 18:16:14 +0300

mastermind (2.25.18) precise; urgency=low

  * Checking backends on restore group creation

 -- Andrey Vasilenkov <indigo@yandex-team.ru>  Tue, 30 Jun 2015 17:23:42 +0300

mastermind (2.25.17) precise; urgency=low

  * Mastermind client implemented
  * Python package dependencies fixed
  * Statistics should not fail if uncoupled groups list cannot be composed
  * Defrag planner uses vfs free space to see if a couple can be defragged
  * Minor changes: pepify and obsolete code removed

 -- Andrey Vasilenkov <indigo@yandex-team.ru>  Tue, 30 Jun 2015 13:12:47 +0300

mastermind (2.25.16) precise; urgency=low

  * Do not store old namespaces states if failed to construct a new one

 -- Andrey Vasilenkov <indigo@yandex-team.ru>  Thu, 18 Jun 2015 16:54:36 +0300

mastermind (2.25.15) precise; urgency=low

  * Caching of namespaces states

 -- Andrey Vasilenkov <indigo@yandex-team.ru>  Thu, 18 Jun 2015 15:11:28 +0300

mastermind (2.25.14) precise; urgency=low

  * Job execution fixed
  * Separate register handler wrapper for handlers with native cocaine exceptions support

 -- Andrey Vasilenkov <indigo@yandex-team.ru>  Wed, 17 Jun 2015 13:03:30 +0300

mastermind (2.25.13) precise; urgency=low

  * Reconnectable service should log detailed information on unexpected errors

 -- Andrey Vasilenkov <indigo@yandex-team.ru>  Tue, 16 Jun 2015 14:45:41 +0300

mastermind (2.25.12) precise; urgency=low

  * Binary version dependency

 -- Andrey Vasilenkov <indigo@yandex-team.ru>  Tue, 16 Jun 2015 13:19:15 +0300

mastermind (2.25.11) precise; urgency=low

  * Python-mastermind common dependency
  * Logging added

 -- Andrey Vasilenkov <indigo@yandex-team.ru>  Tue, 16 Jun 2015 13:00:54 +0300

mastermind (2.25.10) precise; urgency=low

  * Common mastermind utils in a separate python package
  * Unnecessary locking of jobs global lock on couple defragmentation planning

 -- Andrey Vasilenkov <indigo@yandex-team.ru>  Mon, 15 Jun 2015 20:11:18 +0300

mastermind (2.25.9) precise; urgency=low

  * Resources accounting fixed

 -- Andrey Vasilenkov <indigo@yandex-team.ru>  Thu, 11 Jun 2015 17:48:09 +0300

mastermind (2.25.8) precise; urgency=low

  * Logging added

 -- Andrey Vasilenkov <indigo@yandex-team.ru>  Thu, 11 Jun 2015 17:21:36 +0300

mastermind (2.25.7) precise; urgency=low

  * Misprint fixed

 -- Andrey Vasilenkov <indigo@yandex-team.ru>  Thu, 11 Jun 2015 16:43:04 +0300

mastermind (2.25.6) precise; urgency=low

  * Misprint fixed

 -- Andrey Vasilenkov <indigo@yandex-team.ru>  Thu, 11 Jun 2015 16:22:53 +0300

mastermind (2.25.5) precise; urgency=low

  * Jobs: fix for resource unfolding

 -- Andrey Vasilenkov <indigo@yandex-team.ru>  Thu, 11 Jun 2015 15:48:11 +0300

mastermind (2.25.4) precise; urgency=low

  * Minor bug fix

 -- Andrey Vasilenkov <indigo@yandex-team.ru>  Thu, 11 Jun 2015 15:32:10 +0300

mastermind (2.25.3) precise; urgency=low

  * Minor bug fix

 -- Andrey Vasilenkov <indigo@yandex-team.ru>  Thu, 11 Jun 2015 13:28:07 +0300

mastermind (2.25.2) precise; urgency=low

  * Job processing tweaks

 -- Andrey Vasilenkov <indigo@yandex-team.ru>  Thu, 11 Jun 2015 12:40:16 +0300

mastermind (2.25.1) precise; urgency=low

  * Cached keys handler should be tolerant to cocaine connection errors
  * Do not take global jobs lock on moving all groups from host
  * Planner tasks should not take jobs lock unless they are actually creating jobs

 -- Andrey Vasilenkov <indigo@yandex-team.ru>  Wed, 10 Jun 2015 17:10:47 +0300

mastermind (2.24.45) precise; urgency=low

  * Config parameter name fixed

 -- Andrey Vasilenkov <indigo@yandex-team.ru>  Wed, 10 Jun 2015 13:52:06 +0300

mastermind (2.24.44) precise; urgency=low

  * Ids file for rsync tasks

 -- Andrey Vasilenkov <indigo@yandex-team.ru>  Tue, 09 Jun 2015 17:55:04 +0300

mastermind (2.24.43) precise; urgency=low

  * Add-units settings for namespace implemented

 -- Andrey Vasilenkov <indigo@yandex-team.ru>  Fri, 05 Jun 2015 17:23:11 +0300

mastermind (2.24.42) precise; urgency=low

  * get_cached_key handler proxied to mastermind2.26-cache (no retries for now)

 -- Andrey Vasilenkov <indigo@yandex-team.ru>  Thu, 04 Jun 2015 19:58:11 +0300

mastermind (2.24.41) precise; urgency=low

  * get_cached_keys handler updated
  * Namespace statistics fixed, is_full flag added
  * Ns settings updating fixed - __service key could have been omited on update

 -- Andrey Vasilenkov <indigo@yandex-team.ru>  Wed, 03 Jun 2015 19:58:59 +0300

mastermind (2.24.40) precise; urgency=low

  * Infrastructure: empty group set for tree nodes that has no groups in child
    nodes

 -- Andrey Vasilenkov <indigo@yandex-team.ru>  Tue, 02 Jun 2015 12:49:29 +0300

mastermind (2.24.39) precise; urgency=low

  * Added mastermind2.26-cache application to cocaine runlist

 -- Andrey Vasilenkov <indigo@yandex-team.ru>  Mon, 01 Jun 2015 16:21:11 +0300

mastermind (2.24.38) precise; urgency=low

  * Top update period is set via periodic timer
  * Lock on cache distribution task

 -- Andrey Vasilenkov <indigo@yandex-team.ru>  Mon, 01 Jun 2015 15:12:04 +0300

mastermind (2.24.37) precise; urgency=low

  * Fix for existing cache key update

 -- Andrey Vasilenkov <indigo@yandex-team.ru>  Fri, 29 May 2015 16:01:53 +0300

mastermind (2.24.36) precise; urgency=low

  * Cache worker: cache groups selection refactored

 -- Andrey Vasilenkov <indigo@yandex-team.ru>  Fri, 29 May 2015 15:16:56 +0300

mastermind (2.24.35) precise; urgency=low

  * Do not account service storage_cache namespace in namespace states

 -- Andrey Vasilenkov <indigo@yandex-team.ru>  Thu, 28 May 2015 14:10:12 +0300

mastermind (2.24.34) precise; urgency=low

  * Cache group defragmentation job creation

 -- Andrey Vasilenkov <indigo@yandex-team.ru>  Tue, 26 May 2015 23:45:25 +0300

mastermind (2.24.33) precise; urgency=low

  * Fix for app start without mongo set up

 -- Andrey Vasilenkov <indigo@yandex-team.ru>  Tue, 26 May 2015 12:15:55 +0300

mastermind (2.24.32) precise; urgency=low

  * Cache clean handler added

 -- Andrey Vasilenkov <indigo@yandex-team.ru>  Mon, 25 May 2015 19:56:32 +0300

mastermind (2.24.31) precise; urgency=low

  * Group type checking should be executed after backend state checking

 -- Andrey Vasilenkov <indigo@yandex-team.ru>  Mon, 25 May 2015 13:17:54 +0300

mastermind (2.24.30) precise; urgency=low

  * Misprint fixed

 -- Andrey Vasilenkov <indigo@yandex-team.ru>  Sun, 24 May 2015 20:33:13 +0300

mastermind (2.24.29) precise; urgency=low

  * Misprints fixed and more logging added

 -- Andrey Vasilenkov <indigo@yandex-team.ru>  Fri, 22 May 2015 23:00:10 +0300

mastermind (2.24.28) precise; urgency=low

  * Some logging added

 -- Andrey Vasilenkov <indigo@yandex-team.ru>  Fri, 22 May 2015 20:43:44 +0300

mastermind (2.24.27) precise; urgency=low

  * Misprint fixed

 -- Andrey Vasilenkov <indigo@yandex-team.ru>  Fri, 22 May 2015 17:57:55 +0300

mastermind (2.24.26) precise; urgency=low

  * Misprint fixed

 -- Andrey Vasilenkov <indigo@yandex-team.ru>  Fri, 22 May 2015 17:29:05 +0300

mastermind (2.24.25) precise; urgency=low

  * Misprints fixed

 -- Andrey Vasilenkov <indigo@yandex-team.ru>  Fri, 22 May 2015 17:13:30 +0300

mastermind (2.24.24) precise; urgency=low

  * Cache cleaner implemented
  * Added static/non-static flag to log record for broken namespaces

 -- Andrey Vasilenkov <indigo@yandex-team.ru>  Fri, 22 May 2015 16:49:00 +0300

mastermind (2.24.23) precise; urgency=low

  * Fix for key updated in mongodb: couple is used as a part of primary key
  * Minor refactoring

 -- Andrey Vasilenkov <indigo@yandex-team.ru>  Thu, 21 May 2015 12:59:49 +0300

mastermind (2.24.22) precise; urgency=low

  * Fixed new keys processing

 -- Andrey Vasilenkov <indigo@yandex-team.ru>  Thu, 21 May 2015 00:00:29 +0300

mastermind (2.24.21) precise; urgency=low

  * Do not remove unpopular keys on distribution stage

 -- Andrey Vasilenkov <indigo@yandex-team.ru>  Wed, 20 May 2015 23:34:15 +0300

mastermind (2.24.20) precise; urgency=low

  * Misprint fixed

 -- Andrey Vasilenkov <indigo@yandex-team.ru>  Wed, 20 May 2015 23:07:51 +0300

mastermind (2.24.19) precise; urgency=low

  * Top stats aggregation fix: cache groups statistics are accounted properly

 -- Andrey Vasilenkov <indigo@yandex-team.ru>  Wed, 20 May 2015 16:10:22 +0300

mastermind (2.24.18) precise; urgency=low

  * Aggregate keys by (key_id, couple) pair

 -- Andrey Vasilenkov <indigo@yandex-team.ru>  Tue, 19 May 2015 16:42:11 +0300

mastermind (2.24.17) precise; urgency=low

  * Do not use cache module in the main worker

 -- Andrey Vasilenkov <indigo@yandex-team.ru>  Mon, 18 May 2015 18:52:56 +0300

mastermind (2.24.16) precise; urgency=low

  * Couple defragmentation should start only when want_defrag > 1
  * Move job tweaks: -114 processing when node backend is being disabled, STALLED status for node backend stop task is considered ok
  * Removed unnecessary locks on task retry and skip
  * Couple defrag: if dnet_client returns -114 on defrag command, consider task successfully completed

 -- Andrey Vasilenkov <indigo@yandex-team.ru>  Mon, 18 May 2015 18:32:07 +0300

mastermind (2.24.15) precise; urgency=low

  * Refactored infrastructure data usage and correspondent cache workflow

 -- Andrey Vasilenkov <indigo@yandex-team.ru>  Sun, 17 May 2015 18:18:41 +0300

mastermind (2.24.14) precise; urgency=low

  * Uncoupled group checker changed

 -- Andrey Vasilenkov <indigo@yandex-team.ru>  Fri, 15 May 2015 17:31:44 +0300

mastermind (2.24.13) precise; urgency=low

  * Good uncoupled groups selector moved to infrastructure

 -- Andrey Vasilenkov <indigo@yandex-team.ru>  Fri, 15 May 2015 16:45:05 +0300

mastermind (2.24.12) precise; urgency=low

  * Cache worker initialization fixed

 -- Andrey Vasilenkov <indigo@yandex-team.ru>  Fri, 15 May 2015 15:35:13 +0300

mastermind (2.24.11) precise; urgency=low

  * Mark group as migrating right away when job is created
  * Job mark group minor workflow updates
  * Service statuses for couples with active jobs

 -- Andrey Vasilenkov <indigo@yandex-team.ru>  Wed, 13 May 2015 18:19:10 +0300

mastermind (2.24.10) precise; urgency=low

  * Fix for increasing cache key copies number

 -- Andrey Vasilenkov <indigo@yandex-team.ru>  Mon, 27 Apr 2015 20:24:00 +0300

mastermind (2.24.9) lucid; urgency=low

  * Fallback to default cocaine logging service if mm_cache_logging service is not set up in cocaine

 -- Andrey Vasilenkov <indigo@yandex-team.ru>  Mon, 27 Apr 2015 19:49:32 +0300

mastermind (2.24.8) lucid; urgency=low

  * Do not use not marked uncoupled groups located at cache groups paths as data uncoupled groups

 -- Andrey Vasilenkov <indigo@yandex-team.ru>  Mon, 27 Apr 2015 16:23:24 +0300

mastermind (2.24.7) lucid; urgency=low

  * Removed obsolete tornado version dependency

 -- Andrey Vasilenkov <indigo@yandex-team.ru>  Wed, 22 Apr 2015 23:01:00 +0300

mastermind (2.24.6) lucid; urgency=low

  * Misprint fixed

 -- Andrey Vasilenkov <indigo@yandex-team.ru>  Wed, 22 Apr 2015 18:50:12 +0300

mastermind (2.24.5) lucid; urgency=low

  * Removed obsolete cache manager usage

 -- Andrey Vasilenkov <indigo@yandex-team.ru>  Wed, 22 Apr 2015 18:45:04 +0300

mastermind (2.24.4) lucid; urgency=low

  * Fix for make_tree script

 -- Andrey Vasilenkov <indigo@yandex-team.ru>  Wed, 22 Apr 2015 18:01:23 +0300

mastermind (2.24.3) lucid; urgency=low

  * Misprint in postinst fixed

 -- Andrey Vasilenkov <indigo@yandex-team.ru>  Wed, 22 Apr 2015 17:47:11 +0300

mastermind (2.24.2) lucid; urgency=low

  * Misprint in postinst fixed

 -- Andrey Vasilenkov <indigo@yandex-team.ru>  Wed, 22 Apr 2015 17:28:27 +0300

mastermind (2.24.1) lucid; urgency=low

  * Distributed cache manager (for gatlinggun)

 -- Andrey Vasilenkov <indigo@yandex-team.ru>  Wed, 22 Apr 2015 17:04:56 +0300

mastermind (2.23.15) lucid; urgency=low

  * Added explicit couple text status to couple status change message
  * Returned back the lost check for groups move planner

 -- Andrey Vasilenkov <indigo@yandex-team.ru>  Thu, 07 May 2015 19:13:51 +0300

mastermind (2.23.14) lucid; urgency=low

  * Misprint fixed

 -- Andrey Vasilenkov <indigo@yandex-team.ru>  Thu, 07 May 2015 17:49:04 +0300

mastermind (2.23.13) lucid; urgency=low

  * Misprint fixed

 -- Andrey Vasilenkov <indigo@yandex-team.ru>  Thu, 07 May 2015 17:12:36 +0300

mastermind (2.23.12) lucid; urgency=low

  * Misprint fixed

 -- Andrey Vasilenkov <indigo@yandex-team.ru>  Thu, 07 May 2015 15:56:33 +0300

mastermind (2.23.11) lucid; urgency=low

  * Uncoupled group should be considered broken if it has more than one backend and DHT check is enabled
  * In-service check for uncoupled group fetching

 -- Andrey Vasilenkov <indigo@yandex-team.ru>  Thu, 07 May 2015 13:07:37 +0300

mastermind (2.23.10) lucid; urgency=low

  * Fix for restore group job creation when history record is unavailable

 -- Andrey Vasilenkov <indigo@yandex-team.ru>  Wed, 06 May 2015 20:14:19 +0300

mastermind (2.23.9) lucid; urgency=low

  * If no backends are found in history, planner restores group according to namespace distribution (same as for move group)

 -- Andrey Vasilenkov <indigo@yandex-team.ru>  Wed, 06 May 2015 19:39:27 +0300

mastermind (2.23.8) lucid; urgency=low

  * Move planner should use default uncoupled groups select function

 -- Andrey Vasilenkov <indigo@yandex-team.ru>  Wed, 29 Apr 2015 15:22:16 +0300

mastermind (2.23.7) lucid; urgency=low

  * Comparing source and destination DCs when planning move jobs

 -- Andrey Vasilenkov <indigo@yandex-team.ru>  Wed, 29 Apr 2015 09:29:29 +0300

mastermind (2.23.6) lucid; urgency=low

  * Misprints fixed

 -- Andrey Vasilenkov <indigo@yandex-team.ru>  Tue, 28 Apr 2015 18:17:11 +0300

mastermind (2.23.5) lucid; urgency=low

  * Busy hosts accounting fixed

 -- Andrey Vasilenkov <indigo@yandex-team.ru>  Tue, 28 Apr 2015 17:49:02 +0300

mastermind (2.23.4) lucid; urgency=low

  * Using groups merging on move jobs planning

 -- Andrey Vasilenkov <indigo@yandex-team.ru>  Tue, 28 Apr 2015 17:35:20 +0300

mastermind (2.23.3) lucid; urgency=low

  * Misprint fixed

 -- Andrey Vasilenkov <indigo@yandex-team.ru>  Mon, 20 Apr 2015 23:41:56 +0300

mastermind (2.23.2) lucid; urgency=low

  * Properly job slots checking in planner for couple defrag jobs

 -- Andrey Vasilenkov <indigo@yandex-team.ru>  Mon, 20 Apr 2015 23:25:43 +0300

mastermind (2.23.1) lucid; urgency=low

  * Config option for autoapproving defrag jobs

 -- Andrey Vasilenkov <indigo@yandex-team.ru>  Fri, 17 Apr 2015 17:39:54 +0300

mastermind (2.21.24) lucid; urgency=low

  * Misprint fixed

 -- Andrey Vasilenkov <indigo@yandex-team.ru>  Tue, 07 Apr 2015 17:05:41 +0300

mastermind (2.21.23) lucid; urgency=low

  * Planner will try to create job if there is less than max_executing_jobs running

 -- Andrey Vasilenkov <indigo@yandex-team.ru>  Mon, 06 Apr 2015 15:32:26 +0300

mastermind (2.21.22) lucid; urgency=low

  * Force update fixed

 -- Andrey Vasilenkov <indigo@yandex-team.ru>  Mon, 06 Apr 2015 14:32:10 +0300

mastermind (2.21.21) lucid; urgency=low

  * Fix for restore group job when executed on old node backend

 -- Andrey Vasilenkov <indigo@yandex-team.ru>  Mon, 30 Mar 2015 19:36:51 +0300

mastermind (2.21.20) lucid; urgency=low

  * Minor fixed

 -- Andrey Vasilenkov <indigo@yandex-team.ru>  Mon, 30 Mar 2015 19:13:53 +0300

mastermind (2.21.19) lucid; urgency=low

  * Success codes for minion are encoded as a sequence

 -- Andrey Vasilenkov <indigo@yandex-team.ru>  Mon, 30 Mar 2015 18:43:09 +0300

mastermind (2.21.18) lucid; urgency=low

  * Update metadb synchronously on executing minion cmd

 -- Andrey Vasilenkov <indigo@yandex-team.ru>  Fri, 27 Mar 2015 21:06:55 +0300

mastermind (2.21.17) lucid; urgency=low

  * Several minor fixes

 -- Andrey Vasilenkov <indigo@yandex-team.ru>  Fri, 27 Mar 2015 20:20:06 +0300

mastermind (2.21.16-1) lucid; urgency=low

  * Configurable autoapprove for recovery jobs

 -- Andrey Vasilenkov <indigo@yandex-team.ru>  Sat, 04 Apr 2015 12:33:17 +0300

mastermind (2.21.16) lucid; urgency=low

  * Do not crash if failed to resolve some infrastructure host
  * Do not crash when any of elliptics hostnames from config cannot be resolved

 -- Andrey Vasilenkov <indigo@yandex-team.ru>  Fri, 27 Mar 2015 18:01:57 +0300

mastermind (2.21.15) lucid; urgency=low

  * Fix for detaching node backend from group: based on group_id, not object of type storage.Group

 -- Andrey Vasilenkov <indigo@yandex-team.ru>  Tue, 24 Mar 2015 19:27:46 +0300

mastermind (2.21.14) lucid; urgency=low

  * Fix for detaching node backend from group: based on group_id, not object of type storage.Group

 -- Andrey Vasilenkov <indigo@yandex-team.ru>  Tue, 24 Mar 2015 19:00:33 +0300

mastermind (2.21.13) lucid; urgency=low

  * Do not fail job when elliptics request request for command status update was unsuccessful

 -- Andrey Vasilenkov <indigo@yandex-team.ru>  Tue, 24 Mar 2015 15:39:18 +0300

mastermind (2.21.12) lucid; urgency=low

  * Fix for busy uncoupled list groups fetching

 -- Andrey Vasilenkov <indigo@yandex-team.ru>  Tue, 24 Mar 2015 13:13:21 +0300

mastermind (2.21.11) lucid; urgency=low

  * Version bump for release-2.20 hotfix

 -- Andrey Vasilenkov <indigo@yandex-team.ru>  Mon, 23 Mar 2015 14:39:59 +0300

mastermind (2.21.10) lucid; urgency=low

  * Do not stop job execution when mark/unmark groups failed

 -- Andrey Vasilenkov <indigo@yandex-team.ru>  Fri, 20 Mar 2015 19:17:47 +0300

mastermind (2.21.9) lucid; urgency=low

  * Jobs processor uses periodic timer
  * Periodic timer implementation for timed queue

 -- Andrey Vasilenkov <indigo@yandex-team.ru>  Fri, 20 Mar 2015 16:52:58 +0300

mastermind (2.21.8) lucid; urgency=low

  * If job fails exception is saved to error messages list of job
  * Jobs index cleaning script
  * Removed jobs data from metadb's secondary indexes
  * Renamed mastermind util 'couple list-namespaces' handle to 'ns list'
  * Configurable minion request timeout

 -- Andrey Vasilenkov <indigo@yandex-team.ru>  Thu, 19 Mar 2015 16:42:05 +0300

mastermind (2.21.7) lucid; urgency=low

  * Resetting attempts counter on task manual retry

 -- Andrey Vasilenkov <indigo@yandex-team.ru>  Tue, 17 Mar 2015 17:11:18 +0300

mastermind (2.21.6) lucid; urgency=low

  * Misprint

 -- Andrey Vasilenkov <indigo@yandex-team.ru>  Tue, 17 Mar 2015 16:54:52 +0300

mastermind (2.21.5) lucid; urgency=low

  * Misprint

 -- Andrey Vasilenkov <indigo@yandex-team.ru>  Tue, 17 Mar 2015 16:45:53 +0300

mastermind (2.21.4) lucid; urgency=low

  * Fix for planner recovery job creation (a batch of applicable couple is empty)

 -- Andrey Vasilenkov <indigo@yandex-team.ru>  Tue, 17 Mar 2015 15:51:18 +0300

mastermind (2.21.3) lucid; urgency=low

  * tornado < 4.1 does not support raise_error option, fallback to async request with error checking

 -- Andrey Vasilenkov <indigo@yandex-team.ru>  Tue, 17 Mar 2015 15:07:02 +0300

mastermind (2.21.2) lucid; urgency=low

  * Fix for jobs rendering

 -- Andrey Vasilenkov <indigo@yandex-team.ru>  Mon, 16 Mar 2015 19:43:50 +0300

mastermind (2.21.1) lucid; urgency=low

  * Minion requests retry on http errors

 -- Andrey Vasilenkov <indigo@yandex-team.ru>  Mon, 16 Mar 2015 19:33:46 +0300

mastermind (2.20.6) lucid; urgency=low

  * Move job: fix for unmarking group that is down at the moment

 -- Andrey Vasilenkov <indigo@yandex-team.ru>  Mon, 23 Mar 2015 13:24:25 +0300

mastermind (2.20.5) lucid; urgency=low

  * Node backend statistics time is extracted from elliptics async result
  * Couple defragmentation by partitions

 -- Andrey Vasilenkov <indigo@yandex-team.ru>  Tue, 17 Mar 2015 20:01:35 +0300

mastermind (2.20.4) lucid; urgency=low

  * Jobs handler: move all groups from host
  * Moved src backend status check to move job start phase instead of creation phase

 -- Andrey Vasilenkov <indigo@yandex-team.ru>  Fri, 13 Mar 2015 20:41:18 +0300

mastermind (2.20.3) lucid; urgency=low

  * Fix for search-by-path using ipv6 ip addrs

 -- Andrey Vasilenkov <indigo@yandex-team.ru>  Wed, 11 Mar 2015 20:11:59 +0300

mastermind (2.20.2) lucid; urgency=low

  * Group history unified

 -- Andrey Vasilenkov <indigo@yandex-team.ru>  Wed, 11 Mar 2015 19:39:12 +0300

mastermind (2.20.1) lucid; urgency=low

  * Restore job: make src backend readonly if possible to prevent blob truncation

 -- Andrey Vasilenkov <indigo@yandex-team.ru>  Wed, 11 Mar 2015 17:06:15 +0300

mastermind (2.19.6) lucid; urgency=low

  * Fix for removing node backend from group

 -- Andrey Vasilenkov <indigo@yandex-team.ru>  Fri, 13 Mar 2015 12:35:54 +0300

mastermind (2.19.5) lucid; urgency=low

  * Manual locker commited

 -- Andrey Vasilenkov <indigo@yandex-team.ru>  Thu, 12 Mar 2015 15:49:31 +0300

mastermind (2.19.4) lucid; urgency=low

  * Fix for node history backend unlink

 -- Andrey Vasilenkov <indigo@yandex-team.ru>  Thu, 12 Mar 2015 14:55:52 +0300

mastermind (2.19.3) lucid; urgency=low

  * Recovery planner accounts locked couples

 -- Andrey Vasilenkov <indigo@yandex-team.ru>  Wed, 11 Mar 2015 15:30:51 +0300

mastermind (2.19.2) lucid; urgency=low

  * Planner does not operate without mongo db setup

 -- Andrey Vasilenkov <indigo@yandex-team.ru>  Thu, 05 Mar 2015 20:14:26 +0300

mastermind (2.19.1) lucid; urgency=low

  * Recover dc queue is replaced by dynamic weighting of couples using last recovery timestamp and keys difference
  * Couples can be indexed by unicode str
  * Workaround for hosts that cannot be resolved
  * Do not compare couple groups' metadata version numbers
  * Added namespace settings custom expiration time feature

 -- Andrey Vasilenkov <indigo@yandex-team.ru>  Thu, 05 Mar 2015 19:15:45 +0300

mastermind (2.18.15) lucid; urgency=low

  * Logging for move group planner improved
  * Refactored job accounting: now it should properly account destination hdds of existing jobs
  * Fix for lock release on error during groups' marking

 -- Andrey Vasilenkov <indigo@yandex-team.ru>  Wed, 11 Mar 2015 14:45:53 +0300

mastermind (2.18.14) lucid; urgency=low

  * Logging requests and test handler for ns_current_state logging

 -- Andrey Vasilenkov <indigo@yandex-team.ru>  Tue, 10 Mar 2015 12:53:16 +0300

mastermind (2.18.13) lucid; urgency=low

  * Effective space statistics fix

 -- Andrey Vasilenkov <indigo@yandex-team.ru>  Wed, 04 Mar 2015 14:49:07 +0300

mastermind (2.18.12) lucid; urgency=low

  * Fix for total effective_free_space count

 -- Andrey Vasilenkov <indigo@yandex-team.ru>  Tue, 03 Mar 2015 20:51:44 +0300

mastermind (2.18.11) lucid; urgency=low

  * Ensure path before checking locked hosts
  * Planner job creation fixed

 -- Andrey Vasilenkov <indigo@yandex-team.ru>  Tue, 03 Mar 2015 20:05:17 +0300

mastermind (2.18.10) lucid; urgency=low

  * Fix for group move handler --force option

 -- Andrey Vasilenkov <indigo@yandex-team.ru>  Mon, 02 Mar 2015 12:40:49 +0300

mastermind (2.18.9) lucid; urgency=low

  * Misprint fixed

 -- Andrey Vasilenkov <indigo@yandex-team.ru>  Fri, 27 Feb 2015 20:43:37 +0300

mastermind (2.18.8) lucid; urgency=low

  * Fix for mongo queries

 -- Andrey Vasilenkov <indigo@yandex-team.ru>  Fri, 27 Feb 2015 20:29:15 +0300

mastermind (2.18.7) lucid; urgency=low

  * Downtimes for both src_host and dst_host during rsync task execution
  * Use hostname in net downtimes
  * Rsync node task is now used for move job instead of common MinionCmdTask

 -- Andrey Vasilenkov <indigo@yandex-team.ru>  Fri, 27 Feb 2015 19:39:16 +0300

mastermind (2.18.6) lucid; urgency=low

  * IPv6 for tornado clients turned on

 -- Andrey Vasilenkov <indigo@yandex-team.ru>  Fri, 27 Feb 2015 16:18:09 +0300

mastermind (2.18.5) lucid; urgency=low

  * Implementation of net monitoring usage during rsync tasks executing

 -- Andrey Vasilenkov <indigo@yandex-team.ru>  Fri, 27 Feb 2015 15:05:11 +0300

mastermind (2.18.4) lucid; urgency=low

  * Fake sync manager get_children_locks implemented

 -- Andrey Vasilenkov <indigo@yandex-team.ru>  Wed, 25 Feb 2015 17:40:38 +0300

mastermind (2.18.3) lucid; urgency=low

  * Minor job processing refactoring fixes

 -- Andrey Vasilenkov <indigo@yandex-team.ru>  Tue, 24 Feb 2015 16:47:07 +0300

mastermind (2.18.2) lucid; urgency=low

  * Effective free space statistics calculation fixed
  * Minor job processor refactoring

 -- Andrey Vasilenkov <indigo@yandex-team.ru>  Fri, 20 Feb 2015 18:23:06 +0300

mastermind (2.18.1) lucid; urgency=low

  * Host lock implemented, prevents active operations on selected host

 -- Andrey Vasilenkov <indigo@yandex-team.ru>  Wed, 18 Feb 2015 17:28:31 +0300

mastermind (2.17.13) lucid; urgency=low

  * Logging

 -- Andrey Vasilenkov <indigo@yandex-team.ru>  Mon, 16 Feb 2015 18:39:50 +0300

mastermind (2.17.12) lucid; urgency=low

  * Fix for check-for-update settings checking

 -- Andrey Vasilenkov <indigo@yandex-team.ru>  Mon, 16 Feb 2015 17:37:23 +0300

mastermind (2.17.11) lucid; urgency=low

  * Logging

 -- Andrey Vasilenkov <indigo@yandex-team.ru>  Mon, 16 Feb 2015 17:23:52 +0300

mastermind (2.17.10) lucid; urgency=low

  * Mongo db is made optional (job processor and planner are disabled)

 -- Andrey Vasilenkov <indigo@yandex-team.ru>  Fri, 13 Feb 2015 18:59:33 +0300

mastermind (2.17.9) lucid; urgency=low

  * Return error code 1 if failed to create couple
  * Mongo db is made optional (job processor and planner are disabled)

 -- Andrey Vasilenkov <indigo@yandex-team.ru>  Fri, 13 Feb 2015 16:00:56 +0300

mastermind (2.17.8) lucid; urgency=low

  * Update groups status befire applying jobs

 -- Andrey Vasilenkov <indigo@yandex-team.ru>  Thu, 12 Feb 2015 18:23:58 +0300

mastermind (2.17.7) lucid; urgency=low

  * Fix for determing group space requirements on restore

 -- Andrey Vasilenkov <indigo@yandex-team.ru>  Tue, 10 Feb 2015 22:02:10 +0300

mastermind (2.17.6) lucid; urgency=low

  * Fix for determing group space requirements on restore

 -- Andrey Vasilenkov <indigo@yandex-team.ru>  Tue, 10 Feb 2015 21:50:42 +0300

mastermind (2.17.5) lucid; urgency=low

  * Fix for determing group space requirements on restore

 -- Andrey Vasilenkov <indigo@yandex-team.ru>  Tue, 10 Feb 2015 21:37:28 +0300

mastermind (2.17.4) lucid; urgency=low

  * Fix for restore candidates selection

 -- Andrey Vasilenkov <indigo@yandex-team.ru>  Tue, 10 Feb 2015 21:22:19 +0300

mastermind (2.17.3) lucid; urgency=low

  * Fix for couple status update on unlinking node backend from group

 -- Andrey Vasilenkov <indigo@yandex-team.ru>  Tue, 10 Feb 2015 18:46:56 +0300

mastermind (2.17.2) lucid; urgency=low

  * Fix for zookeeper lock release
  * Fix for updating couple status when all the groups did not respond during checking

 -- Andrey Vasilenkov <indigo@yandex-team.ru>  Mon, 09 Feb 2015 12:46:04 +0300

mastermind (2.17.1) lucid; urgency=low

  * Check-for-update option for namespace setup
  * Storage total keys diff handler
  * Reconnect timeout for mastermind-util is decreased to 3 sec
  * cocaine-runtime dependency added

 -- Andrey Vasilenkov <indigo@yandex-team.ru>  Fri, 06 Feb 2015 18:00:27 +0300

mastermind (2.16.10) lucid; urgency=low

  * Fix for rsync group node backend checking

 -- Andrey Vasilenkov <indigo@yandex-team.ru>  Fri, 06 Feb 2015 17:41:47 +0300

mastermind (2.16.9) lucid; urgency=low

  * Removed constraints on node backend status during restore group job

 -- Andrey Vasilenkov <indigo@yandex-team.ru>  Thu, 05 Feb 2015 20:17:43 +0300

mastermind (2.16.8) lucid; urgency=low

  * Restore group job can now accept source group as a parameter

 -- Andrey Vasilenkov <indigo@yandex-team.ru>  Thu, 05 Feb 2015 19:10:06 +0300

mastermind (2.16.7) lucid; urgency=low

  * Removed obsolete checking if tasks where successfully fetched from minions

 -- Andrey Vasilenkov <indigo@yandex-team.ru>  Thu, 05 Feb 2015 15:07:56 +0300

mastermind (2.16.6) lucid; urgency=low

  * Fix for job accounting of groups with broken namespace settings

 -- Andrey Vasilenkov <indigo@yandex-team.ru>  Thu, 05 Feb 2015 12:35:26 +0300

mastermind (2.16.5) lucid; urgency=low

  * Couples taking part in new and executing jobs are taken in account when creating new move job
  * Group move --lucky option to automatically select uncoupled group to move source group to

 -- Andrey Vasilenkov <indigo@yandex-team.ru>  Wed, 04 Feb 2015 16:09:30 +0300

mastermind (2.16.4) lucid; urgency=low

  * Detecting stat file error from monitor stats

 -- Andrey Vasilenkov <indigo@yandex-team.ru>  Mon, 02 Feb 2015 12:41:27 +0300

mastermind (2.16.3) lucid; urgency=low

  * Group move has 'force' parameter, which will try to cancel unimportant jobs

 -- Andrey Vasilenkov <indigo@yandex-team.ru>  Thu, 29 Jan 2015 18:13:03 +0300

mastermind (2.16.2) lucid; urgency=low

  * More informative error message when trying to restore uncoupled group
  * Script for moving jobs from elliptics to mongodb
  * Removed obsolete syslog-ng restart command from postinst
  * Fix for logging elliptics request nano-seconds

 -- Andrey Vasilenkov <indigo@yandex-team.ru>  Tue, 27 Jan 2015 19:33:03 +0300

mastermind (2.16.1) lucid; urgency=low

  * Optional unimportant jobs cancellation on creating restore job

 -- Andrey Vasilenkov <indigo@yandex-team.ru>  Mon, 26 Jan 2015 18:48:18 +0300

mastermind (2.15.34) lucid; urgency=low

  * Read preferences for mongo forced to PRIMARY_PREFFERED

 -- Andrey Vasilenkov <indigo@yandex-team.ru>  Mon, 26 Jan 2015 14:38:02 +0300

mastermind (2.15.33) lucid; urgency=low

  * Read preferences for mongo forced to PRIMARY_PREFFERED

 -- Andrey Vasilenkov <indigo@yandex-team.ru>  Mon, 26 Jan 2015 14:16:57 +0300

mastermind (2.15.32) lucid; urgency=low

  * Misprint fixed

 -- Andrey Vasilenkov <indigo@yandex-team.ru>  Fri, 23 Jan 2015 16:49:10 +0300

mastermind (2.15.31) lucid; urgency=low

  * Fix for marking jobs fetched from db as non-dirty

 -- Andrey Vasilenkov <indigo@yandex-team.ru>  Fri, 23 Jan 2015 13:34:35 +0300

mastermind (2.15.30) lucid; urgency=low

  * Fixed bug with jobs creation

 -- Andrey Vasilenkov <indigo@yandex-team.ru>  Fri, 23 Jan 2015 13:11:49 +0300

mastermind (2.15.29) lucid; urgency=low

  * Misprint fixed

 -- Andrey Vasilenkov <indigo@yandex-team.ru>  Thu, 22 Jan 2015 22:23:46 +0300

mastermind (2.15.28) lucid; urgency=low

  * Forced jobs ts convertion to int

 -- Andrey Vasilenkov <indigo@yandex-team.ru>  Thu, 22 Jan 2015 21:33:56 +0300

mastermind (2.15.27) lucid; urgency=low

  * Dependencies updated

 -- Andrey Vasilenkov <indigo@yandex-team.ru>  Thu, 22 Jan 2015 19:56:03 +0300

mastermind (2.15.26) lucid; urgency=low

  * Misprint fixed

 -- Andrey Vasilenkov <indigo@yandex-team.ru>  Thu, 22 Jan 2015 19:39:47 +0300

mastermind (2.15.25) lucid; urgency=low

  * Mongo working draft for testing

 -- Andrey Vasilenkov <indigo@yandex-team.ru>  Thu, 22 Jan 2015 17:09:56 +0300

mastermind (2.15.24) lucid; urgency=low

  * Fix for minions command execution

 -- Andrey Vasilenkov <indigo@yandex-team.ru>  Wed, 21 Jan 2015 16:53:22 +0300

mastermind (2.15.23) lucid; urgency=low

  * Misprint fixed

 -- Andrey Vasilenkov <indigo@yandex-team.ru>  Wed, 21 Jan 2015 13:37:07 +0300

mastermind (2.15.22) lucid; urgency=low

  * Fix for minion cmd command execution

 -- Andrey Vasilenkov <indigo@yandex-team.ru>  Wed, 21 Jan 2015 13:10:30 +0300

mastermind (2.15.21) lucid; urgency=low

  * General concurrent handler implemented, wraps all API handlers
  * Misprint fixes

 -- Andrey Vasilenkov <indigo@yandex-team.ru>  Mon, 19 Jan 2015 15:01:06 +0300

mastermind (2.15.20) lucid; urgency=low

  * Changed dependencies (cocaine-tools << 0.12, cocaine-framework-python << 0.12)

 -- Andrey Vasilenkov <indigo@yandex-team.ru>  Fri, 16 Jan 2015 14:17:35 +0300

mastermind (2.15.19) lucid; urgency=low

  * Changed dependencies (python-tornado << 4)

 -- Andrey Vasilenkov <indigo@yandex-team.ru>  Fri, 16 Jan 2015 14:04:29 +0300

mastermind (2.15.18) lucid; urgency=low

  * Fix for manual handlers for defrag and recover-dc jobs creation
  * Fix for cocaine worker timeouts on job creation
  * Refactored minion states update process

 -- Andrey Vasilenkov <indigo@yandex-team.ru>  Wed, 14 Jan 2015 16:44:18 +0300

mastermind (2.15.17) lucid; urgency=low

  * Increased cocaine worker pool-limit to 7

 -- Andrey Vasilenkov <indigo@yandex-team.ru>  Tue, 13 Jan 2015 20:43:40 +0300

mastermind (2.15.16) lucid; urgency=low

  * Increased worker heartbeat timeout to 240s

 -- Andrey Vasilenkov <indigo@yandex-team.ru>  Tue, 13 Jan 2015 18:27:19 +0300

mastermind (2.15.15) lucid; urgency=low

  * Temporary decreased jobs prefetch time span

 -- Andrey Vasilenkov <indigo@yandex-team.ru>  Tue, 13 Jan 2015 14:55:54 +0300

mastermind (2.15.14) lucid; urgency=low

  * Minor logging cleaning

 -- Andrey Vasilenkov <indigo@yandex-team.ru>  Tue, 13 Jan 2015 12:53:16 +0300

mastermind (2.15.13) lucid; urgency=low

  * Decreased cocaine pool-limit to 3

 -- Andrey Vasilenkov <indigo@yandex-team.ru>  Mon, 12 Jan 2015 20:34:19 +0300

mastermind (2.15.12) lucid; urgency=low

  * Job processing can be started as soon as minions states has been fetched from all hosts with executing minion tasks according to job processor data
  * Fix for invalid checking of minions history records

 -- Andrey Vasilenkov <indigo@yandex-team.ru>  Mon, 12 Jan 2015 20:07:54 +0300

mastermind (2.15.11) lucid; urgency=low

  * Start task threads after cocaine worker has been initialized

 -- Andrey Vasilenkov <indigo@yandex-team.ru>  Fri, 09 Jan 2015 19:18:53 +0300

mastermind (2.15.10) lucid; urgency=low

  * Infrastructure procedures logging improved

 -- Andrey Vasilenkov <indigo@yandex-team.ru>  Fri, 09 Jan 2015 18:26:10 +0300

mastermind (2.15.9) lucid; urgency=low

  * Startup timeout temporarily increased
  * Excessive logging removed

 -- Andrey Vasilenkov <indigo@yandex-team.ru>  Fri, 02 Jan 2015 02:44:08 +0300

mastermind (2.15.8) lucid; urgency=low

  * Added handler execution time to logs

 -- Andrey Vasilenkov <indigo@yandex-team.ru>  Wed, 24 Dec 2014 15:48:54 +0300

mastermind (2.15.7) lucid; urgency=low

  * Fix for recovery jobs queue fill

 -- Andrey Vasilenkov <indigo@yandex-team.ru>  Tue, 23 Dec 2014 16:05:36 +0300

mastermind (2.15.6) lucid; urgency=low

  * Fix for indexes batch reader

 -- Andrey Vasilenkov <indigo@yandex-team.ru>  Tue, 23 Dec 2014 14:28:14 +0300

mastermind (2.15.5) lucid; urgency=low

  * Misprint fixed

 -- Andrey Vasilenkov <indigo@yandex-team.ru>  Mon, 22 Dec 2014 18:49:02 +0300

mastermind (2.15.4) lucid; urgency=low

  * Misprint fixed

 -- Andrey Vasilenkov <indigo@yandex-team.ru>  Mon, 22 Dec 2014 18:47:00 +0300

mastermind (2.15.3) lucid; urgency=low

  * Fix for recovery jobs refactoring

 -- Andrey Vasilenkov <indigo@yandex-team.ru>  Mon, 22 Dec 2014 18:39:23 +0300

mastermind (2.15.2) lucid; urgency=low

  * Recover dc planner refactored a little bit
  * Do not take jobs global lock on job cancelling

 -- Andrey Vasilenkov <indigo@yandex-team.ru>  Mon, 22 Dec 2014 17:47:55 +0300

mastermind (2.15.1) lucid; urgency=low

  * Added optional flag for considering namespace broken when its' groups has unequal total space

 -- Andrey Vasilenkov <indigo@yandex-team.ru>  Fri, 19 Dec 2014 14:31:33 +0300

mastermind (2.14.17) lucid; urgency=low

  * Logging for tagged records

 -- Andrey Vasilenkov <indigo@yandex-team.ru>  Thu, 18 Dec 2014 19:47:14 +0300

mastermind (2.14.16) lucid; urgency=low

  * Job handler for getting jobs by job ids

 -- Andrey Vasilenkov <indigo@yandex-team.ru>  Thu, 18 Dec 2014 15:22:30 +0300

mastermind (2.14.15) lucid; urgency=low

  * Use max executing recover dc jobs limit in planner

 -- Andrey Vasilenkov <indigo@yandex-team.ru>  Mon, 15 Dec 2014 19:57:10 +0300

mastermind (2.14.14) lucid; urgency=low

  * Recover dc: limited job creation

 -- Andrey Vasilenkov <indigo@yandex-team.ru>  Mon, 15 Dec 2014 19:44:06 +0300

mastermind (2.14.13) lucid; urgency=low

  * No approving for recovery jobs

 -- Andrey Vasilenkov <indigo@yandex-team.ru>  Mon, 15 Dec 2014 19:22:40 +0300

mastermind (2.14.12) lucid; urgency=low

  * Do not take global jobs lock on jobs' approving

 -- Andrey Vasilenkov <indigo@yandex-team.ru>  Mon, 15 Dec 2014 18:45:43 +0300

mastermind (2.14.11) lucid; urgency=low

  * Minor misprint

 -- Andrey Vasilenkov <indigo@yandex-team.ru>  Sat, 13 Dec 2014 20:20:52 +0300

mastermind (2.14.10) lucid; urgency=low

  * Minor misprint

 -- Andrey Vasilenkov <indigo@yandex-team.ru>  Fri, 12 Dec 2014 19:22:17 +0300

mastermind (2.14.9) lucid; urgency=low

  * Checking move jobs for dc sharing prevention before starting

 -- Andrey Vasilenkov <indigo@yandex-team.ru>  Fri, 12 Dec 2014 19:09:16 +0300

mastermind (2.14.8) lucid; urgency=low

  * Misprint fixed

 -- Andrey Vasilenkov <indigo@yandex-team.ru>  Thu, 11 Dec 2014 18:42:25 +0300

mastermind (2.14.7) lucid; urgency=low

  * Misprint fixed

 -- Andrey Vasilenkov <indigo@yandex-team.ru>  Thu, 11 Dec 2014 18:33:41 +0300

mastermind (2.14.6) lucid; urgency=low

  * Cluster lock and couple data updating before deleting namespace

 -- Andrey Vasilenkov <indigo@yandex-team.ru>  Thu, 11 Dec 2014 18:29:02 +0300

mastermind (2.14.5) lucid; urgency=low

  * Namespace settings service flags and options implemented

 -- Andrey Vasilenkov <indigo@yandex-team.ru>  Thu, 11 Dec 2014 17:36:02 +0300

mastermind (2.14.4) lucid; urgency=low

  * Read-only backends support and new move job workflow with making source group read-only instead of disabling

 -- Andrey Vasilenkov <indigo@yandex-team.ru>  Thu, 11 Dec 2014 15:08:43 +0300

mastermind (2.14.3) lucid; urgency=low

  * Checking busy uncoupled groups before selecting uncouple group for group restoring

 -- Andrey Vasilenkov <indigo@yandex-team.ru>  Mon, 08 Dec 2014 19:46:01 +0300

mastermind (2.14.2) lucid; urgency=low

  * Optional parameter for search-by-path for search only within the last history record

 -- Andrey Vasilenkov <indigo@yandex-team.ru>  Mon, 08 Dec 2014 18:03:20 +0300

mastermind (2.14.1) lucid; urgency=low

  * Support for search-by-path * syntax

 -- Andrey Vasilenkov <indigo@yandex-team.ru>  Mon, 08 Dec 2014 16:56:51 +0300

mastermind (2.13.5) lucid; urgency=low

  * Recover job: do not perform defrag tasks before actual recovery starts
  * Added -M and -L options to recover dc task

 -- Andrey Vasilenkov <indigo@yandex-team.ru>  Wed, 10 Dec 2014 14:56:25 +0300

mastermind (2.13.4) lucid; urgency=low

  * Fix for statistics updating

 -- Andrey Vasilenkov <indigo@yandex-team.ru>  Tue, 09 Dec 2014 17:06:09 +0300

mastermind (2.13.3) lucid; urgency=low

  * Restore group job can now select appropriate uncouple group and merge several into one if necessary

 -- Andrey Vasilenkov <indigo@yandex-team.ru>  Fri, 05 Dec 2014 16:55:10 +0300

mastermind (2.13.2) lucid; urgency=low

  * Updating namespace settings when building couples
  * Convert couple meta script updated

 -- Andrey Vasilenkov <indigo@yandex-team.ru>  Tue, 02 Dec 2014 16:14:20 +0300

mastermind (2.13.1) lucid; urgency=low

  * Moved 'frozen' setting from couple meta key to group meta key

 -- Andrey Vasilenkov <indigo@yandex-team.ru>  Mon, 01 Dec 2014 19:49:32 +0300

mastermind (2.12.2) lucid; urgency=low

  * Fix for couple build handler timeout

 -- Andrey Vasilenkov <indigo@yandex-team.ru>  Fri, 28 Nov 2014 19:11:13 +0300

mastermind (2.12.1) lucid; urgency=low

  * Group restore job implemented
  * Cmd restore deprecated
  * Optimized statistics updating

 -- Andrey Vasilenkov <indigo@yandex-team.ru>  Fri, 28 Nov 2014 16:11:45 +0300

mastermind (2.11.4) lucid; urgency=low

  * Temporary increased mastermind startup time to 120 sec

 -- Andrey Vasilenkov <indigo@yandex-team.ru>  Thu, 27 Nov 2014 16:25:53 +0300

mastermind (2.11.3) lucid; urgency=low

  * Fix for couple build mastermind utils

 -- Andrey Vasilenkov <indigo@yandex-team.ru>  Fri, 21 Nov 2014 19:09:02 +0300

mastermind (2.11.2) lucid; urgency=low

  * Fix for default locking sync manager

 -- Andrey Vasilenkov <indigo@yandex-team.ru>  Fri, 21 Nov 2014 18:47:46 +0300

mastermind (2.11.1) lucid; urgency=low

  * New couple builder

 -- Andrey Vasilenkov <indigo@yandex-team.ru>  Fri, 21 Nov 2014 16:55:14 +0300

mastermind (2.10.2) lucid; urgency=low

  * Do not use integer size for weights dictionary for json-compatibility

 -- Andrey Vasilenkov <indigo@yandex-team.ru>  Thu, 13 Nov 2014 19:08:42 +0300

mastermind (2.10.1) lucid; urgency=low

  * Ns setup: removed signature port option
  * Additional verbose couple status
  * Config option for forbidding namespaces without settings - couples of such namespaces will be considered BROKEN
  * get_namespaces_states handle that combines all namespace state as one dict
  * Ns setup: removed storage-location option
  * Fix for uniform auth-keys format

 -- Andrey Vasilenkov <indigo@yandex-team.ru>  Mon, 10 Nov 2014 19:08:16 +0300

mastermind (2.9.92) lucid; urgency=low

  * Temporary removed additional node stale checking in balancer itself

 -- Andrey Vasilenkov <indigo@yandex-team.ru>  Thu, 13 Nov 2014 00:28:04 +0300

mastermind (2.9.91) lucid; urgency=low

  * Statistics stale status is checked only when statistics is updated
  * get_namespaces_states handle that combines all namespace state as one dict
  * Ns setup: removed storage-location option
  * Fix for uniform auth-keys format
  * Ns setup: storage-location is a boolean flag now

 -- Andrey Vasilenkov <indigo@yandex-team.ru>  Wed, 12 Nov 2014 20:04:23 +0300

mastermind (2.9.90) lucid; urgency=low

  * Job status handle

 -- Andrey Vasilenkov <indigo@yandex-team.ru>  Fri, 07 Nov 2014 18:36:41 +0300

mastermind (2.9.89) lucid; urgency=low

  * Distinct BROKEN status for couples and groups that have forbidden configuration
  * Config flags for forbidding dht and dc sharing among groups
  * Dependencies updated

 -- Andrey Vasilenkov <indigo@yandex-team.ru>  Thu, 06 Nov 2014 18:04:45 +0300

mastermind (2.9.88) lucid; urgency=low

  * Cmd restore: reconfiguring elliptics before starting node backend

 -- Andrey Vasilenkov <indigo@yandex-team.ru>  Wed, 05 Nov 2014 17:05:35 +0300

mastermind (2.9.87) lucid; urgency=low

  * Cluster global lock and update before changing its state (couple build and couple break)

 -- Andrey Vasilenkov <indigo@yandex-team.ru>  Tue, 04 Nov 2014 20:15:41 +0300

mastermind (2.9.86) lucid; urgency=low

  * Namespace settings using tagged indexes

 -- Andrey Vasilenkov <indigo@yandex-team.ru>  Sat, 01 Nov 2014 15:28:56 +0300

mastermind (2.9.85) lucid; urgency=low

  * Fixed broken couples status update in case of coupled groups having different namespaces
  * Configurable node backend stat stale timeout

 -- Andrey Vasilenkov <indigo@yandex-team.ru>  Fri, 31 Oct 2014 16:15:48 +0300

mastermind (2.9.84) lucid; urgency=low

  * Fix for free effective space info handle

 -- Andrey Vasilenkov <indigo@yandex-team.ru>  Wed, 29 Oct 2014 19:28:39 +0300

mastermind (2.9.83) lucid; urgency=low

  * Fix for namespace-aware handlers that can fail because of the broken couples
  * Cocaine framework dependencies

 -- Andrey Vasilenkov <indigo@yandex-team.ru>  Wed, 29 Oct 2014 18:51:52 +0300

mastermind (2.9.82) lucid; urgency=low

  * Mastermind util reconnects automatically on DisconnectionError of cocaine Service
  * Minions status fetching configurable timeout
  * Workaround for minions state update
  * Indexes uses batched read latest requests insted of a bulk read

 -- Andrey Vasilenkov <indigo@yandex-team.ru>  Wed, 29 Oct 2014 17:41:05 +0300

mastermind (2.9.81) lucid; urgency=low

  * Reserved space option for namespaces

 -- Andrey Vasilenkov <indigo@yandex-team.ru>  Tue, 28 Oct 2014 17:28:45 +0300

mastermind (2.9.80) lucid; urgency=low

  * Added alive and removed records counters

 -- Andrey Vasilenkov <indigo@yandex-team.ru>  Mon, 27 Oct 2014 18:03:18 +0300

mastermind (2.9.79) lucid; urgency=low

  * Rearranged locks acquiring

 -- Andrey Vasilenkov <indigo@yandex-team.ru>  Fri, 24 Oct 2014 16:33:44 +0400

mastermind (2.9.78) lucid; urgency=low

  * Do not share locks among different threads, this can cause unwanted sideeffects
  * Recover dc task: decreased number of threads by one to leave one group in couple available for data reads and writes

 -- Andrey Vasilenkov <indigo@yandex-team.ru>  Fri, 24 Oct 2014 15:44:26 +0400

mastermind (2.9.77) lucid; urgency=low

  * One more zero-weight couple fix

 -- Andrey Vasilenkov <indigo@yandex-team.ru>  Wed, 22 Oct 2014 15:10:53 +0400

mastermind (2.9.76) lucid; urgency=low

  * Ultimate fix for zero-weight couples

 -- Andrey Vasilenkov <indigo@yandex-team.ru>  Wed, 22 Oct 2014 14:07:49 +0400

mastermind (2.9.75) lucid; urgency=low

  * Fix for minions ready state

 -- Andrey Vasilenkov <indigo@yandex-team.ru>  Tue, 21 Oct 2014 19:02:16 +0400

mastermind (2.9.74) lucid; urgency=low

  * Misprints

 -- Andrey Vasilenkov <indigo@yandex-team.ru>  Tue, 21 Oct 2014 18:16:11 +0400

mastermind (2.9.73) lucid; urgency=low

  * Fix for blob max size stats

 -- Andrey Vasilenkov <indigo@yandex-team.ru>  Tue, 21 Oct 2014 16:12:16 +0400

mastermind (2.9.72) lucid; urgency=low

  * Do not create defrag jobs if not enough free space on any node backend
  * Max blob size as node backend statistics parameter
  * Couple defrag check timeout increased to 2 days
  * Using dstat error from elliptics monitor stat

 -- Andrey Vasilenkov <indigo@yandex-team.ru>  Tue, 21 Oct 2014 14:56:02 +0400

mastermind (2.9.71) lucid; urgency=low

  * Redirect namespace options
  * Json output for group search-by-path handle

 -- Andrey Vasilenkov <indigo@yandex-team.ru>  Mon, 20 Oct 2014 18:08:18 +0400

mastermind (2.9.70) lucid; urgency=low

  * Minions gzip turned on

 -- Andrey Vasilenkov <indigo@yandex-team.ru>  Mon, 20 Oct 2014 16:16:41 +0400

mastermind (2.9.69) lucid; urgency=low

  * Couple defrag planner uses records removed size to select couples to defrag

 -- Andrey Vasilenkov <indigo@yandex-team.ru>  Fri, 17 Oct 2014 18:51:02 +0400

mastermind (2.9.68) lucid; urgency=low

  * Couple defragmentation planner

 -- Andrey Vasilenkov <indigo@yandex-team.ru>  Fri, 17 Oct 2014 15:17:52 +0400

mastermind (2.9.67) lucid; urgency=low

   * Couple defragmentation job

 -- Andrey Vasilenkov <indigo@yandex-team.ru>  Thu, 16 Oct 2014 16:24:57 +0400

mastermind (2.9.66) lucid; urgency=low

  * Misprints

 -- Andrey Vasilenkov <indigo@yandex-team.ru>  Wed, 15 Oct 2014 19:37:55 +0400

mastermind (2.9.65) lucid; urgency=low

  * Jobs locks are performed on job creation
  * Fix for tree map generation for flowmastermind

 -- Andrey Vasilenkov <indigo@yandex-team.ru>  Wed, 15 Oct 2014 16:35:09 +0400

mastermind (2.9.64) lucid; urgency=low

  * Move jobs: check src couple status before stopping node backend
  * Fix for move jobs tasks order
  * Check for last error to prevent lock acquire errors duplication
  * Defrag tasks for recover dc jobs added

 -- Andrey Vasilenkov <indigo@yandex-team.ru>  Tue, 14 Oct 2014 16:22:36 +0400

mastermind (2.9.63) lucid; urgency=low

  * Added features to namespace settings with two options: multipart-content-length-threshold and select-couple-to-upload
  * Fix for zookeeper lock release when failed to process job

 -- Andrey Vasilenkov <indigo@yandex-team.ru>  Mon, 13 Oct 2014 18:37:41 +0400

mastermind (2.9.62) lucid; urgency=low

  * Fix for couple repair

 -- Andrey Vasilenkov <indigo@yandex-team.ru>  Sun, 12 Oct 2014 23:06:15 +0400

mastermind (2.9.61) lucid; urgency=low

  * Minions status fetch fixed

 -- Andrey Vasilenkov <indigo@yandex-team.ru>  Sun, 12 Oct 2014 14:48:02 +0400

mastermind (2.9.60) lucid; urgency=low

  * Removed minions ready percentage, 100% minion response is required

 -- Andrey Vasilenkov <indigo@yandex-team.ru>  Fri, 10 Oct 2014 13:33:18 +0400

mastermind (2.9.59) lucid; urgency=low

  * Profile name fix in mastermind deployment script
  * Fix for max group number inconsistency

 -- Andrey Vasilenkov <indigo@yandex-team.ru>  Thu, 09 Oct 2014 17:46:00 +0400

mastermind (2.9.58) lucid; urgency=low

  * Detaching node backend from uncoupled group on move job completion

 -- Andrey Vasilenkov <indigo@yandex-team.ru>  Thu, 09 Oct 2014 16:30:33 +0400

mastermind (2.9.57) lucid; urgency=low

  * Separate max executing jobs counters per job type
  * Json output fix for mastermind util

 -- Andrey Vasilenkov <indigo@yandex-team.ru>  Thu, 09 Oct 2014 15:06:32 +0400

mastermind (2.9.56) lucid; urgency=low

  * Fix for flowmastermind statistics

 -- Andrey Vasilenkov <indigo@yandex-team.ru>  Wed, 08 Oct 2014 21:01:03 +0400

mastermind (2.9.55) lucid; urgency=low

  * Fix for flowmastermind statistics

 -- Andrey Vasilenkov <indigo@yandex-team.ru>  Wed, 08 Oct 2014 20:44:54 +0400

mastermind (2.9.54) lucid; urgency=low

  * Additional checking for busy hosts

 -- Andrey Vasilenkov <indigo@yandex-team.ru>  Wed, 08 Oct 2014 19:18:04 +0400

mastermind (2.9.53) lucid; urgency=low

  * Misprint fixed

 -- Andrey Vasilenkov <indigo@yandex-team.ru>  Wed, 08 Oct 2014 18:39:51 +0400

mastermind (2.9.52) lucid; urgency=low

  * Misprint fixed

 -- Andrey Vasilenkov <indigo@yandex-team.ru>  Wed, 08 Oct 2014 18:29:59 +0400

mastermind (2.9.51) lucid; urgency=low

  * Fix for job move planning

 -- Andrey Vasilenkov <indigo@yandex-team.ru>  Wed, 08 Oct 2014 18:08:14 +0400

mastermind (2.9.50) lucid; urgency=low

  * Jobs tagging optimized

 -- Andrey Vasilenkov <indigo@yandex-team.ru>  Wed, 08 Oct 2014 17:47:41 +0400

mastermind (2.9.49) lucid; urgency=low

  * Usage of tag secondary indexes

 -- Andrey Vasilenkov <indigo@yandex-team.ru>  Tue, 07 Oct 2014 20:01:43 +0400

mastermind (2.9.48) lucid; urgency=low

  * Fix for zk lock acquirings

 -- Andrey Vasilenkov <indigo@yandex-team.ru>  Mon, 06 Oct 2014 18:54:14 +0400

mastermind (2.9.47) lucid; urgency=low

  * Fix for zk lock acquirings

 -- Andrey Vasilenkov <indigo@yandex-team.ru>  Mon, 06 Oct 2014 18:43:01 +0400

mastermind (2.9.46) lucid; urgency=low

  * Fix for zk lock acquirings

 -- Andrey Vasilenkov <indigo@yandex-team.ru>  Mon, 06 Oct 2014 18:32:22 +0400

mastermind (2.9.45) lucid; urgency=low

  * Fix for zk lock acquirings

 -- Andrey Vasilenkov <indigo@yandex-team.ru>  Mon, 06 Oct 2014 17:58:13 +0400

mastermind (2.9.44) lucid; urgency=low

  * Fix for zk lock acquirings

 -- Andrey Vasilenkov <indigo@yandex-team.ru>  Mon, 06 Oct 2014 17:44:54 +0400

mastermind (2.9.43) lucid; urgency=low

  * Minor bugs fixed

 -- Andrey Vasilenkov <indigo@yandex-team.ru>  Thu, 02 Oct 2014 08:59:09 +0400

mastermind (2.9.42) lucid; urgency=low

  * Remove path and migrate dst dir for move jobs

 -- Andrey Vasilenkov <indigo@yandex-team.ru>  Wed, 01 Oct 2014 19:04:04 +0400

mastermind (2.9.41) lucid; urgency=low

  * Fix for namespace statistics fetching

 -- Andrey Vasilenkov <indigo@yandex-team.ru>  Wed, 01 Oct 2014 17:29:12 +0400

mastermind (2.9.40) lucid; urgency=low

  * Wait timeout for dnet_client minion commands

 -- Andrey Vasilenkov <indigo@yandex-team.ru>  Tue, 30 Sep 2014 19:57:17 +0400

mastermind (2.9.39) lucid; urgency=low

  * Use timeout for zookeeper locks

 -- Andrey Vasilenkov <indigo@yandex-team.ru>  Tue, 30 Sep 2014 14:26:28 +0400

mastermind (2.9.38) lucid; urgency=low

  * Move jobs planner: take lost space instead of moved data size into consideration

 -- Andrey Vasilenkov <indigo@yandex-team.ru>  Mon, 29 Sep 2014 15:14:44 +0400

mastermind (2.9.37) lucid; urgency=low

  * Create maximum one move job per host
  * Do not process jobs till minions status is fetched

 -- Andrey Vasilenkov <indigo@yandex-team.ru>  Fri, 26 Sep 2014 13:04:21 +0400

mastermind (2.9.36) lucid; urgency=low

  * Minor fixes

 -- Andrey Vasilenkov <indigo@yandex-team.ru>  Thu, 25 Sep 2014 14:46:47 +0400

mastermind (2.9.35) lucid; urgency=low

  * Fix for selecting src and dst datacenters for move jobs

 -- Andrey Vasilenkov <indigo@yandex-team.ru>  Thu, 25 Sep 2014 14:06:45 +0400

mastermind (2.9.34) lucid; urgency=low

  * More logging

 -- Andrey Vasilenkov <indigo@yandex-team.ru>  Thu, 25 Sep 2014 12:49:21 +0400

mastermind (2.9.33) lucid; urgency=low

  * temporary proxy fix to prevent bad response caching

 -- Andrey Vasilenkov <indigo@yandex-team.ru>  Wed, 24 Sep 2014 18:54:46 +0400

mastermind (2.9.32) lucid; urgency=low

  * New algorithm for move jobs generation
  * Minor bug fixes

 -- Andrey Vasilenkov <indigo@yandex-team.ru>  Wed, 24 Sep 2014 17:51:09 +0400

mastermind (2.9.31) lucid; urgency=low

  * create_group_ids uses new service name

 -- Andrey Vasilenkov <indigo@yandex-team.ru>  Wed, 24 Sep 2014 14:28:17 +0400

mastermind (2.9.30) lucid; urgency=low

  * cmd restore should now work with old history records

 -- Andrey Vasilenkov <indigo@yandex-team.ru>  Wed, 24 Sep 2014 12:11:26 +0400

mastermind (2.9.29) lucid; urgency=low

  * Fix for zookeeper lock ensuring path

 -- Andrey Vasilenkov <indigo@yandex-team.ru>  Tue, 23 Sep 2014 13:53:35 +0400

mastermind (2.9.28) lucid; urgency=low

  * Failover in case of bad monitor_stat for node and/or node_backend

 -- Andrey Vasilenkov <indigo@yandex-team.ru>  Mon, 22 Sep 2014 15:28:25 +0400

mastermind (2.9.27) lucid; urgency=low

  * Less logs

 -- Andrey Vasilenkov <indigo@yandex-team.ru>  Thu, 18 Sep 2014 17:56:02 +0400

mastermind (2.9.26) lucid; urgency=low

  * More logs

 -- Andrey Vasilenkov <indigo@yandex-team.ru>  Thu, 18 Sep 2014 17:30:44 +0400

mastermind (2.9.25) lucid; urgency=low

  * Log fix

 -- Andrey Vasilenkov <indigo@yandex-team.ru>  Thu, 18 Sep 2014 17:18:15 +0400

mastermind (2.9.24) lucid; urgency=low

  * Logging invalid backend statistics

 -- Andrey Vasilenkov <indigo@yandex-team.ru>  Thu, 18 Sep 2014 17:05:59 +0400

mastermind (2.9.23) lucid; urgency=low

  * Search group by hostname and path

 -- Andrey Vasilenkov <indigo@yandex-team.ru>  Wed, 17 Sep 2014 21:16:14 +0400

mastermind (2.9.22) lucid; urgency=low

  * Namespace couple weights are considered valid only if there is more than min_units of writeable couples
  * Namespace settings for min-units number

 -- Andrey Vasilenkov <indigo@yandex-team.ru>  Tue, 16 Sep 2014 19:30:54 +0400

mastermind (2.9.21) lucid; urgency=low

  * Storage location option for namespace setup
  * Required parameters for couple build command: namespace and initial state

 -- Andrey Vasilenkov <indigo@yandex-team.ru>  Mon, 15 Sep 2014 15:31:32 +0400

mastermind (2.9.20) lucid; urgency=low

  * Groups key count for recovery jobs

 -- Andrey Vasilenkov <indigo@yandex-team.ru>  Fri, 12 Sep 2014 15:30:24 +0400

mastermind (2.9.19) lucid; urgency=low

  * Minor fix

 -- Andrey Vasilenkov <indigo@yandex-team.ru>  Fri, 12 Sep 2014 13:48:22 +0400

mastermind (2.9.18) lucid; urgency=low

  * Additional option of processes number for recovery job

 -- Andrey Vasilenkov <indigo@yandex-team.ru>  Fri, 12 Sep 2014 13:17:16 +0400

mastermind (2.9.17) lucid; urgency=low

  * Minor fix

 -- Andrey Vasilenkov <indigo@yandex-team.ru>  Thu, 11 Sep 2014 16:58:42 +0400

mastermind (2.9.16) lucid; urgency=low

  * Additional parameters for recovery dc

 -- Andrey Vasilenkov <indigo@yandex-team.ru>  Thu, 11 Sep 2014 16:51:51 +0400

mastermind (2.9.15) lucid; urgency=low

  * Fix for setting task start time

 -- Andrey Vasilenkov <indigo@yandex-team.ru>  Mon, 08 Sep 2014 14:50:13 +0400

mastermind (2.9.14) lucid; urgency=low

  * Use all remotes when creating recovery dc jobs

 -- Andrey Vasilenkov <indigo@yandex-team.ru>  Fri, 05 Sep 2014 18:13:46 +0400

mastermind (2.9.13) lucid; urgency=low

  * Minor fix

 -- Andrey Vasilenkov <indigo@yandex-team.ru>  Fri, 05 Sep 2014 15:43:36 +0400

mastermind (2.9.12) lucid; urgency=low

  * Implemented recover dc jobs

 -- Andrey Vasilenkov <indigo@yandex-team.ru>  Fri, 05 Sep 2014 15:31:40 +0400

mastermind (2.9.11) lucid; urgency=low

  * Compatible fetching eblob path from config

 -- Andrey Vasilenkov <indigo@yandex-team.ru>  Thu, 04 Sep 2014 12:42:34 +0400

mastermind (2.9.10) lucid; urgency=low

  * Fix for fetching the list of all namespaces when there are broken couples
  * Support of new elliptics 26 monitor stat format

 -- Andrey Vasilenkov <indigo@yandex-team.ru>  Wed, 03 Sep 2014 17:32:57 +0400

mastermind (2.9.9) lucid; urgency=low

  * Tasks fixes

 -- Andrey Vasilenkov <indigo@yandex-team.ru>  Thu, 28 Aug 2014 13:55:09 +0400

mastermind (2.9.8) lucid; urgency=low

  * Jobs fixes

 -- Andrey Vasilenkov <indigo@yandex-team.ru>  Thu, 28 Aug 2014 11:53:23 +0400

mastermind (2.9.7) lucid; urgency=low

  * Fix for jobs processor logs messages

 -- Andrey Vasilenkov <indigo@yandex-team.ru>  Tue, 26 Aug 2014 19:40:37 +0400

mastermind (2.9.6) lucid; urgency=low

  * Manual move job creation: checking uncoupled group dc
  * Fix for application name parameter for console util

 -- Andrey Vasilenkov <indigo@yandex-team.ru>  Tue, 26 Aug 2014 16:39:27 +0400

mastermind (2.9.5) lucid; urgency=low

  * Tasks parameters for minions updated to using node backends

 -- Andrey Vasilenkov <indigo@yandex-team.ru>  Mon, 25 Aug 2014 16:28:27 +0400

mastermind (2.9.4) lucid; urgency=low

  * Cache handlers turned back on
  * Using only necessary monitor stat categories

 -- Andrey Vasilenkov <indigo@yandex-team.ru>  Mon, 25 Aug 2014 11:01:18 +0400

mastermind (2.9.3) lucid; urgency=low

  * Fix for mixing old and new history records

 -- Andrey Vasilenkov <indigo@yandex-team.ru>  Fri, 22 Aug 2014 17:11:34 +0400

mastermind (2.9.2) lucid; urgency=low

  * Fix for deployment script

 -- Andrey Vasilenkov <indigo@yandex-team.ru>  Fri, 22 Aug 2014 13:43:32 +0400

mastermind (2.9.1) lucid; urgency=low

  * Optional mastermind app name for mastermind util

 -- Andrey Vasilenkov <indigo@yandex-team.ru>  Fri, 22 Aug 2014 12:37:16 +0400

mastermind (2.9.0) lucid; urgency=low

  * Support for elliptics26

 -- Andrey Vasilenkov <indigo@yandex-team.ru>  Thu, 21 Aug 2014 18:57:53 +0400

mastermind (2.8.49) lucid; urgency=low

  * Storage location option for namespace setup
  * Required parameters for couple build command: namespace and initial state

 -- Andrey Vasilenkov <indigo@yandex-team.ru>  Mon, 15 Sep 2014 15:28:50 +0400

mastermind (2.8.48) lucid; urgency=low

  * Group weights handler accepts namespace as optional parameter

 -- Andrey Vasilenkov <indigo@yandex-team.ru>  Fri, 12 Sep 2014 17:32:30 +0400

mastermind (2.8.47) lucid; urgency=low

  * Fix for minion nc http fetcher

 -- Andrey Vasilenkov <indigo@yandex-team.ru>  Wed, 10 Sep 2014 18:08:33 +0400

mastermind (2.8.46) lucid; urgency=low

  * Fix for empty couples namespace

 -- Andrey Vasilenkov <indigo@yandex-team.ru>  Tue, 09 Sep 2014 16:52:50 +0400

mastermind (2.8.45) lucid; urgency=low

  * Added optional move task for move jobs
  * Fix for applying smoother plan simultaneously from several workers
  * Handler for elliptics remote nodes list

 -- Andrey Vasilenkov <indigo@yandex-team.ru>  Wed, 20 Aug 2014 17:38:25 +0400

mastermind (2.8.44) lucid; urgency=low

  * Additional checkings for move jobs: number of keys of uncoupled group

 -- Andrey Vasilenkov <indigo@yandex-team.ru>  Thu, 14 Aug 2014 12:47:09 +0400

mastermind (2.8.43) lucid; urgency=low

  * Fix for couple build with all n groups are mandatory

 -- Andrey Vasilenkov <indigo@yandex-team.ru>  Wed, 13 Aug 2014 16:27:13 +0400

mastermind (2.8.42) lucid; urgency=low

  * Fix for couple info namespace key

 -- Andrey Vasilenkov <indigo@yandex-team.ru>  Tue, 12 Aug 2014 17:19:45 +0400

mastermind (2.8.41) lucid; urgency=low

  * Explicit family for elliptics nodes

 -- Andrey Vasilenkov <indigo@yandex-team.ru>  Tue, 12 Aug 2014 16:34:29 +0400

mastermind (2.8.40) lucid; urgency=low

  * Fix for couple broken namespace checking
  * Implemented broken jobs and dedicated node stop tasks for enhanced checking

 -- Andrey Vasilenkov <indigo@yandex-team.ru>  Tue, 12 Aug 2014 15:53:54 +0400
mastermind (2.8.39) lucid; urgency=low

  * Jobs logging changed
  * Syncing infrastructure state before updating

 -- Andrey Vasilenkov <indigo@yandex-team.ru>  Mon, 11 Aug 2014 16:25:39 +0400

mastermind (2.8.38) lucid; urgency=low

  * Creation of +N nonoverlapping couples if dcs are available

 -- Andrey Vasilenkov <indigo@yandex-team.ru>  Fri, 08 Aug 2014 19:43:38 +0400

mastermind (2.8.37) lucid; urgency=low

  * Update namespaces settings by default, overwrite is optional
  * Prefer using group with the most alive keys number for restoration
  * Creation of +N nonoverlapping couples if dcs are available
  * Independent timeout for elliptics nodes and elliptics meta nodes

 -- Andrey Vasilenkov <indigo@yandex-team.ru>  Thu, 07 Aug 2014 16:10:57 +0400

mastermind (2.8.36) lucid; urgency=low

  * Filtering groups by total space for building couples
  * All space counters of namespaces statistics as integers (bytes)
  * Additional parameter for move jobs: group file path for removal

 -- Andrey Vasilenkov <indigo@yandex-team.ru>  Tue, 05 Aug 2014 17:58:56 +0400

mastermind (2.8.35) lucid; urgency=low

  * Fix for minions commands status processing

 -- Andrey Vasilenkov <indigo@yandex-team.ru>  Mon, 04 Aug 2014 15:18:24 +0400

mastermind (2.8.34) lucid; urgency=low

  * Namespaces statistics handle
  * Creating groups move tasks is disabled by default
  * Minor fixes

 -- Andrey Vasilenkov <indigo@yandex-team.ru>  Fri, 01 Aug 2014 14:40:33 +0400

mastermind (2.8.33) lucid; urgency=low

  * Fix for cocaine app deployment

 -- Andrey Vasilenkov <indigo@yandex-team.ru>  Thu, 31 Jul 2014 12:57:17 +0400

mastermind (2.8.32) lucid; urgency=low

  * Jobs processing turned on
  * Treemap filtering
  * Outages statistics

 -- Andrey Vasilenkov <indigo@yandex-team.ru>  Wed, 30 Jul 2014 19:02:53 +0400

mastermind (2.8.31) lucid; urgency=low

  * Fix for namespace balancer couple weights

 -- Andrey Vasilenkov <indigo@yandex-team.ru>  Fri, 18 Jul 2014 14:49:14 +0400

mastermind (2.8.30) lucid; urgency=low

  * Fix for cmd restore status fetching, added retries
  * Content length threshold namespace settings
  * Fix for statistics of groups with no nodes

 -- Andrey Vasilenkov <indigo@yandex-team.ru>  Wed, 16 Jul 2014 15:55:46 +0400

mastermind (2.8.29) lucid; urgency=low

  * Group restore updated: checking for DHT rings and starting node up after restoration

 -- Andrey Vasilenkov <indigo@yandex-team.ru>  Thu, 10 Jul 2014 17:23:03 +0400

mastermind (2.8.28) lucid; urgency=low

  * Temporary disabled new modules

 -- Andrey Vasilenkov <indigo@yandex-team.ru>  Wed, 09 Jul 2014 19:34:45 +0400

mastermind (2.8.27) lucid; urgency=low

  * Fix for elliptics id transforming

 -- Andrey Vasilenkov <indigo@yandex-team.ru>  Wed, 09 Jul 2014 19:29:19 +0400

mastermind (2.8.26) lucid; urgency=low

  * Fix for metakey parallel read

 -- Andrey Vasilenkov <indigo@yandex-team.ru>  Wed, 09 Jul 2014 19:22:11 +0400

mastermind (2.8.25) lucid; urgency=low

  * Fix for ns settings fetching from elliptics indexes

 -- Andrey Vasilenkov <indigo@yandex-team.ru>  Wed, 09 Jul 2014 12:26:24 +0400

mastermind (2.8.24) lucid; urgency=low

  * Settings for elliptics client pools in mastermind config

 -- Andrey Vasilenkov <indigo@yandex-team.ru>  Thu, 03 Jul 2014 17:34:51 +0400

mastermind (2.8.23) lucid; urgency=low

  * Fix for cocaine crashlog content

 -- Andrey Vasilenkov <indigo@yandex-team.ru>  Tue, 24 Jun 2014 16:55:28 +0400

mastermind (2.8.22) lucid; urgency=low

  * Multipurpose authkey namespace settings

 -- Andrey Vasilenkov <indigo@yandex-team.ru>  Fri, 20 Jun 2014 19:22:04 +0400

mastermind (2.8.21) lucid; urgency=low

  * Fix for couple namespace processing

 -- Andrey Vasilenkov <indigo@yandex-team.ru>  Fri, 25 Apr 2014 19:36:56 +0400

mastermind (2.8.20) lucid; urgency=low

  * Keys statistics and fragmentation tree map

 -- Andrey Vasilenkov <indigo@yandex-team.ru>  Wed, 23 Apr 2014 18:46:24 +0400

mastermind (2.8.19) lucid; urgency=low

  * Minor change in couple statistics format

 -- Andrey Vasilenkov <indigo@yandex-team.ru>  Mon, 14 Apr 2014 14:50:00 +0400

mastermind (2.8.18) lucid; urgency=low

  * Fix for python 2.6.5 logging handlers

 -- Andrey Vasilenkov <indigo@yandex-team.ru>  Thu, 10 Apr 2014 17:02:44 +0400

mastermind (2.8.17) lucid; urgency=low

  * By-state formatter for couples list
  * Fix for couple breaking (couple metadata is also being removed)
  * Logging refactored

 -- Andrey Vasilenkov <indigo@yandex-team.ru>  Thu, 10 Apr 2014 16:34:44 +0400

mastermind (2.8.16) lucid; urgency=low

  * Used space stats for couples

 -- Andrey Vasilenkov <indigo@yandex-team.ru>  Thu, 03 Apr 2014 17:44:41 +0400

mastermind (2.8.15) lucid; urgency=low

  * Do not start if elliptics nodes and/or metanodes are unavailable

 -- Andrey Vasilenkov <indigo@yandex-team.ru>  Thu, 03 Apr 2014 17:08:35 +0400

mastermind (2.8.14) lucid; urgency=low

  * Network map for namespaces

 -- Andrey Vasilenkov <indigo@yandex-team.ru>  Thu, 03 Apr 2014 15:09:28 +0400

mastermind (2.8.13) lucid; urgency=low

  * Couple statistics for flowmastermind
  * Namespace signature settings added

 -- Andrey Vasilenkov <indigo@yandex-team.ru>  Tue, 01 Apr 2014 16:39:16 +0400

mastermind (2.8.12) lucid; urgency=low

  * Json output for couples list command

 -- Andrey Vasilenkov <indigo@yandex-team.ru>  Thu, 27 Mar 2014 14:46:04 +0400

mastermind (2.8.11) lucid; urgency=low

  * Fix for fetching closed couples info
  * Mastermind-utils handle for fetching metadata and any arbitrary key from group
  * Used space returned along with free space for group info
  * Bash completion for command options
  * Universal couple list handle unifying all list-xxx handles
  * Fix for minions tasks status fetching
  * Admin actions log

 -- Andrey Vasilenkov <indigo@yandex-team.ru>  Thu, 27 Mar 2014 13:16:45 +0400

mastermind (2.8.10) lucid; urgency=low

  * Fix: fix for detaching inexistent nodes

 -- Andrey Vasilenkov <indigo@yandex-team.ru>  Tue, 18 Mar 2014 18:55:06 +0400

mastermind (2.8.9) lucid; urgency=low

  * Fix: closed couples added to treemap

 -- Andrey Vasilenkov <indigo@yandex-team.ru>  Fri, 14 Mar 2014 19:03:39 +0400

mastermind (2.8.8) lucid; urgency=low

  * Fix: closed couples added to treemap

 -- Andrey Vasilenkov <indigo@yandex-team.ru>  Fri, 14 Mar 2014 18:49:30 +0400

mastermind (2.8.7) lucid; urgency=low

  * Fix: flowmastermind statistics fix

 -- Andrey Vasilenkov <indigo@yandex-team.ru>  Thu, 13 Mar 2014 18:38:51 +0400

mastermind (2.8.6) lucid; urgency=low

  * Feature: treemap groups statistics for flowmastermind

 -- Andrey Vasilenkov <indigo@yandex-team.ru>  Thu, 13 Mar 2014 13:38:12 +0400

mastermind (2.8.5) lucid; urgency=low

  * Fix: removing manifest for safe deploy to cocaine v11 cloud

 -- Andrey Vasilenkov <indigo@yandex-team.ru>  Mon, 24 Feb 2014 17:40:12 +0400

mastermind (2.8.4) lucid; urgency=low

  * Feature: handle for forcing nodes stats update
  * Feature: handles for namespace setup

 -- Andrey Vasilenkov <indigo@yandex-team.ru>  Mon, 24 Feb 2014 12:26:51 +0400

mastermind (2.8.3) lucid; urgency=low

  * Feature: added couple free size to get_group_weights handle

 -- Andrey Vasilenkov <indigo@yandex-team.ru>  Wed, 19 Feb 2014 15:21:58 +0400

mastermind (2.8.2) lucid; urgency=low

  * Fix: configurable minion port

 -- Andrey Vasilenkov <indigo@yandex-team.ru>  Wed, 19 Feb 2014 12:48:38 +0400

mastermind (2.8.1) lucid; urgency=low

  * Feature: using minion for remote command execution
  * Feature: minion commands history for flowmastermind

 -- Andrey Vasilenkov <indigo@yandex-team.ru>  Tue, 18 Feb 2014 16:34:34 +0400

mastermind (2.7.18) lucid; urgency=low

  * Feature: configurable wait_timeout for elliptics sessions
  * Fix: sleep on startup to wait for elliptics nodes to collect data

 -- Andrey Vasilenkov <indigo@yandex-team.ru>  Tue, 28 Jan 2014 17:17:24 +0400

mastermind (2.7.17) lucid; urgency=low

  * Feature: closed and bad couples statistics for flowmastermind
  * Feature: couple info handler added
  * Feature: command for detaching node from group
  * Fix: synchronous node info update on worker start

 -- Andrey Vasilenkov <indigo@yandex-team.ru>  Mon, 27 Jan 2014 15:31:00 +0400

mastermind (2.7.16) lucid; urgency=low

  * Fix: couple break handler

 -- Andrey Vasilenkov <indigo@yandex-team.ru>  Wed, 25 Dec 2013 19:53:28 +0400

mastermind (2.7.15) lucid; urgency=low

  * Feature: data memory availability feature for flowmastermind

 -- Andrey Vasilenkov <indigo@yandex-team.ru>  Wed, 25 Dec 2013 18:47:50 +0400

mastermind (2.7.14) lucid; urgency=low

  * Feature: added per namespace statistics for flowmastermind
  * Feature: closed couple marker for group info request
  * Fix: inventory queries logging

 -- Andrey Vasilenkov <indigo@yandex-team.ru>  Tue, 24 Dec 2013 20:30:13 +0400

mastermind (2.7.13) lucid; urgency=low

  * Fix: flowmastermind total counters fix

 -- Andrey Vasilenkov <indigo@yandex-team.ru>  Fri, 20 Dec 2013 17:10:37 +0400

mastermind (2.7.12) lucid; urgency=low

  * Fix: dc data cache in metastorage for inventory failovers
  * Feature: flowmastermind statistics export handler
  * Feature: configurable cocaine worker disown timeout

 -- Andrey Vasilenkov <indigo@yandex-team.ru>  Fri, 20 Dec 2013 14:45:47 +0400

mastermind (2.7.11) lucid; urgency=low

  * node info updater delayed

 -- Andrey Vasilenkov <indigo@yandex-team.ru>  Wed, 11 Dec 2013 02:18:07 +0400

mastermind (2.7.10) lucid; urgency=low

  * Disabled inventory (temp)

 -- Andrey Vasilenkov <indigo@yandex-team.ru>  Wed, 11 Dec 2013 02:05:53 +0400

mastermind (2.7.9) lucid; urgency=low

  * Removed node info updating on start

 -- Andrey Vasilenkov <indigo@yandex-team.ru>  Wed, 11 Dec 2013 01:57:03 +0400

mastermind (2.7.8) lucid; urgency=low

  * Feature: elliptics statistics compatibility (2.24.14.30)
  * Feature: bash completion

 -- Andrey Vasilenkov <indigo@yandex-team.ru>  Tue, 03 Dec 2013 17:45:47 +0400

mastermind (2.7.7) lucid; urgency=low

  * Feature: elliptics async api compatibility (2.24.14.29)

 -- Andrey Vasilenkov <indigo@yandex-team.ru>  Thu, 28 Nov 2013 19:07:56 +0400

mastermind (2.7.6) lucid; urgency=low

  * Fix: removed lower threshold of 100 IOPS for maximum node performance

 -- Andrey Vasilenkov <indigo@yandex-team.ru>  Tue, 26 Nov 2013 13:15:22 +0400

mastermind (2.7.5) lucid; urgency=low

  * Feature: removed cached state usage
  * Fix: balancer load average counter
  * Fix: do not unlink nodes from group automatically

 -- Andrey Vasilenkov <indigo@yandex-team.ru>  Mon, 25 Nov 2013 16:55:21 +0400

mastermind (2.7.4) lucid; urgency=low

  * Feature: async node statistics requests
  * Fix: do not create couples from bad groups

 -- Andrey Vasilenkov <indigo@yandex-team.ru>  Fri, 22 Nov 2013 16:32:28 +0400

mastermind (2.7.3) lucid; urgency=low

  * Feature: degradational requests frequency for nodes with constant timeout experiences

 -- Andrey Vasilenkov <indigo@yandex-team.ru>  Tue, 19 Nov 2013 20:27:20 +0400

mastermind (2.7.2) lucid; urgency=low

  * Fix: couple creation using groups with empty nodes list
  * Fix: unnecessary infrastructure state update removed

 -- Andrey Vasilenkov <indigo@yandex-team.ru>  Mon, 18 Nov 2013 19:15:12 +0400

mastermind (2.7.1) lucid; urgency=low

  * Feature: history of group nodes
  * Feature: group restoration command generation and execution

 -- Andrey Vasilenkov <indigo@yandex-team.ru>  Wed, 13 Nov 2013 19:18:41 +0400

mastermind (2.6.5) lucid; urgency=low

  * Feature: list of couple namespaces

 -- Andrey Vasilenkov <indigo@yandex-team.ru>  Fri, 08 Nov 2013 16:01:26 +0400

mastermind (2.6.4+2elliptics2.20) lucid; urgency=low

  * Fix: inventory import

 -- Andrey Vasilenkov <indigo@yandex-team.ru>  Wed, 13 Nov 2013 14:03:47 +0400

mastermind (2.6.4+1elliptics2.20) lucid; urgency=low

  * Feature: compatibility with elliptics 2.20

 -- Andrey Vasilenkov <indigo@yandex-team.ru>  Wed, 30 Oct 2013 13:24:30 +0400

mastermind (2.6.4) lucid; urgency=low

  * Feature: storage cached state via cocaine cache storage

 -- Andrey Vasilenkov <indigo@yandex-team.ru>  Wed, 30 Oct 2013 13:23:20 +0400

mastermind (2.6.3) lucid; urgency=low

  * List of balancer closed groups feature

 -- Andrey Vasilenkov <indigo@yandex-team.ru>  Thu, 24 Oct 2013 18:39:54 +0400

mastermind (2.6.2) lucid; urgency=low

  * Fix for zero bandwidth bug

 -- Andrey Vasilenkov <indigo@yandex-team.ru>  Wed, 16 Oct 2013 16:33:44 +0400

mastermind (2.6.1) lucid; urgency=low

  * Fix for couple weights with different couple sizes

 -- Andrey Vasilenkov <indigo@yandex-team.ru>  Mon, 14 Oct 2013 18:55:46 +0400

mastermind (2.6.0) lucid; urgency=low

  * Cache using gatlinggun

 -- Andrey Vasilenkov <indigo@yandex-team.ru>  Fri, 11 Oct 2013 19:58:40 +0400

mastermind (2.5) lucid; urgency=low

  * New feature: frozen couples

 -- Andrey Vasilenkov <indigo@yandex-team.ru>  Tue, 08 Oct 2013 18:10:01 +0400

mastermind (2.4) lucid; urgency=low

  * Compatibility with cocaine 0.10.6 

 -- Andrey Vasilenkov <indigo@yandex-team.ru>  Mon, 07 Oct 2013 13:19:17 +0400

mastermind (2.3) lucid; urgency=low

  * Namespaces implemented
  * mastermind util updated

 -- Andrey Vasilenkov <indigo@yandex-team.ru>  Tue, 10 Sep 2013 15:26:33 +0400

mastermind (2.2) lucid; urgency=low

  * Updated create_group_ids to work with new mastermind
  * Updated deploy scripts

 -- Anton Kortunov <toshik@yandex-team.ru>  Thu, 15 Aug 2013 17:41:25 +0400

mastermind (2.1) lucid; urgency=low

  * mastermind_deploy.sh updated to work with cocaine v10
  * Added debian/*.install files

 -- Anton Kortunov <toshik@yandex-team.ru>  Mon, 05 Aug 2013 20:50:00 +0400

mastermind (2.0) lucid; urgency=low

  * New storage model
  * Cocaine v10 support

 -- Anton Kortunov <toshik@yandex-team.ru>  Mon, 05 Aug 2013 20:15:08 +0400

mastermind (1.9) lucid; urgency=low

  * Fixed get-group-weight

 -- Anton Kortunov <toshik@yandex-team.ru>  Mon, 27 May 2013 21:13:42 +0400

mastermind (1.8) lucid; urgency=low

  * Show couples in bad groups

 -- Anton Kortunov <toshik@yandex-team.ru>  Mon, 27 May 2013 20:52:31 +0400

mastermind (1.7) lucid; urgency=low

  * Fixed damon flag in collection thread
  * Set pool-limit to 10 in manifest

 -- Anton Kortunov <toshik@yandex-team.ru>  Thu, 23 May 2013 14:50:21 +0400

mastermind (1.6) lucid; urgency=low

  * Set collecting thread as daemon for normal shutdown

 -- Anton Kortunov <toshik@yandex-team.ru>  Wed, 22 May 2013 21:26:02 +0400

mastermind (1.5) lucid; urgency=low

  * Fixed statistics expiration time

 -- Anton Kortunov <toshik@yandex-team.ru>  Thu, 04 Apr 2013 15:00:39 +0400

mastermind (1.4) lucid; urgency=low

  * Improved statistics collection

 -- Anton Kortunov <toshik@yandex-team.ru>  Thu, 21 Mar 2013 14:51:25 +0400

mastermind (1.3) lucid; urgency=low

  * ver++ 

 -- Andrey Godin <agodin@yandex-team.ru>  Wed, 26 Dec 2012 16:23:11 +0400

mastermind (1.2) lucid; urgency=low

  * change path to config mastermind; 

 -- Andrey Godin <agodin@yandex-team.ru>  Wed, 26 Dec 2012 16:11:58 +0400

mastermind (1.1) lucid; urgency=low

  * Fixed signature mismatch

 -- Anton Kortunov <toshik@yandex-team.ru>  Mon, 24 Dec 2012 16:44:32 +0400

mastermind (1.0) lucid; urgency=low

  * Use balancelogic

 -- Anton Kortunov <toshik@yandex-team.ru>  Fri, 21 Dec 2012 13:58:12 +0400

mastermind (0.11) lucid; urgency=low

  * Fixed lookup_addr function call

 -- Anton Kortunov <toshik@yandex-team.ru>  Fri, 21 Dec 2012 13:35:58 +0400

mastermind (0.10) lucid; urgency=low

  * fixed reading metabalancer key

 -- Anton Kortunov <toshik@yandex-team.ru>  Mon, 17 Dec 2012 15:03:22 +0400

mastermind (0.9) lucid; urgency=low

  * chow logging dir 

 -- Andrey Godin <agodin@yandex-team.ru>  Fri, 14 Dec 2012 14:26:15 +0400

mastermind (0.8) lucid; urgency=low

  * Removed unnecessary return in couple_groups

 -- toshik <toshik@elisto22f.dev.yandex.net>  Mon, 10 Dec 2012 13:06:43 +0400

mastermind (0.7) unstable; urgency=low

  * Raise correct exception
    

 -- Andrey Godin <agodin@yandex-team.ru>  Fri, 07 Dec 2012 19:31:07 +0400

mastermind (0.6) unstable; urgency=low

  * add support inventory; 
  * add create group by suggest;	

 -- Andrey Godin <agodin@yandex-team.ru>  Fri, 07 Dec 2012 16:21:05 +0400

mastermind (0.5) unstable; urgency=low

  * fix remove bad-groups
  * add dev version invetory.py 

 -- Andrey Godin <agodin@yandex-team.ru>  Thu, 06 Dec 2012 17:35:58 +0400

mastermind (0.4) unstable; urgency=low

  * Call collect() from timer event, not from aggregate() 

 -- Andrey Godin <agodin@yandex-team.ru>  Thu, 06 Dec 2012 13:09:34 +0400

mastermind (0.1) unstable; urgency=low

  * Initial Release.

 -- Andrey Godin <agodin@yandex-team.ru>  Tue, 13 Nov 2012 10:58:14 +0400<|MERGE_RESOLUTION|>--- conflicted
+++ resolved
@@ -1,15 +1,11 @@
-<<<<<<< HEAD
-mastermind (2.28.199) trusty; urgency=medium
-=======
-mastermind-cocainev11 (2.28.200) trusty; urgency=medium
+mastermind (2.28.200) trusty; urgency=medium
 
   * Remove temporary pause between completing the task and starting the next
     one
 
  -- Andrey Vasilenkov <indigo@yandex-team.ru>  Tue, 21 Mar 2017 18:00:22 +0300
 
-mastermind-cocainev11 (2.28.199) trusty; urgency=medium
->>>>>>> 95fa4eb3
+mastermind (2.28.199) trusty; urgency=medium
 
   * Filter internal namespaces out
   * Extend debian installer
