--- conflicted
+++ resolved
@@ -1,15 +1,11 @@
-<<<<<<< HEAD
-mastermind (2.28.125) trusty; urgency=medium
-=======
-mastermind-cocainev11 (2.28.126) trusty; urgency=medium
+mastermind (2.28.126) trusty; urgency=medium
 
   * Skip command states if failed to update
   * Modify commands for compatibility with mongo
 
  -- Andrey Vasilenkov <indigo@yandex-team.ru>  Sun, 25 Dec 2016 16:49:05 +0300
 
-mastermind-cocainev11 (2.28.125) trusty; urgency=medium
->>>>>>> 9521535c
+mastermind (2.28.125) trusty; urgency=medium
 
   * Continue to check convert queue items if dcs filter is exhausted
   * Fix chunk size misprint
