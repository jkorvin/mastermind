--- conflicted
+++ resolved
@@ -1,7 +1,4 @@
-<<<<<<< HEAD
-mastermind (2.28.195) trusty; urgency=medium
-=======
-mastermind-cocainev11 (2.28.196) trusty; urgency=medium
+mastermind (2.28.196) trusty; urgency=medium
 
   * Send job-id to mastermind-minion
   * Implement lrc groupset recover job
@@ -10,8 +7,7 @@
 
  -- Andrey Vasilenkov <indigo@yandex-team.ru>  Fri, 17 Mar 2017 12:34:14 +0300
 
-mastermind-cocainev11 (2.28.195) trusty; urgency=medium
->>>>>>> a4299ad2
+mastermind (2.28.195) trusty; urgency=medium
 
   * Process next job task on the next job process iteration
 
