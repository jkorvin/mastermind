<<<<<<< HEAD
mastermind (2.28.108) trusty; urgency=medium
=======
mastermind-cocainev11 (2.28.109) trusty; urgency=medium

  * Restore job: RO task

 -- Andrey Vasilenkov <indigo@yandex-team.ru>  Thu, 08 Dec 2016 13:42:09 +0300

mastermind-cocainev11 (2.28.108) trusty; urgency=medium
>>>>>>> c99166b9

  * Do not exhaust host list while searching for appropriate converting
    storages
  * Fix uncoupling groups without history record

 -- Andrey Vasilenkov <indigo@yandex-team.ru>  Thu, 08 Dec 2016 02:03:44 +0300

mastermind (2.28.107) trusty; urgency=medium

  * Minor fix

 -- Andrey Vasilenkov <indigo@yandex-team.ru>  Wed, 07 Dec 2016 14:36:02 +0300

mastermind (2.28.106) trusty; urgency=medium

  * Allow setting required groups' total space for new couples

 -- Andrey Vasilenkov <indigo@yandex-team.ru>  Wed, 07 Dec 2016 01:41:05 +0300

mastermind (2.28.105) trusty; urgency=medium

  * Add workaround for creating jobs with empty involved groups list

 -- Andrey Vasilenkov <indigo@yandex-team.ru>  Tue, 06 Dec 2016 18:35:51 +0300

mastermind (2.28.104) trusty; urgency=medium

  * Extend is_external_storage_ready function

 -- Andrey Vasilenkov <indigo@yandex-team.ru>  Tue, 06 Dec 2016 01:04:16 +0300

mastermind (2.28.103) trusty; urgency=medium

  * Fix unknown couple settings update
  * Add configurable profiles for mastermind cocaine applications

 -- Andrey Vasilenkov <indigo@yandex-team.ru>  Mon, 05 Dec 2016 17:13:45 +0300

mastermind (2.28.102) trusty; urgency=medium

  * Minor fix

 -- Andrey Vasilenkov <indigo@yandex-team.ru>  Fri, 02 Dec 2016 23:12:19 +0300

mastermind (2.28.101) trusty; urgency=medium

  * Change mongo find request construction to provide complete logging

 -- Andrey Vasilenkov <indigo@yandex-team.ru>  Fri, 02 Dec 2016 18:05:27 +0300

mastermind (2.28.100) trusty; urgency=medium

  * Improve `couple break`: update group histories
  * Remove READ* commands accounting for weight calculation
  * Restore-path: fail lrc groups

 -- Andrey Vasilenkov <indigo@yandex-team.ru>  Fri, 02 Dec 2016 00:13:53 +0300

mastermind (2.28.99) trusty; urgency=medium

  * Fix lrc converting for external storage with empty data
  * Restore-path: create backend lock file

 -- Andrey Vasilenkov <indigo@yandex-team.ru>  Thu, 24 Nov 2016 18:29:27 +0300

mastermind (2.28.98) trusty; urgency=medium

  * Fix inventory function usage

 -- Andrey Vasilenkov <indigo@yandex-team.ru>  Thu, 24 Nov 2016 14:57:37 +0300

mastermind (2.28.97) trusty; urgency=medium

  * Add optional inventory function to check if external storage is ready to
    be converted
  * Use convert items priority when constructing convert jobs

 -- Andrey Vasilenkov <indigo@yandex-team.ru>  Wed, 23 Nov 2016 19:29:53 +0300

mastermind (2.28.96) trusty; urgency=medium

  * Version bump

 -- Andrey Vasilenkov <indigo@yandex-team.ru>  Mon, 21 Nov 2016 17:46:21 +0300

mastermind (2.28.95) trusty; urgency=medium

  * Update workers to run on cocaine v12

 -- Andrey Vasilenkov <indigo@yandex-team.ru>  Mon, 21 Nov 2016 16:33:29 +0300

mastermind (2.28.91) trusty; urgency=medium

  * Add support of determine_data_size convert queue parameter

 -- Andrey Vasilenkov <indigo@yandex-team.ru>  Sun, 20 Nov 2016 17:25:56 +0300

mastermind (2.28.90) trusty; urgency=medium

  * Implement external storage converting planner
  * Remove unsupported symlink parameter value description

 -- Andrey Vasilenkov <indigo@yandex-team.ru>  Thu, 17 Nov 2016 19:03:49 +0300

mastermind (2.28.89) trusty; urgency=medium

  * Add symlink namespace setting

 -- Andrey Vasilenkov <indigo@yandex-team.ru>  Mon, 14 Nov 2016 11:47:32 +0300

mastermind (2.28.88) trusty; urgency=medium

  * Update group type properly if metakey was removed

 -- Andrey Vasilenkov <indigo@yandex-team.ru>  Fri, 11 Nov 2016 20:55:32 +0300

mastermind (2.28.87) trusty; urgency=medium

  * Minor fix

 -- Andrey Vasilenkov <indigo@yandex-team.ru>  Wed, 09 Nov 2016 18:42:30 +0300

mastermind (2.28.86) trusty; urgency=medium

  * Add job processor enable config flag

 -- Andrey Vasilenkov <indigo@yandex-team.ru>  Wed, 09 Nov 2016 14:57:13 +0300

mastermind (2.28.85) trusty; urgency=medium

  * Claim net resources on weight calcaltion for a namespace

 -- Andrey Vasilenkov <indigo@yandex-team.ru>  Tue, 08 Nov 2016 18:41:28 +0300

mastermind (2.28.84) trusty; urgency=medium

  * Claim net resources during single namespace weights calculation

 -- Andrey Vasilenkov <indigo@yandex-team.ru>  Tue, 08 Nov 2016 16:49:34 +0300

mastermind (2.28.83) trusty; urgency=medium

  * Tweak resource accounting for running move jobs

 -- Andrey Vasilenkov <indigo@yandex-team.ru>  Thu, 03 Nov 2016 00:44:15 +0300

mastermind (2.28.82) trusty; urgency=medium

  * Fix for total space accounting in move planner

 -- Andrey Vasilenkov <indigo@yandex-team.ru>  Wed, 02 Nov 2016 14:17:21 +0300

mastermind (2.28.81) trusty; urgency=medium

  * Fix uncoupled space min limit accounting in move planner

 -- Andrey Vasilenkov <indigo@yandex-team.ru>  Tue, 01 Nov 2016 22:40:28 +0300

mastermind (2.28.80) trusty; urgency=medium

  * Fix resource accounting in move planner

 -- Andrey Vasilenkov <indigo@yandex-team.ru>  Tue, 01 Nov 2016 20:16:06 +0300

mastermind (2.28.79) trusty; urgency=medium

  * Refactor move planner
  * Allow cooperative running of low priority jobs

 -- Andrey Vasilenkov <indigo@yandex-team.ru>  Tue, 01 Nov 2016 15:54:27 +0300

mastermind (2.28.78) trusty; urgency=medium

  * Add separate minion API request to fetch command output

 -- Andrey Vasilenkov <indigo@yandex-team.ru>  Mon, 24 Oct 2016 17:22:59 +0300

mastermind (2.28.77) trusty; urgency=medium

  * * Add separate minion API request to fetch command output

 -- Andrey Vasilenkov <indigo@yandex-team.ru>  Mon, 24 Oct 2016 16:53:11 +0300

mastermind (2.28.76) trusty; urgency=medium

  * Skip static couple validation when skip_validation option is applied

 -- Andrey Vasilenkov <indigo@yandex-team.ru>  Mon, 24 Oct 2016 13:03:13 +0300

mastermind (2.28.75) trusty; urgency=medium

  * Skip claiming net resources when calculating couple weights

 -- Andrey Vasilenkov <indigo@yandex-team.ru>  Mon, 24 Oct 2016 12:23:45 +0300

mastermind (2.28.74) trusty; urgency=medium

  * Minor fixes

 -- Andrey Vasilenkov <indigo@yandex-team.ru>  Fri, 21 Oct 2016 14:51:42 +0300

mastermind (2.28.73) trusty; urgency=medium

  * Misprint fix

 -- Andrey Vasilenkov <indigo@yandex-team.ru>  Thu, 20 Oct 2016 19:04:20 +0300

mastermind (2.28.72) trusty; urgency=medium

  * Fix return of storage_keys_diff

 -- Andrey Vasilenkov <indigo@yandex-team.ru>  Thu, 20 Oct 2016 18:48:26 +0300

mastermind (2.28.71) trusty; urgency=medium

  * Fix minions monitor's request execution

 -- Andrey Vasilenkov <indigo@yandex-team.ru>  Thu, 20 Oct 2016 18:39:12 +0300

mastermind (2.28.70) trusty; urgency=medium

  * Get rid of elliptics meta database
  * Implement max group manager to store storage max group id in mongo

 -- Andrey Vasilenkov <indigo@yandex-team.ru>  Thu, 20 Oct 2016 15:37:30 +0300

mastermind (2.28.69) trusty; urgency=medium

  * Remove obsolete elliptics indexes wrappers
  * Store inventory cache on a file system instead of metaelliptics

 -- Andrey Vasilenkov <indigo@yandex-team.ru>  Fri, 14 Oct 2016 18:32:28 +0300

mastermind (2.28.68) trusty; urgency=medium

  * Force updating minion command when command is completed

 -- Andrey Vasilenkov <indigo@yandex-team.ru>  Fri, 14 Oct 2016 16:55:26 +0300

mastermind (2.28.67) trusty; urgency=medium

  * Fix cache worker namespaces usage

 -- Andrey Vasilenkov <indigo@yandex-team.ru>  Fri, 14 Oct 2016 13:59:41 +0300

mastermind (2.28.66) trusty; urgency=medium

  * Fix for job list options passing

 -- Andrey Vasilenkov <indigo@yandex-team.ru>  Thu, 13 Oct 2016 23:39:27 +0300

mastermind (2.28.65) trusty; urgency=medium

  * Initialize http client after making thread ioloop

 -- Andrey Vasilenkov <indigo@yandex-team.ru>  Thu, 13 Oct 2016 18:32:10 +0300

mastermind (2.28.64) trusty; urgency=medium

  * Remove run_sync timeout from ioloop
  * Added jobs list in cli

 -- Andrey Vasilenkov <indigo@yandex-team.ru>  Thu, 13 Oct 2016 17:37:50 +0300

mastermind (2.28.63) trusty; urgency=medium

  * Store and use minion commands from mongo

 -- Andrey Vasilenkov <indigo@yandex-team.ru>  Wed, 12 Oct 2016 13:57:55 +0300

mastermind (2.28.62) trusty; urgency=medium

  * Fix move group planner misprint

 -- Andrey Vasilenkov <indigo@yandex-team.ru>  Tue, 11 Oct 2016 17:57:57 +0300

mastermind (2.28.61) trusty; urgency=medium

  * Fix namespace setup parameter types

 -- Andrey Vasilenkov <indigo@yandex-team.ru>  Tue, 11 Oct 2016 12:23:40 +0300

mastermind (2.28.60) trusty; urgency=medium

  * Fix cache worker

 -- Andrey Vasilenkov <indigo@yandex-team.ru>  Thu, 06 Oct 2016 17:56:24 +0300

mastermind (2.28.59) trusty; urgency=medium

  * Fix cache worker

 -- Andrey Vasilenkov <indigo@yandex-team.ru>  Thu, 06 Oct 2016 17:02:27 +0300

mastermind (2.28.58) trusty; urgency=medium

  * Skip hosts without known dc for dc host view
  * Restore-path: ask for help if restore pending

 -- Andrey Vasilenkov <indigo@yandex-team.ru>  Thu, 06 Oct 2016 16:47:37 +0300

mastermind (2.28.57) trusty; urgency=medium

  * Change min finish time when fetching states from minions

 -- Andrey Vasilenkov <indigo@yandex-team.ru>  Thu, 06 Oct 2016 15:17:47 +0300

mastermind (2.28.56) trusty; urgency=medium

  * Fix delete service key name

 -- Andrey Vasilenkov <indigo@yandex-team.ru>  Wed, 05 Oct 2016 13:50:49 +0300

mastermind (2.28.55) trusty; urgency=medium

  * Implement uncoupled group selector for group selection problems
    investigating

 -- Andrey Vasilenkov <indigo@yandex-team.ru>  Wed, 05 Oct 2016 11:50:57 +0300

mastermind (2.28.54) trusty; urgency=medium

  * Fix reserved space percentage setting

 -- Andrey Vasilenkov <indigo@yandex-team.ru>  Tue, 04 Oct 2016 18:04:27 +0300

mastermind (2.28.53) trusty; urgency=medium

  * Change priority for BACKEND_MANAGER_JOB

 -- Andrey Vasilenkov <indigo@yandex-team.ru>  Tue, 04 Oct 2016 14:28:45 +0300

mastermind (2.28.52) trusty; urgency=medium

  * Support internal storage_cache namespace

 -- Andrey Vasilenkov <indigo@yandex-team.ru>  Tue, 04 Oct 2016 12:07:17 +0300

mastermind (2.28.51) trusty; urgency=medium

  * Move to using namespaces settings from mongo

 -- Andrey Vasilenkov <indigo@yandex-team.ru>  Mon, 03 Oct 2016 12:32:16 +0300

mastermind (2.28.50) trusty; urgency=medium

  * Tolerate unknown command errors when failed to fetch from metadb

 -- Andrey Vasilenkov <indigo@yandex-team.ru>  Wed, 28 Sep 2016 13:38:01 +0300

mastermind (2.28.49) trusty; urgency=medium

  * Tolerate unknown command errors when failed to fetch from metadb

 -- Andrey Vasilenkov <indigo@yandex-team.ru>  Wed, 28 Sep 2016 11:56:42 +0300

mastermind (2.28.48) trusty; urgency=medium

  * Improve finding jobs for path restoring

 -- Andrey Vasilenkov <indigo@yandex-team.ru>  Tue, 27 Sep 2016 16:38:42 +0300

mastermind (2.28.47) trusty; urgency=medium

  * Sample move source groups by neighbouring dcs along with total space
  * Skip -2 and -77 statuses when parsing recover dc command results

 -- Andrey Vasilenkov <indigo@yandex-team.ru>  Tue, 27 Sep 2016 15:21:40 +0300

mastermind (2.28.46) trusty; urgency=medium

  * Replace 'group_ids' with empty list when replicas groupset is not
    available

 -- Andrey Vasilenkov <indigo@yandex-team.ru>  Wed, 21 Sep 2016 18:26:14 +0300

mastermind (2.28.45) trusty; urgency=medium

  * Add couple settings viewer command
  * Do not provide a list of fake groups if replicas groupset is not used

 -- Andrey Vasilenkov <indigo@yandex-team.ru>  Wed, 21 Sep 2016 15:13:09 +0300

mastermind (2.28.44) trusty; urgency=medium

  * Ignore checks for uncoupled groups in node stop task

 -- Andrey Vasilenkov <indigo@yandex-team.ru>  Tue, 20 Sep 2016 18:18:18 +0300

mastermind (2.28.43) trusty; urgency=medium

  * Fix backend cleanup tasks creating

 -- Andrey Vasilenkov <indigo@yandex-team.ru>  Mon, 19 Sep 2016 20:29:37 +0300

mastermind (2.28.42) trusty; urgency=medium

  * Fix jobs status filtering on jobs scheduling

 -- Andrey Vasilenkov <indigo@yandex-team.ru>  Mon, 19 Sep 2016 20:18:07 +0300

mastermind (2.28.41) trusty; urgency=medium

  * Use backend cleanup and backend manager jobs when restoring path

 -- Andrey Vasilenkov <indigo@yandex-team.ru>  Mon, 19 Sep 2016 18:17:13 +0300

mastermind (2.28.40) trusty; urgency=medium

  * Add tskv option support for mds_cleanup
  * Skip uncoupled groups with alive keys
  * Add couple and namespace to ttl cleanup job attributes

 -- Andrey Vasilenkov <indigo@yandex-team.ru>  Fri, 16 Sep 2016 18:14:42 +0300

mastermind (2.28.39) trusty; urgency=medium

  * Separate replicas and lrc groupset primary/secondary hosts

 -- Andrey Vasilenkov <indigo@yandex-team.ru>  Thu, 15 Sep 2016 14:10:45 +0300

mastermind (2.28.38) trusty; urgency=medium

  * Set primary and secondary hosts when lrc groupset is used

 -- Andrey Vasilenkov <indigo@yandex-team.ru>  Wed, 14 Sep 2016 17:52:59 +0300

mastermind (2.28.37) trusty; urgency=medium

  * Add new job to remove records with expired ttl

 -- Andrey Vasilenkov <indigo@yandex-team.ru>  Mon, 12 Sep 2016 19:17:54 +0300

mastermind (2.28.36) trusty; urgency=medium

  * Fix mastermind2.26-cache worker start

 -- Andrey Vasilenkov <indigo@yandex-team.ru>  Thu, 08 Sep 2016 13:49:20 +0300

mastermind (2.28.35) trusty; urgency=medium

  * Restore-path: fix cancel_job

 -- Andrey Vasilenkov <indigo@yandex-team.ru>  Mon, 05 Sep 2016 14:07:27 +0300

mastermind (2.28.34) trusty; urgency=medium

  * Restore-path: cancel jobs

 -- Andrey Vasilenkov <indigo@yandex-team.ru>  Fri, 02 Sep 2016 17:59:25 +0300

mastermind (2.28.33) trusty; urgency=medium

  * Optimize history record search mongo queries

 -- Andrey Vasilenkov <indigo@yandex-team.ru>  Thu, 01 Sep 2016 23:04:06 +0300

mastermind (2.28.32) trusty; urgency=medium

  * Limit couple defrag jobs number per host

 -- Andrey Vasilenkov <indigo@yandex-team.ru>  Thu, 01 Sep 2016 20:56:39 +0300

mastermind (2.28.31) trusty; urgency=medium

  * Convert to lrc groupset minor fix

 -- Andrey Vasilenkov <indigo@yandex-team.ru>  Wed, 31 Aug 2016 14:06:12 +0300

mastermind (2.28.30) trusty; urgency=medium

  * Restore path: option to automatically approve jobs

 -- Andrey Vasilenkov <indigo@yandex-team.ru>  Wed, 31 Aug 2016 12:17:57 +0300

mastermind (2.28.29) trusty; urgency=medium

  * Fix group restore by path handle

 -- Andrey Vasilenkov <indigo@yandex-team.ru>  Thu, 25 Aug 2016 18:51:43 +0300

mastermind (2.28.28) trusty; urgency=medium

  * Fix restore group src_group parameter

 -- Andrey Vasilenkov <indigo@yandex-team.ru>  Thu, 25 Aug 2016 13:58:34 +0300

mastermind (2.28.27) trusty; urgency=medium

  * Add job for restore groups from path

 -- Andrey Vasilenkov <indigo@yandex-team.ru>  Wed, 24 Aug 2016 18:38:33 +0300

mastermind (2.28.26) trusty; urgency=medium

  * Add group base path to recover dc command

 -- Andrey Vasilenkov <indigo@yandex-team.ru>  Wed, 24 Aug 2016 15:09:04 +0300

mastermind (2.28.25) trusty; urgency=medium

  * Consider want_defrag worth when > 3

 -- Andrey Vasilenkov <indigo@yandex-team.ru>  Tue, 23 Aug 2016 14:18:50 +0300

mastermind (2.28.24) trusty; urgency=medium

  * Implement external storage mapping for external storage convertion
  * Use task to determine external storage total size and alter convert job accordingly
  * Add ExternalStorageDataSizeTask for fetching data size of external storage
  * Add multi groupsets to mastermind-cli groupset convert command
  * Add make_external_storage_data_size_command inventory command

 -- Andrey Vasilenkov <indigo@yandex-team.ru>  Thu, 11 Aug 2016 17:02:57 +0300

mastermind (2.28.23) trusty; urgency=medium

  * Consider WRITE_NEW commands as write operations

 -- Andrey Vasilenkov <indigo@yandex-team.ru>  Mon, 08 Aug 2016 14:25:37 +0300

mastermind (2.28.22) trusty; urgency=medium

  * Forbid moving cache groups via move jobs

 -- Andrey Vasilenkov <indigo@yandex-team.ru>  Fri, 29 Jul 2016 00:57:11 +0300

mastermind (2.28.21) trusty; urgency=medium

  * Refactor move planner candidates generating
  * Filter destination groups in unsuitable dcs when moving groups via move planner

 -- Andrey Vasilenkov <indigo@yandex-team.ru>  Wed, 27 Jul 2016 15:16:18 +0300

mastermind (2.28.20) trusty; urgency=medium

  * Optimize group move planner algorithm

 -- Andrey Vasilenkov <indigo@yandex-team.ru>  Tue, 26 Jul 2016 18:21:02 +0300

mastermind (2.28.19) trusty; urgency=medium

  * Read metakey with nolock flag

 -- Andrey Vasilenkov <indigo@yandex-team.ru>  Tue, 12 Jul 2016 13:21:40 +0300

mastermind (2.28.18) trusty; urgency=medium

  * Change convert job priority

 -- Andrey Vasilenkov <indigo@yandex-team.ru>  Thu, 30 Jun 2016 01:13:03 +0300

mastermind (2.28.17) trusty; urgency=medium

  * Add convert to lrc groupset from external source job

 -- Andrey Vasilenkov <indigo@yandex-team.ru>  Wed, 29 Jun 2016 23:44:03 +0300

mastermind (2.28.16) trusty; urgency=medium

  * Fix group's effective_free_space calculation

 -- Andrey Vasilenkov <indigo@yandex-team.ru>  Mon, 20 Jun 2016 17:29:52 +0300

mastermind (2.28.15) trusty; urgency=medium

  * Add data_flow_rate and wait_timeout parameters for lrc-* commands

 -- Andrey Vasilenkov <indigo@yandex-team.ru>  Fri, 17 Jun 2016 13:20:46 +0300

mastermind (2.28.14) trusty; urgency=medium

  * Fix couple status text for non-coupled couples

 -- Andrey Vasilenkov <indigo@yandex-team.ru>  Tue, 14 Jun 2016 15:05:13 +0300

mastermind (2.28.13) trusty; urgency=medium

  * Fix StorageState excessive dcs list construction

 -- Andrey Vasilenkov <indigo@yandex-team.ru>  Sat, 11 Jun 2016 19:32:30 +0300

mastermind (2.28.12) trusty; urgency=medium

  * Run lrc_* commands with all nodes as remotes

 -- Andrey Vasilenkov <indigo@yandex-team.ru>  Fri, 10 Jun 2016 20:18:55 +0300

mastermind (2.28.11) trusty; urgency=medium

  * Fix StorageState excessive dcs list construction

 -- Andrey Vasilenkov <indigo@yandex-team.ru>  Fri, 10 Jun 2016 15:45:04 +0300

mastermind (2.28.10) trusty; urgency=medium

  * Add lrc groupset statuses for couple list handle

 -- Andrey Vasilenkov <indigo@yandex-team.ru>  Thu, 09 Jun 2016 19:07:47 +0300

mastermind (2.28.9) trusty; urgency=medium

  * Add histories query object for fetching group histories

 -- Andrey Vasilenkov <indigo@yandex-team.ru>  Wed, 08 Jun 2016 18:51:52 +0300

mastermind (2.28.8) trusty; urgency=medium

  * Add remove backend task to prepare lrc groups job

 -- Andrey Vasilenkov <indigo@yandex-team.ru>  Mon, 06 Jun 2016 12:02:49 +0300

mastermind (2.28.7) trusty; urgency=medium

  * Increase lrc groupset job priority

 -- Andrey Vasilenkov <indigo@yandex-team.ru>  Tue, 31 May 2016 15:45:40 +0300

mastermind (2.28.6) trusty; urgency=medium

  * Check task status after its execution is started

 -- Andrey Vasilenkov <indigo@yandex-team.ru>  Tue, 31 May 2016 01:14:51 +0300

mastermind (2.28.5) trusty; urgency=medium

  * Skip checking if all replicas groups are read-only
  * Fix logging of couple status change

 -- Andrey Vasilenkov <indigo@yandex-team.ru>  Tue, 31 May 2016 00:33:45 +0300

mastermind (2.28.4) trusty; urgency=medium

  * Add ttl attribute namespace settings

 -- Andrey Vasilenkov <indigo@yandex-team.ru>  Tue, 24 May 2016 18:16:09 +0300

mastermind (2.28.3) trusty; urgency=medium

  * Disable dnet_recovery safe mode

 -- Andrey Vasilenkov <indigo@yandex-team.ru>  Thu, 19 May 2016 17:34:15 +0300

mastermind (2.28.2) trusty; urgency=medium

  * Add prepare-new-groups cmd handle

 -- Andrey Vasilenkov <indigo@yandex-team.ru>  Thu, 19 May 2016 17:21:33 +0300

mastermind (2.28.1) trusty; urgency=medium

  * Add mastermind-util add-groupset command
  * Add 'add_groupset_to_couple' API handle
  * Add job that creates new groupset for a couple

 -- Andrey Vasilenkov <indigo@yandex-team.ru>  Thu, 19 May 2016 12:51:03 +0300

mastermind (2.27.18) trusty; urgency=medium

  * Fix constructing jobs' involved groups list

 -- Andrey Vasilenkov <indigo@yandex-team.ru>  Wed, 04 May 2016 14:47:17 +0300

mastermind (2.27.17) trusty; urgency=medium

  * Add weight coefficient for outgoing traffic
  * Not perform rollback on couple repair

 -- Andrey Vasilenkov <indigo@yandex-team.ru>  Fri, 29 Apr 2016 03:59:48 +0300

mastermind (2.27.16) trusty; urgency=medium

  * Use family when detaching node backend from group

 -- Andrey Vasilenkov <indigo@yandex-team.ru>  Mon, 11 Apr 2016 16:25:30 +0300

mastermind (2.27.15) trusty; urgency=medium

  * Add defrag startup timeout

 -- Andrey Vasilenkov <indigo@yandex-team.ru>  Mon, 11 Apr 2016 13:09:36 +0300

mastermind (2.27.14) trusty; urgency=medium

  * Add backward compatibility of NodeBackend binding object

 -- Andrey Vasilenkov <indigo@yandex-team.ru>  Sun, 10 Apr 2016 14:25:51 +0300

mastermind (2.27.13) trusty; urgency=medium

  * Add NodeBackend binding object

 -- Andrey Vasilenkov <indigo@yandex-team.ru>  Sun, 10 Apr 2016 14:15:13 +0300

mastermind (2.27.12) trusty; urgency=medium

  * Add new BAD_* statuses for LRC Groupset

 -- Andrey Vasilenkov <indigo@yandex-team.ru>  Fri, 08 Apr 2016 16:54:16 +0300

mastermind (2.27.11) trusty; urgency=medium

  * Fix couple freeze meta compose

 -- Andrey Vasilenkov <indigo@yandex-team.ru>  Tue, 05 Apr 2016 19:20:08 +0300

mastermind (2.27.10) trusty; urgency=medium

  * Fix 'couple settings' in for mastermind-cli
  * Format log messages

 -- Andrey Vasilenkov <indigo@yandex-team.ru>  Thu, 31 Mar 2016 18:04:19 +0300

mastermind (2.27.9) trusty; urgency=medium

  * Fix couple groupset attachment

 -- Andrey Vasilenkov <indigo@yandex-team.ru>  Thu, 31 Mar 2016 14:12:23 +0300

mastermind (2.27.8) trusty; urgency=medium

  * Add 'attach_groupset_to_couple' handle
  * Make groupsets responsible for generating its metakey
  * Skip uncoupled lrc groups meta processing

 -- Andrey Vasilenkov <indigo@yandex-team.ru>  Wed, 30 Mar 2016 16:35:07 +0300

mastermind (2.27.7) trusty; urgency=medium

  * Add couple settings

 -- Andrey Vasilenkov <indigo@yandex-team.ru>  Tue, 29 Mar 2016 15:39:09 +0300

mastermind (2.27.6) trusty; urgency=medium

  * Fix couple build parameters

 -- Andrey Vasilenkov <indigo@yandex-team.ru>  Mon, 28 Mar 2016 18:38:14 +0300

mastermind (2.27.5) trusty; urgency=medium

  * Add 'couple' attribute to binding Groupset object
  * Account new cache key distribute tasks
  * Add various binding features

 -- Andrey Vasilenkov <indigo@yandex-team.ru>  Sun, 27 Mar 2016 21:11:22 +0300

mastermind (2.27.4) trusty; urgency=medium

  * Add support of groupsets in couple build method of mastermind client
  * Add 'groupsets' property to couple object

 -- Andrey Vasilenkov <indigo@yandex-team.ru>  Fri, 25 Mar 2016 22:20:34 +0300

mastermind (2.27.3) trusty; urgency=medium

  * Skip internatl namespaces in client APIs

 -- Andrey Vasilenkov <indigo@yandex-team.ru>  Fri, 25 Mar 2016 13:00:34 +0300

mastermind (2.27.2) trusty; urgency=medium

  * Add python-requests dependency

 -- Andrey Vasilenkov <indigo@yandex-team.ru>  Thu, 24 Mar 2016 20:19:40 +0300

mastermind (2.27.1) trusty; urgency=medium

  * Add lrc commands to mastermind-cli
  * Add group filtering by 'type'
  * Add LRC builder to select groups for future LRC groupsets
  * Add lrc groupsets representation object
  * Add make lrc group job type
  * Divide groupsets by different types

 -- Andrey Vasilenkov <indigo@yandex-team.ru>  Thu, 24 Mar 2016 15:11:28 +0300

mastermind (2.26.6) trusty; urgency=medium

  * Increase defrag check timeout to 14 days

 -- Andrey Vasilenkov <indigo@yandex-team.ru>  Mon, 21 Mar 2016 14:20:39 +0300

mastermind (2.26.5) trusty; urgency=medium

  * Make recover planner coefficients configurable

 -- Andrey Vasilenkov <indigo@yandex-team.ru>  Thu, 10 Mar 2016 14:51:27 +0300

mastermind (2.26.4) trusty; urgency=medium

  * Fix group type detection

 -- Andrey Vasilenkov <indigo@yandex-team.ru>  Sat, 05 Mar 2016 05:26:33 +0300

mastermind (2.26.3) trusty; urgency=medium

  * Remove attributes capacity namespace setting
  * Add support for completion of unambiguous prefix commands

 -- Andrey Vasilenkov <indigo@yandex-team.ru>  Thu, 03 Mar 2016 18:01:54 +0300

mastermind (2.26.2) trusty; urgency=medium

  * Add namespace attribute setitngs

 -- Andrey Vasilenkov <indigo@yandex-team.ru>  Wed, 02 Mar 2016 17:34:12 +0300

mastermind (2.26.1) trusty; urgency=medium

  * Fix max net write setting for weight manager
  * Add explicit runtime error for cases when failed to release locks

 -- Andrey Vasilenkov <indigo@yandex-team.ru>  Wed, 02 Mar 2016 12:36:24 +0300

mastermind (2.25.120) trusty; urgency=medium

  * Enable dnet_recovery safe mode

 -- Andrey Vasilenkov <indigo@yandex-team.ru>  Sun, 28 Feb 2016 00:08:51 +0300

mastermind (2.25.119) trusty; urgency=medium

  * Fix bug for dc hosts view
  * Add logging for monitor stats update
  * Fix error fs and dstat update

 -- Andrey Vasilenkov <indigo@yandex-team.ru>  Tue, 23 Feb 2016 13:04:56 +0300

mastermind (2.25.118) trusty; urgency=medium

  * Increase startup timeouts

 -- Andrey Vasilenkov <indigo@yandex-team.ru>  Wed, 17 Feb 2016 23:31:26 +0300

mastermind (2.25.117) trusty; urgency=medium

  * Increase cache worker startup timeout

 -- Andrey Vasilenkov <indigo@yandex-team.ru>  Wed, 17 Feb 2016 14:37:28 +0300

mastermind (2.25.116) trusty; urgency=medium

  * Fix for cache lock acquiring

 -- Andrey Vasilenkov <indigo@yandex-team.ru>  Wed, 17 Feb 2016 12:25:22 +0300

mastermind (2.25.115) trusty; urgency=medium

  * Add 'update_cache_key_status' handle
  * Implement cached key upload queue
  * Fix cache couples list with no 'state' option
  * Fix couple list filtering
  * Add trace id to dnet_recovery command
  * Use blob_size_limit as total space unconditionally

 -- Andrey Vasilenkov <indigo@yandex-team.ru>  Tue, 16 Feb 2016 23:46:35 +0300

mastermind (2.25.114) trusty; urgency=medium

  * Change effective data size accounting
  * Add 'cache couples-list' handle

 -- Andrey Vasilenkov <indigo@yandex-team.ru>  Wed, 06 Jan 2016 22:10:41 +0300

mastermind (2.25.113) trusty; urgency=medium

  * Fix misprint

 -- Andrey Vasilenkov <indigo@yandex-team.ru>  Mon, 28 Dec 2015 16:48:00 +0300

mastermind (2.25.112) trusty; urgency=medium

  * Fix import dependency

 -- Andrey Vasilenkov <indigo@yandex-team.ru>  Mon, 28 Dec 2015 16:20:04 +0300

mastermind (2.25.111) trusty; urgency=medium

  * Fix frozen couple check

 -- Andrey Vasilenkov <indigo@yandex-team.ru>  Mon, 28 Dec 2015 15:45:49 +0300

mastermind (2.25.110) trusty; urgency=medium

  * Skip cache groups on hosts that already have a cache key copy
  * Fix dc selection on distributing cache keys

 -- Andrey Vasilenkov <indigo@yandex-team.ru>  Mon, 28 Dec 2015 14:31:00 +0300

mastermind (2.25.109) trusty; urgency=medium

  * Remove old app manifest during installation

 -- Andrey Vasilenkov <indigo@yandex-team.ru>  Thu, 24 Dec 2015 12:59:06 +0300

mastermind (2.25.108) trusty; urgency=medium

  * Remove old weight balancer traits
  * Fix for updating node backends set on history updates
  * Update couple namespace handle to use new weight manager

 -- Andrey Vasilenkov <indigo@yandex-team.ru>  Wed, 23 Dec 2015 17:58:38 +0300

mastermind (2.25.107) trusty; urgency=medium

  * Account disk defragmentation when calculating couple weights

 -- Andrey Vasilenkov <indigo@yandex-team.ru>  Wed, 16 Dec 2015 11:58:31 +0300

mastermind (2.25.106) trusty; urgency=medium

  * Fix defragmentation jobs for cache couples

 -- Andrey Vasilenkov <indigo@yandex-team.ru>  Fri, 11 Dec 2015 19:02:32 +0300

mastermind (2.25.105) trusty; urgency=medium

  * Fix misprint

 -- Andrey Vasilenkov <indigo@yandex-team.ru>  Fri, 11 Dec 2015 15:52:49 +0300

mastermind (2.25.104) trusty; urgency=medium

  * Fix for new msgpack version

 -- Andrey Vasilenkov <indigo@yandex-team.ru>  Fri, 11 Dec 2015 15:16:45 +0300

mastermind (2.25.103) trusty; urgency=medium

  * Update cache distributor groups list on cache cleaning

 -- Andrey Vasilenkov <indigo@yandex-team.ru>  Fri, 11 Dec 2015 14:54:55 +0300

mastermind (2.25.102) trusty; urgency=medium

  * Fix for defragmentation job of cache groups

 -- Andrey Vasilenkov <indigo@yandex-team.ru>  Fri, 11 Dec 2015 14:08:43 +0300

mastermind (2.25.101) trusty; urgency=medium

  * Cache get_namespaces_states response using CachedGzipResponse
  * Cache get_cached_keys response using CachedGzipResponse

 -- Andrey Vasilenkov <indigo@yandex-team.ru>  Tue, 08 Dec 2015 17:21:04 +0300

mastermind (2.25.100) trusty; urgency=medium

  * Fix for newly built couple status calculation
  * Fix misprint in mastermind client

 -- Andrey Vasilenkov <indigo@yandex-team.ru>  Tue, 01 Dec 2015 16:48:01 +0300

mastermind (2.25.99) trusty; urgency=medium

  * Fix for running cached data update handlers

 -- Andrey Vasilenkov <indigo@yandex-team.ru>  Wed, 25 Nov 2015 19:29:24 +0300

mastermind (2.25.98) trusty; urgency=medium

  * Fix cocaine handlers registering

 -- Andrey Vasilenkov <indigo@yandex-team.ru>  Wed, 25 Nov 2015 14:58:59 +0300

mastermind (2.25.97) trusty; urgency=medium

  * Temporarily fix cocaine service usage from sync thread

 -- Andrey Vasilenkov <indigo@yandex-team.ru>  Tue, 24 Nov 2015 17:02:59 +0300

mastermind (2.25.96) trusty; urgency=medium

  * Optimize get_config_remotes handle

 -- Andrey Vasilenkov <indigo@yandex-team.ru>  Tue, 24 Nov 2015 11:56:08 +0300

mastermind (2.25.95) trusty; urgency=medium

  * Fix frequent weight and load data updating
  * Optimize history records fetching from mongo
  * Add exception-safe backend stats processing

 -- Andrey Vasilenkov <indigo@yandex-team.ru>  Mon, 23 Nov 2015 15:00:58 +0300

mastermind (2.25.94) trusty; urgency=medium

  * Fix defrag complete decision based on stalled stats

 -- Andrey Vasilenkov <indigo@yandex-team.ru>  Fri, 20 Nov 2015 17:52:35 +0300

mastermind (2.25.93) trusty; urgency=medium

    * Add orig path query arg settings
    * Fix select couple to upload namespace setting
    * Add redirect query args support

 -- Andrey Vasilenkov <indigo@yandex-team.ru>  Thu, 19 Nov 2015 19:13:34 +0300

mastermind (2.25.92) trusty; urgency=medium

  * Fix cocaine worker termination

 -- Andrey Vasilenkov <indigo@yandex-team.ru>  Thu, 19 Nov 2015 14:44:39 +0300

mastermind (2.25.91) trusty; urgency=medium

  * Split planner config section into several sections
  * Cache flow stats
  * Use cache to handle get_cache_keys

 -- Andrey Vasilenkov <indigo@yandex-team.ru>  Wed, 18 Nov 2015 21:45:31 +0300

mastermind (2.25.90) trusty; urgency=medium

  * Fix cache worker startup script

 -- Andrey Vasilenkov <indigo@yandex-team.ru>  Tue, 17 Nov 2015 22:47:31 +0300

mastermind (2.25.89) trusty; urgency=medium

  * Set python-tornado dependency (>= 4.0)

 -- Andrey Vasilenkov <indigo@yandex-team.ru>  Tue, 17 Nov 2015 16:04:13 +0300

mastermind (2.25.88) trusty; urgency=medium

  * Decreased cocaine workers' pool limit to 5

 -- Andrey Vasilenkov <indigo@yandex-team.ru>  Tue, 17 Nov 2015 14:31:24 +0300

mastermind (2.25.87) trusty; urgency=medium

  * Use simplejson for faster parsing
  * Using monitor pool to fetch monitor stats from elliptics nodes
  * Inventory worker implementation
  * Fix build tests running

 -- Andrey Vasilenkov <indigo@yandex-team.ru>  Tue, 17 Nov 2015 13:59:44 +0300

mastermind (2.25.86-hotfix1) trusty; urgency=medium

  * Optimize get_config_remotes handle

 -- Andrey Vasilenkov <indigo@yandex-team.ru>  Wed, 18 Nov 2015 17:05:55 +0300

mastermind (2.25.86) trusty; urgency=medium

  * Fix mastermind build

 -- Andrey Vasilenkov <indigo@yandex-team.ru>  Fri, 13 Nov 2015 15:37:00 +0300

mastermind (2.25.85) trusty; urgency=medium

  * Fix mastermind build

 -- Andrey Vasilenkov <indigo@yandex-team.ru>  Fri, 13 Nov 2015 15:08:21 +0300

mastermind (2.25.84) trusty; urgency=medium

  * Add free reserved space to couple statistics

 -- Andrey Vasilenkov <indigo@yandex-team.ru>  Fri, 13 Nov 2015 14:19:41 +0300

mastermind (2.25.83) trusty; urgency=medium

  * Increase startup-timeout for mastermind-cache worker

 -- Andrey Vasilenkov <indigo@yandex-team.ru>  Mon, 02 Nov 2015 12:26:18 +0300

mastermind (2.25.82) trusty; urgency=medium

  * Fix for searching for uncoupled group to restore backend without history

 -- Andrey Vasilenkov <indigo@yandex-team.ru>  Wed, 28 Oct 2015 11:37:03 +0300

mastermind (2.25.81) trusty; urgency=medium

  * Fix for searching for uncoupled group to restore backend without history

 -- Andrey Vasilenkov <indigo@yandex-team.ru>  Tue, 27 Oct 2015 23:47:59 +0300

mastermind (2.25.80) trusty; urgency=medium

  * Fix for searching for uncoupled group to restore backend without history

 -- Andrey Vasilenkov <indigo@yandex-team.ru>  Tue, 27 Oct 2015 21:23:43 +0300

mastermind (2.25.79) trusty; urgency=medium

  * Fix wrong node backend check on group restoring job
  * Fix accounting job for a couple status when group is down

 -- Andrey Vasilenkov <indigo@yandex-team.ru>  Tue, 27 Oct 2015 19:30:12 +0300

mastermind (2.25.78) trusty; urgency=medium

  * Add proper pymongo and bson dependencies (<< 3)

 -- Andrey Vasilenkov <indigo@yandex-team.ru>  Mon, 26 Oct 2015 21:08:02 +0300

mastermind (2.25.77) trusty; urgency=medium

  * Fix mastermind2.26-cache worker initialization

 -- Andrey Vasilenkov <indigo@yandex-team.ru>  Fri, 23 Oct 2015 14:25:00 +0300

mastermind (2.25.76) trusty; urgency=medium

  * Add handler for fetching couple free effective space monitor samples
  * Change monitor statistics collection settings

 -- Andrey Vasilenkov <indigo@yandex-team.ru>  Fri, 23 Oct 2015 14:03:28 +0300

mastermind (2.25.75) trusty; urgency=medium

  * Fix group detach node task during restore job

 -- Andrey Vasilenkov <indigo@yandex-team.ru>  Mon, 19 Oct 2015 14:52:49 +0300

mastermind (2.25.74) trusty; urgency=medium

  * Fix group detach node task during restore job

 -- Andrey Vasilenkov <indigo@yandex-team.ru>  Mon, 19 Oct 2015 14:26:10 +0300

mastermind (2.25.73) trusty; urgency=medium

  * Fix group detach node task during restore job

 -- Andrey Vasilenkov <indigo@yandex-team.ru>  Mon, 19 Oct 2015 12:57:02 +0300

mastermind (2.25.72) trusty; urgency=medium

  * Check uncoupled groups right before settings metakey
  * Prevent statistics calculation failing

 -- Andrey Vasilenkov <indigo@yandex-team.ru>  Tue, 13 Oct 2015 18:41:32 +0300

mastermind (2.25.71) trusty; urgency=medium

  * Fix exception type for non-blocking locks (when acquiring failed)
  * Fix group history update task scheduling

 -- Andrey Vasilenkov <indigo@yandex-team.ru>  Mon, 12 Oct 2015 14:16:06 +0300

mastermind (2.25.70) trusty; urgency=medium

  * Add ability to run worker without history collection

 -- Andrey Vasilenkov <indigo@yandex-team.ru>  Fri, 09 Oct 2015 19:29:22 +0300

mastermind (2.25.69) trusty; urgency=medium

  * Accept generators to GroupNodeBackendsSet

 -- Andrey Vasilenkov <indigo@yandex-team.ru>  Fri, 09 Oct 2015 18:15:17 +0300

mastermind (2.25.68) trusty; urgency=medium

  * Store group history in mongo instead of meta elliptics

 -- Andrey Vasilenkov <indigo@yandex-team.ru>  Fri, 09 Oct 2015 12:03:04 +0300

mastermind (2.25.66) trusty; urgency=medium

  * Fix settings comparison with basic python types

 -- Andrey Vasilenkov <indigo@yandex-team.ru>  Thu, 08 Oct 2015 12:55:36 +0300

mastermind (2.25.58) trusty; urgency=medium

  * Add couple primary and fallback hosts to namespaces states

 -- Andrey Vasilenkov <indigo@yandex-team.ru>  Sun, 13 Sep 2015 21:13:48 +0300

mastermind (2.25.57) trusty; urgency=medium

  * Fix effective free space calculcation when disk contains irrelevant data

 -- Andrey Vasilenkov <indigo@yandex-team.ru>  Thu, 10 Sep 2015 14:08:30 +0300

mastermind (2.25.56) trusty; urgency=medium

  * Fix effective free space calculcation when disk contains irrelevant data

 -- Andrey Vasilenkov <indigo@yandex-team.ru>  Thu, 10 Sep 2015 14:00:47 +0300

mastermind (2.25.55) trusty; urgency=medium

  * Set nolock flag for metakey read queries

 -- Andrey Vasilenkov <indigo@yandex-team.ru>  Mon, 07 Sep 2015 20:21:47 +0300

mastermind (2.25.54) trusty; urgency=medium

  * Increase startup timeout for mastermind worker

 -- Andrey Vasilenkov <indigo@yandex-team.ru>  Fri, 28 Aug 2015 18:44:52 +0300

mastermind (2.25.53) trusty; urgency=medium

  * Use read_latest call to get storage max group id

 -- Andrey Vasilenkov <indigo@yandex-team.ru>  Fri, 28 Aug 2015 17:59:31 +0300

mastermind (2.25.52) trusty; urgency=medium

  * Add draft on namespaces state query handler

 -- Andrey Vasilenkov <indigo@yandex-team.ru>  Fri, 28 Aug 2015 15:22:37 +0300

mastermind (2.25.51) trusty; urgency=medium

  * Add forced namespaces states update handler

 -- Andrey Vasilenkov <indigo@yandex-team.ru>  Fri, 28 Aug 2015 13:33:52 +0300

mastermind (2.25.50) trusty; urgency=medium

  * Take down the lock on src backend during move job final stage

 -- Andrey Vasilenkov <indigo@yandex-team.ru>  Fri, 28 Aug 2015 11:51:06 +0300

mastermind (2.25.49) trusty; urgency=medium

  * Add status_text of bad group to status_text of couple

 -- Andrey Vasilenkov <indigo@yandex-team.ru>  Fri, 21 Aug 2015 16:30:16 +0300

mastermind (2.25.48) trusty; urgency=medium

  * Add removed records size to group info

 -- Andrey Vasilenkov <indigo@yandex-team.ru>  Fri, 21 Aug 2015 11:29:43 +0300

mastermind (2.25.47) trusty; urgency=medium

  * Consider effective_free_space when deciding on couple status
  * Fix for node backend defrag task retrying

 -- Andrey Vasilenkov <indigo@yandex-team.ru>  Thu, 20 Aug 2015 13:17:28 +0300

mastermind (2.25.46) trusty; urgency=medium

  * Correct build

 -- Andrey Vasilenkov <indigo@yandex-team.ru>  Wed, 19 Aug 2015 16:59:32 +0300

mastermind (2.25.45) trusty; urgency=medium

  * Add autoapprove setting for move planner jobs

 -- Andrey Vasilenkov <indigo@yandex-team.ru>  Wed, 19 Aug 2015 16:52:30 +0300

mastermind (2.25.44) trusty; urgency=medium

  * Fix minor misprints

 -- Andrey Vasilenkov <indigo@yandex-team.ru>  Wed, 19 Aug 2015 12:18:16 +0300

mastermind (2.25.43) trusty; urgency=medium

  * Fix destination group selection for move planner

 -- Andrey Vasilenkov <indigo@yandex-team.ru>  Wed, 19 Aug 2015 01:49:13 +0300

mastermind (2.25.42) trusty; urgency=medium

  * Mastermind node info updater: couple status should be set to FULL if group
    is not filled but hdd has no more space available
  * Jobs processor: do not fail couple defrag job if couple lost its OK
    status

 -- Andrey Vasilenkov <indigo@yandex-team.ru>  Thu, 06 Aug 2015 15:27:26 +0300

mastermind (2.25.41) trusty; urgency=medium

  * Fetch elliptics backends' io stats

 -- Andrey Vasilenkov <indigo@yandex-team.ru>  Tue, 04 Aug 2015 19:42:51 +0300

mastermind (2.25.40) trusty; urgency=medium

  * Planner: take lock to prevent simultaneous move jobs planning on several
    workers

 -- Andrey Vasilenkov <indigo@yandex-team.ru>  Tue, 04 Aug 2015 19:15:40 +0300

mastermind (2.25.39) trusty; urgency=medium

  * mastermind fake sync: persistent locks removal fixed

 -- Andrey Vasilenkov <indigo@yandex-team.ru>  Mon, 03 Aug 2015 15:30:40 +0300

mastermind (2.25.38) trusty; urgency=medium

  * Mastermind lib: couple build result is wrapped into result object
    to be able to filter only successfully created couples
    (or, on the other side, only exceptions)
  * Passing dstat errors (can happen on virtual hosts)
  * Fix for fake sync manager persistent lock acquiring
  * Mastermind lib: fix for __contains__ method in namespaces queries
  * Fix for frequent node statistics update
  * Mastermind lib: node backends list as a property

 -- Andrey Vasilenkov <indigo@yandex-team.ru>  Tue, 28 Jul 2015 18:16:20 +0300

mastermind (2.25.37) trusty; urgency=medium

  * Obsolete prechecking of active jobs when moving groups from host

 -- Andrey Vasilenkov <indigo@yandex-team.ru>  Fri, 17 Jul 2015 13:52:24 +0300

mastermind (2.25.36) trusty; urgency=medium

  * Do not update whole cluster state on couple break

 -- Andrey Vasilenkov <indigo@yandex-team.ru>  Thu, 16 Jul 2015 20:07:31 +0300

mastermind (2.25.35) trusty; urgency=medium

  * Remove obsolete dstat_error_code usage

 -- Andrey Vasilenkov <indigo@yandex-team.ru>  Thu, 16 Jul 2015 18:39:04 +0300

mastermind (2.25.34) trusty; urgency=medium

  * Frequent node stat update bug fixed

 -- Andrey Vasilenkov <indigo@yandex-team.ru>  Wed, 15 Jul 2015 18:14:31 +0300

mastermind (2.25.33) trusty; urgency=medium

  * Restore job can stop non-started move job on force request
  * Do not acquire global jobs lock on jobs creation
  * Lock uncoupled groups during couple build so no jobs could use it

 -- Andrey Vasilenkov <indigo@yandex-team.ru>  Wed, 15 Jul 2015 17:51:12 +0300

mastermind (2.25.32) trusty; urgency=medium

  * get_dc_by_host inventory function should accept hostname, not ip

 -- Andrey Vasilenkov <indigo@yandex-team.ru>  Wed, 15 Jul 2015 15:09:27 +0300

mastermind (2.25.31) trusty; urgency=medium

  * Fix for couple defrag group representation

 -- Andrey Vasilenkov <indigo@yandex-team.ru>  Tue, 14 Jul 2015 14:52:13 +0300

mastermind (2.25.30) trusty; urgency=medium

  * Fix for group active job setting

 -- Andrey Vasilenkov <indigo@yandex-team.ru>  Tue, 14 Jul 2015 13:45:46 +0300

mastermind (2.25.29) trusty; urgency=medium

  * Mastermind util error wrapping

 -- Andrey Vasilenkov <indigo@yandex-team.ru>  Tue, 14 Jul 2015 12:38:07 +0300

mastermind (2.25.28) trusty; urgency=medium

  * Any type of job is now set as an active_job for a couple
  * get_namespaces_states now can accept namespaces list
  * Fix for storage_keys_diff handler when there are backends without fetched stats

 -- Andrey Vasilenkov <indigo@yandex-team.ru>  Mon, 13 Jul 2015 15:44:19 +0300

mastermind (2.25.27) trusty; urgency=medium

  * Misprint fixed

 -- Andrey Vasilenkov <indigo@yandex-team.ru>  Fri, 10 Jul 2015 18:10:17 +0300

mastermind (2.25.26) trusty; urgency=medium

  * Mark group as bad if migrating job id from meta does not match active job
    id

 -- Andrey Vasilenkov <indigo@yandex-team.ru>  Fri, 10 Jul 2015 14:08:06 +0300

mastermind (2.25.25) trusty; urgency=medium

  * Read-only node backend status check fixed
  * Using common mastermind queue for gatlinggun tasks
  * Mastermind returns empty cache keys when cache worker is not set up
  * Backward compatibility for ns setup mastermind util command (credits go to shindo@)
  * Checking group couple on move job start

 -- Andrey Vasilenkov <indigo@yandex-team.ru>  Thu, 09 Jul 2015 18:42:09 +0300

mastermind (2.25.24) trusty; urgency=medium

  * Checking if couple is participating in job before trying to move it from
    host

 -- Andrey Vasilenkov <indigo@yandex-team.ru>  Fri, 03 Jul 2015 18:46:44 +0300

mastermind (2.25.23) trusty; urgency=medium

  * Checking node backends count on group move
  * Handler to restart job if failed on start

 -- Andrey Vasilenkov <indigo@yandex-team.ru>  Fri, 03 Jul 2015 17:38:18 +0300

mastermind (2.25.22) trusty; urgency=medium

  * Removed obsolete stat_file_error usage, moved stat_commit error logic to node backend stat object
  * Fix for namespace creation workflow

 -- Andrey Vasilenkov <indigo@yandex-team.ru>  Thu, 02 Jul 2015 17:40:30 +0300

mastermind (2.25.21) trusty; urgency=medium

  * fix to trusty++;

 -- Andrey Vasilenkov <indigo@yandex-team.ru>  Wed, 01 Jul 2015 19:01:17 +0300

mastermind (2.25.20) trusty; urgency=medium

  * debian/rules fixed for trusty

 -- Andrey Vasilenkov <indigo@yandex-team.ru>  Wed, 01 Jul 2015 18:39:16 +0300

mastermind (2.25.19) trusty; urgency=medium

  * Use elliptics stats for decision on backend writability
  * Fragmentation in mm util is now formatted with fixed precision

 -- Andrey Vasilenkov <indigo@yandex-team.ru>  Wed, 01 Jul 2015 18:16:14 +0300

mastermind (2.25.18) precise; urgency=low

  * Checking backends on restore group creation

 -- Andrey Vasilenkov <indigo@yandex-team.ru>  Tue, 30 Jun 2015 17:23:42 +0300

mastermind (2.25.17) precise; urgency=low

  * Mastermind client implemented
  * Python package dependencies fixed
  * Statistics should not fail if uncoupled groups list cannot be composed
  * Defrag planner uses vfs free space to see if a couple can be defragged
  * Minor changes: pepify and obsolete code removed

 -- Andrey Vasilenkov <indigo@yandex-team.ru>  Tue, 30 Jun 2015 13:12:47 +0300

mastermind (2.25.16) precise; urgency=low

  * Do not store old namespaces states if failed to construct a new one

 -- Andrey Vasilenkov <indigo@yandex-team.ru>  Thu, 18 Jun 2015 16:54:36 +0300

mastermind (2.25.15) precise; urgency=low

  * Caching of namespaces states

 -- Andrey Vasilenkov <indigo@yandex-team.ru>  Thu, 18 Jun 2015 15:11:28 +0300

mastermind (2.25.14) precise; urgency=low

  * Job execution fixed
  * Separate register handler wrapper for handlers with native cocaine exceptions support

 -- Andrey Vasilenkov <indigo@yandex-team.ru>  Wed, 17 Jun 2015 13:03:30 +0300

mastermind (2.25.13) precise; urgency=low

  * Reconnectable service should log detailed information on unexpected errors

 -- Andrey Vasilenkov <indigo@yandex-team.ru>  Tue, 16 Jun 2015 14:45:41 +0300

mastermind (2.25.12) precise; urgency=low

  * Binary version dependency

 -- Andrey Vasilenkov <indigo@yandex-team.ru>  Tue, 16 Jun 2015 13:19:15 +0300

mastermind (2.25.11) precise; urgency=low

  * Python-mastermind common dependency
  * Logging added

 -- Andrey Vasilenkov <indigo@yandex-team.ru>  Tue, 16 Jun 2015 13:00:54 +0300

mastermind (2.25.10) precise; urgency=low

  * Common mastermind utils in a separate python package
  * Unnecessary locking of jobs global lock on couple defragmentation planning

 -- Andrey Vasilenkov <indigo@yandex-team.ru>  Mon, 15 Jun 2015 20:11:18 +0300

mastermind (2.25.9) precise; urgency=low

  * Resources accounting fixed

 -- Andrey Vasilenkov <indigo@yandex-team.ru>  Thu, 11 Jun 2015 17:48:09 +0300

mastermind (2.25.8) precise; urgency=low

  * Logging added

 -- Andrey Vasilenkov <indigo@yandex-team.ru>  Thu, 11 Jun 2015 17:21:36 +0300

mastermind (2.25.7) precise; urgency=low

  * Misprint fixed

 -- Andrey Vasilenkov <indigo@yandex-team.ru>  Thu, 11 Jun 2015 16:43:04 +0300

mastermind (2.25.6) precise; urgency=low

  * Misprint fixed

 -- Andrey Vasilenkov <indigo@yandex-team.ru>  Thu, 11 Jun 2015 16:22:53 +0300

mastermind (2.25.5) precise; urgency=low

  * Jobs: fix for resource unfolding

 -- Andrey Vasilenkov <indigo@yandex-team.ru>  Thu, 11 Jun 2015 15:48:11 +0300

mastermind (2.25.4) precise; urgency=low

  * Minor bug fix

 -- Andrey Vasilenkov <indigo@yandex-team.ru>  Thu, 11 Jun 2015 15:32:10 +0300

mastermind (2.25.3) precise; urgency=low

  * Minor bug fix

 -- Andrey Vasilenkov <indigo@yandex-team.ru>  Thu, 11 Jun 2015 13:28:07 +0300

mastermind (2.25.2) precise; urgency=low

  * Job processing tweaks

 -- Andrey Vasilenkov <indigo@yandex-team.ru>  Thu, 11 Jun 2015 12:40:16 +0300

mastermind (2.25.1) precise; urgency=low

  * Cached keys handler should be tolerant to cocaine connection errors
  * Do not take global jobs lock on moving all groups from host
  * Planner tasks should not take jobs lock unless they are actually creating jobs

 -- Andrey Vasilenkov <indigo@yandex-team.ru>  Wed, 10 Jun 2015 17:10:47 +0300

mastermind (2.24.45) precise; urgency=low

  * Config parameter name fixed

 -- Andrey Vasilenkov <indigo@yandex-team.ru>  Wed, 10 Jun 2015 13:52:06 +0300

mastermind (2.24.44) precise; urgency=low

  * Ids file for rsync tasks

 -- Andrey Vasilenkov <indigo@yandex-team.ru>  Tue, 09 Jun 2015 17:55:04 +0300

mastermind (2.24.43) precise; urgency=low

  * Add-units settings for namespace implemented

 -- Andrey Vasilenkov <indigo@yandex-team.ru>  Fri, 05 Jun 2015 17:23:11 +0300

mastermind (2.24.42) precise; urgency=low

  * get_cached_key handler proxied to mastermind2.26-cache (no retries for now)

 -- Andrey Vasilenkov <indigo@yandex-team.ru>  Thu, 04 Jun 2015 19:58:11 +0300

mastermind (2.24.41) precise; urgency=low

  * get_cached_keys handler updated
  * Namespace statistics fixed, is_full flag added
  * Ns settings updating fixed - __service key could have been omited on update

 -- Andrey Vasilenkov <indigo@yandex-team.ru>  Wed, 03 Jun 2015 19:58:59 +0300

mastermind (2.24.40) precise; urgency=low

  * Infrastructure: empty group set for tree nodes that has no groups in child
    nodes

 -- Andrey Vasilenkov <indigo@yandex-team.ru>  Tue, 02 Jun 2015 12:49:29 +0300

mastermind (2.24.39) precise; urgency=low

  * Added mastermind2.26-cache application to cocaine runlist

 -- Andrey Vasilenkov <indigo@yandex-team.ru>  Mon, 01 Jun 2015 16:21:11 +0300

mastermind (2.24.38) precise; urgency=low

  * Top update period is set via periodic timer
  * Lock on cache distribution task

 -- Andrey Vasilenkov <indigo@yandex-team.ru>  Mon, 01 Jun 2015 15:12:04 +0300

mastermind (2.24.37) precise; urgency=low

  * Fix for existing cache key update

 -- Andrey Vasilenkov <indigo@yandex-team.ru>  Fri, 29 May 2015 16:01:53 +0300

mastermind (2.24.36) precise; urgency=low

  * Cache worker: cache groups selection refactored

 -- Andrey Vasilenkov <indigo@yandex-team.ru>  Fri, 29 May 2015 15:16:56 +0300

mastermind (2.24.35) precise; urgency=low

  * Do not account service storage_cache namespace in namespace states

 -- Andrey Vasilenkov <indigo@yandex-team.ru>  Thu, 28 May 2015 14:10:12 +0300

mastermind (2.24.34) precise; urgency=low

  * Cache group defragmentation job creation

 -- Andrey Vasilenkov <indigo@yandex-team.ru>  Tue, 26 May 2015 23:45:25 +0300

mastermind (2.24.33) precise; urgency=low

  * Fix for app start without mongo set up

 -- Andrey Vasilenkov <indigo@yandex-team.ru>  Tue, 26 May 2015 12:15:55 +0300

mastermind (2.24.32) precise; urgency=low

  * Cache clean handler added

 -- Andrey Vasilenkov <indigo@yandex-team.ru>  Mon, 25 May 2015 19:56:32 +0300

mastermind (2.24.31) precise; urgency=low

  * Group type checking should be executed after backend state checking

 -- Andrey Vasilenkov <indigo@yandex-team.ru>  Mon, 25 May 2015 13:17:54 +0300

mastermind (2.24.30) precise; urgency=low

  * Misprint fixed

 -- Andrey Vasilenkov <indigo@yandex-team.ru>  Sun, 24 May 2015 20:33:13 +0300

mastermind (2.24.29) precise; urgency=low

  * Misprints fixed and more logging added

 -- Andrey Vasilenkov <indigo@yandex-team.ru>  Fri, 22 May 2015 23:00:10 +0300

mastermind (2.24.28) precise; urgency=low

  * Some logging added

 -- Andrey Vasilenkov <indigo@yandex-team.ru>  Fri, 22 May 2015 20:43:44 +0300

mastermind (2.24.27) precise; urgency=low

  * Misprint fixed

 -- Andrey Vasilenkov <indigo@yandex-team.ru>  Fri, 22 May 2015 17:57:55 +0300

mastermind (2.24.26) precise; urgency=low

  * Misprint fixed

 -- Andrey Vasilenkov <indigo@yandex-team.ru>  Fri, 22 May 2015 17:29:05 +0300

mastermind (2.24.25) precise; urgency=low

  * Misprints fixed

 -- Andrey Vasilenkov <indigo@yandex-team.ru>  Fri, 22 May 2015 17:13:30 +0300

mastermind (2.24.24) precise; urgency=low

  * Cache cleaner implemented
  * Added static/non-static flag to log record for broken namespaces

 -- Andrey Vasilenkov <indigo@yandex-team.ru>  Fri, 22 May 2015 16:49:00 +0300

mastermind (2.24.23) precise; urgency=low

  * Fix for key updated in mongodb: couple is used as a part of primary key
  * Minor refactoring

 -- Andrey Vasilenkov <indigo@yandex-team.ru>  Thu, 21 May 2015 12:59:49 +0300

mastermind (2.24.22) precise; urgency=low

  * Fixed new keys processing

 -- Andrey Vasilenkov <indigo@yandex-team.ru>  Thu, 21 May 2015 00:00:29 +0300

mastermind (2.24.21) precise; urgency=low

  * Do not remove unpopular keys on distribution stage

 -- Andrey Vasilenkov <indigo@yandex-team.ru>  Wed, 20 May 2015 23:34:15 +0300

mastermind (2.24.20) precise; urgency=low

  * Misprint fixed

 -- Andrey Vasilenkov <indigo@yandex-team.ru>  Wed, 20 May 2015 23:07:51 +0300

mastermind (2.24.19) precise; urgency=low

  * Top stats aggregation fix: cache groups statistics are accounted properly

 -- Andrey Vasilenkov <indigo@yandex-team.ru>  Wed, 20 May 2015 16:10:22 +0300

mastermind (2.24.18) precise; urgency=low

  * Aggregate keys by (key_id, couple) pair

 -- Andrey Vasilenkov <indigo@yandex-team.ru>  Tue, 19 May 2015 16:42:11 +0300

mastermind (2.24.17) precise; urgency=low

  * Do not use cache module in the main worker

 -- Andrey Vasilenkov <indigo@yandex-team.ru>  Mon, 18 May 2015 18:52:56 +0300

mastermind (2.24.16) precise; urgency=low

  * Couple defragmentation should start only when want_defrag > 1
  * Move job tweaks: -114 processing when node backend is being disabled, STALLED status for node backend stop task is considered ok
  * Removed unnecessary locks on task retry and skip
  * Couple defrag: if dnet_client returns -114 on defrag command, consider task successfully completed

 -- Andrey Vasilenkov <indigo@yandex-team.ru>  Mon, 18 May 2015 18:32:07 +0300

mastermind (2.24.15) precise; urgency=low

  * Refactored infrastructure data usage and correspondent cache workflow

 -- Andrey Vasilenkov <indigo@yandex-team.ru>  Sun, 17 May 2015 18:18:41 +0300

mastermind (2.24.14) precise; urgency=low

  * Uncoupled group checker changed

 -- Andrey Vasilenkov <indigo@yandex-team.ru>  Fri, 15 May 2015 17:31:44 +0300

mastermind (2.24.13) precise; urgency=low

  * Good uncoupled groups selector moved to infrastructure

 -- Andrey Vasilenkov <indigo@yandex-team.ru>  Fri, 15 May 2015 16:45:05 +0300

mastermind (2.24.12) precise; urgency=low

  * Cache worker initialization fixed

 -- Andrey Vasilenkov <indigo@yandex-team.ru>  Fri, 15 May 2015 15:35:13 +0300

mastermind (2.24.11) precise; urgency=low

  * Mark group as migrating right away when job is created
  * Job mark group minor workflow updates
  * Service statuses for couples with active jobs

 -- Andrey Vasilenkov <indigo@yandex-team.ru>  Wed, 13 May 2015 18:19:10 +0300

mastermind (2.24.10) precise; urgency=low

  * Fix for increasing cache key copies number

 -- Andrey Vasilenkov <indigo@yandex-team.ru>  Mon, 27 Apr 2015 20:24:00 +0300

mastermind (2.24.9) lucid; urgency=low

  * Fallback to default cocaine logging service if mm_cache_logging service is not set up in cocaine

 -- Andrey Vasilenkov <indigo@yandex-team.ru>  Mon, 27 Apr 2015 19:49:32 +0300

mastermind (2.24.8) lucid; urgency=low

  * Do not use not marked uncoupled groups located at cache groups paths as data uncoupled groups

 -- Andrey Vasilenkov <indigo@yandex-team.ru>  Mon, 27 Apr 2015 16:23:24 +0300

mastermind (2.24.7) lucid; urgency=low

  * Removed obsolete tornado version dependency

 -- Andrey Vasilenkov <indigo@yandex-team.ru>  Wed, 22 Apr 2015 23:01:00 +0300

mastermind (2.24.6) lucid; urgency=low

  * Misprint fixed

 -- Andrey Vasilenkov <indigo@yandex-team.ru>  Wed, 22 Apr 2015 18:50:12 +0300

mastermind (2.24.5) lucid; urgency=low

  * Removed obsolete cache manager usage

 -- Andrey Vasilenkov <indigo@yandex-team.ru>  Wed, 22 Apr 2015 18:45:04 +0300

mastermind (2.24.4) lucid; urgency=low

  * Fix for make_tree script

 -- Andrey Vasilenkov <indigo@yandex-team.ru>  Wed, 22 Apr 2015 18:01:23 +0300

mastermind (2.24.3) lucid; urgency=low

  * Misprint in postinst fixed

 -- Andrey Vasilenkov <indigo@yandex-team.ru>  Wed, 22 Apr 2015 17:47:11 +0300

mastermind (2.24.2) lucid; urgency=low

  * Misprint in postinst fixed

 -- Andrey Vasilenkov <indigo@yandex-team.ru>  Wed, 22 Apr 2015 17:28:27 +0300

mastermind (2.24.1) lucid; urgency=low

  * Distributed cache manager (for gatlinggun)

 -- Andrey Vasilenkov <indigo@yandex-team.ru>  Wed, 22 Apr 2015 17:04:56 +0300

mastermind (2.23.15) lucid; urgency=low

  * Added explicit couple text status to couple status change message
  * Returned back the lost check for groups move planner

 -- Andrey Vasilenkov <indigo@yandex-team.ru>  Thu, 07 May 2015 19:13:51 +0300

mastermind (2.23.14) lucid; urgency=low

  * Misprint fixed

 -- Andrey Vasilenkov <indigo@yandex-team.ru>  Thu, 07 May 2015 17:49:04 +0300

mastermind (2.23.13) lucid; urgency=low

  * Misprint fixed

 -- Andrey Vasilenkov <indigo@yandex-team.ru>  Thu, 07 May 2015 17:12:36 +0300

mastermind (2.23.12) lucid; urgency=low

  * Misprint fixed

 -- Andrey Vasilenkov <indigo@yandex-team.ru>  Thu, 07 May 2015 15:56:33 +0300

mastermind (2.23.11) lucid; urgency=low

  * Uncoupled group should be considered broken if it has more than one backend and DHT check is enabled
  * In-service check for uncoupled group fetching

 -- Andrey Vasilenkov <indigo@yandex-team.ru>  Thu, 07 May 2015 13:07:37 +0300

mastermind (2.23.10) lucid; urgency=low

  * Fix for restore group job creation when history record is unavailable

 -- Andrey Vasilenkov <indigo@yandex-team.ru>  Wed, 06 May 2015 20:14:19 +0300

mastermind (2.23.9) lucid; urgency=low

  * If no backends are found in history, planner restores group according to namespace distribution (same as for move group)

 -- Andrey Vasilenkov <indigo@yandex-team.ru>  Wed, 06 May 2015 19:39:27 +0300

mastermind (2.23.8) lucid; urgency=low

  * Move planner should use default uncoupled groups select function

 -- Andrey Vasilenkov <indigo@yandex-team.ru>  Wed, 29 Apr 2015 15:22:16 +0300

mastermind (2.23.7) lucid; urgency=low

  * Comparing source and destination DCs when planning move jobs

 -- Andrey Vasilenkov <indigo@yandex-team.ru>  Wed, 29 Apr 2015 09:29:29 +0300

mastermind (2.23.6) lucid; urgency=low

  * Misprints fixed

 -- Andrey Vasilenkov <indigo@yandex-team.ru>  Tue, 28 Apr 2015 18:17:11 +0300

mastermind (2.23.5) lucid; urgency=low

  * Busy hosts accounting fixed

 -- Andrey Vasilenkov <indigo@yandex-team.ru>  Tue, 28 Apr 2015 17:49:02 +0300

mastermind (2.23.4) lucid; urgency=low

  * Using groups merging on move jobs planning

 -- Andrey Vasilenkov <indigo@yandex-team.ru>  Tue, 28 Apr 2015 17:35:20 +0300

mastermind (2.23.3) lucid; urgency=low

  * Misprint fixed

 -- Andrey Vasilenkov <indigo@yandex-team.ru>  Mon, 20 Apr 2015 23:41:56 +0300

mastermind (2.23.2) lucid; urgency=low

  * Properly job slots checking in planner for couple defrag jobs

 -- Andrey Vasilenkov <indigo@yandex-team.ru>  Mon, 20 Apr 2015 23:25:43 +0300

mastermind (2.23.1) lucid; urgency=low

  * Config option for autoapproving defrag jobs

 -- Andrey Vasilenkov <indigo@yandex-team.ru>  Fri, 17 Apr 2015 17:39:54 +0300

mastermind (2.21.24) lucid; urgency=low

  * Misprint fixed

 -- Andrey Vasilenkov <indigo@yandex-team.ru>  Tue, 07 Apr 2015 17:05:41 +0300

mastermind (2.21.23) lucid; urgency=low

  * Planner will try to create job if there is less than max_executing_jobs running

 -- Andrey Vasilenkov <indigo@yandex-team.ru>  Mon, 06 Apr 2015 15:32:26 +0300

mastermind (2.21.22) lucid; urgency=low

  * Force update fixed

 -- Andrey Vasilenkov <indigo@yandex-team.ru>  Mon, 06 Apr 2015 14:32:10 +0300

mastermind (2.21.21) lucid; urgency=low

  * Fix for restore group job when executed on old node backend

 -- Andrey Vasilenkov <indigo@yandex-team.ru>  Mon, 30 Mar 2015 19:36:51 +0300

mastermind (2.21.20) lucid; urgency=low

  * Minor fixed

 -- Andrey Vasilenkov <indigo@yandex-team.ru>  Mon, 30 Mar 2015 19:13:53 +0300

mastermind (2.21.19) lucid; urgency=low

  * Success codes for minion are encoded as a sequence

 -- Andrey Vasilenkov <indigo@yandex-team.ru>  Mon, 30 Mar 2015 18:43:09 +0300

mastermind (2.21.18) lucid; urgency=low

  * Update metadb synchronously on executing minion cmd

 -- Andrey Vasilenkov <indigo@yandex-team.ru>  Fri, 27 Mar 2015 21:06:55 +0300

mastermind (2.21.17) lucid; urgency=low

  * Several minor fixes

 -- Andrey Vasilenkov <indigo@yandex-team.ru>  Fri, 27 Mar 2015 20:20:06 +0300

mastermind (2.21.16-1) lucid; urgency=low

  * Configurable autoapprove for recovery jobs

 -- Andrey Vasilenkov <indigo@yandex-team.ru>  Sat, 04 Apr 2015 12:33:17 +0300

mastermind (2.21.16) lucid; urgency=low

  * Do not crash if failed to resolve some infrastructure host
  * Do not crash when any of elliptics hostnames from config cannot be resolved

 -- Andrey Vasilenkov <indigo@yandex-team.ru>  Fri, 27 Mar 2015 18:01:57 +0300

mastermind (2.21.15) lucid; urgency=low

  * Fix for detaching node backend from group: based on group_id, not object of type storage.Group

 -- Andrey Vasilenkov <indigo@yandex-team.ru>  Tue, 24 Mar 2015 19:27:46 +0300

mastermind (2.21.14) lucid; urgency=low

  * Fix for detaching node backend from group: based on group_id, not object of type storage.Group

 -- Andrey Vasilenkov <indigo@yandex-team.ru>  Tue, 24 Mar 2015 19:00:33 +0300

mastermind (2.21.13) lucid; urgency=low

  * Do not fail job when elliptics request request for command status update was unsuccessful

 -- Andrey Vasilenkov <indigo@yandex-team.ru>  Tue, 24 Mar 2015 15:39:18 +0300

mastermind (2.21.12) lucid; urgency=low

  * Fix for busy uncoupled list groups fetching

 -- Andrey Vasilenkov <indigo@yandex-team.ru>  Tue, 24 Mar 2015 13:13:21 +0300

mastermind (2.21.11) lucid; urgency=low

  * Version bump for release-2.20 hotfix

 -- Andrey Vasilenkov <indigo@yandex-team.ru>  Mon, 23 Mar 2015 14:39:59 +0300

mastermind (2.21.10) lucid; urgency=low

  * Do not stop job execution when mark/unmark groups failed

 -- Andrey Vasilenkov <indigo@yandex-team.ru>  Fri, 20 Mar 2015 19:17:47 +0300

mastermind (2.21.9) lucid; urgency=low

  * Jobs processor uses periodic timer
  * Periodic timer implementation for timed queue

 -- Andrey Vasilenkov <indigo@yandex-team.ru>  Fri, 20 Mar 2015 16:52:58 +0300

mastermind (2.21.8) lucid; urgency=low

  * If job fails exception is saved to error messages list of job
  * Jobs index cleaning script
  * Removed jobs data from metadb's secondary indexes
  * Renamed mastermind util 'couple list-namespaces' handle to 'ns list'
  * Configurable minion request timeout

 -- Andrey Vasilenkov <indigo@yandex-team.ru>  Thu, 19 Mar 2015 16:42:05 +0300

mastermind (2.21.7) lucid; urgency=low

  * Resetting attempts counter on task manual retry

 -- Andrey Vasilenkov <indigo@yandex-team.ru>  Tue, 17 Mar 2015 17:11:18 +0300

mastermind (2.21.6) lucid; urgency=low

  * Misprint

 -- Andrey Vasilenkov <indigo@yandex-team.ru>  Tue, 17 Mar 2015 16:54:52 +0300

mastermind (2.21.5) lucid; urgency=low

  * Misprint

 -- Andrey Vasilenkov <indigo@yandex-team.ru>  Tue, 17 Mar 2015 16:45:53 +0300

mastermind (2.21.4) lucid; urgency=low

  * Fix for planner recovery job creation (a batch of applicable couple is empty)

 -- Andrey Vasilenkov <indigo@yandex-team.ru>  Tue, 17 Mar 2015 15:51:18 +0300

mastermind (2.21.3) lucid; urgency=low

  * tornado < 4.1 does not support raise_error option, fallback to async request with error checking

 -- Andrey Vasilenkov <indigo@yandex-team.ru>  Tue, 17 Mar 2015 15:07:02 +0300

mastermind (2.21.2) lucid; urgency=low

  * Fix for jobs rendering

 -- Andrey Vasilenkov <indigo@yandex-team.ru>  Mon, 16 Mar 2015 19:43:50 +0300

mastermind (2.21.1) lucid; urgency=low

  * Minion requests retry on http errors

 -- Andrey Vasilenkov <indigo@yandex-team.ru>  Mon, 16 Mar 2015 19:33:46 +0300

mastermind (2.20.6) lucid; urgency=low

  * Move job: fix for unmarking group that is down at the moment

 -- Andrey Vasilenkov <indigo@yandex-team.ru>  Mon, 23 Mar 2015 13:24:25 +0300

mastermind (2.20.5) lucid; urgency=low

  * Node backend statistics time is extracted from elliptics async result
  * Couple defragmentation by partitions

 -- Andrey Vasilenkov <indigo@yandex-team.ru>  Tue, 17 Mar 2015 20:01:35 +0300

mastermind (2.20.4) lucid; urgency=low

  * Jobs handler: move all groups from host
  * Moved src backend status check to move job start phase instead of creation phase

 -- Andrey Vasilenkov <indigo@yandex-team.ru>  Fri, 13 Mar 2015 20:41:18 +0300

mastermind (2.20.3) lucid; urgency=low

  * Fix for search-by-path using ipv6 ip addrs

 -- Andrey Vasilenkov <indigo@yandex-team.ru>  Wed, 11 Mar 2015 20:11:59 +0300

mastermind (2.20.2) lucid; urgency=low

  * Group history unified

 -- Andrey Vasilenkov <indigo@yandex-team.ru>  Wed, 11 Mar 2015 19:39:12 +0300

mastermind (2.20.1) lucid; urgency=low

  * Restore job: make src backend readonly if possible to prevent blob truncation

 -- Andrey Vasilenkov <indigo@yandex-team.ru>  Wed, 11 Mar 2015 17:06:15 +0300

mastermind (2.19.6) lucid; urgency=low

  * Fix for removing node backend from group

 -- Andrey Vasilenkov <indigo@yandex-team.ru>  Fri, 13 Mar 2015 12:35:54 +0300

mastermind (2.19.5) lucid; urgency=low

  * Manual locker commited

 -- Andrey Vasilenkov <indigo@yandex-team.ru>  Thu, 12 Mar 2015 15:49:31 +0300

mastermind (2.19.4) lucid; urgency=low

  * Fix for node history backend unlink

 -- Andrey Vasilenkov <indigo@yandex-team.ru>  Thu, 12 Mar 2015 14:55:52 +0300

mastermind (2.19.3) lucid; urgency=low

  * Recovery planner accounts locked couples

 -- Andrey Vasilenkov <indigo@yandex-team.ru>  Wed, 11 Mar 2015 15:30:51 +0300

mastermind (2.19.2) lucid; urgency=low

  * Planner does not operate without mongo db setup

 -- Andrey Vasilenkov <indigo@yandex-team.ru>  Thu, 05 Mar 2015 20:14:26 +0300

mastermind (2.19.1) lucid; urgency=low

  * Recover dc queue is replaced by dynamic weighting of couples using last recovery timestamp and keys difference
  * Couples can be indexed by unicode str
  * Workaround for hosts that cannot be resolved
  * Do not compare couple groups' metadata version numbers
  * Added namespace settings custom expiration time feature

 -- Andrey Vasilenkov <indigo@yandex-team.ru>  Thu, 05 Mar 2015 19:15:45 +0300

mastermind (2.18.15) lucid; urgency=low

  * Logging for move group planner improved
  * Refactored job accounting: now it should properly account destination hdds of existing jobs
  * Fix for lock release on error during groups' marking

 -- Andrey Vasilenkov <indigo@yandex-team.ru>  Wed, 11 Mar 2015 14:45:53 +0300

mastermind (2.18.14) lucid; urgency=low

  * Logging requests and test handler for ns_current_state logging

 -- Andrey Vasilenkov <indigo@yandex-team.ru>  Tue, 10 Mar 2015 12:53:16 +0300

mastermind (2.18.13) lucid; urgency=low

  * Effective space statistics fix

 -- Andrey Vasilenkov <indigo@yandex-team.ru>  Wed, 04 Mar 2015 14:49:07 +0300

mastermind (2.18.12) lucid; urgency=low

  * Fix for total effective_free_space count

 -- Andrey Vasilenkov <indigo@yandex-team.ru>  Tue, 03 Mar 2015 20:51:44 +0300

mastermind (2.18.11) lucid; urgency=low

  * Ensure path before checking locked hosts
  * Planner job creation fixed

 -- Andrey Vasilenkov <indigo@yandex-team.ru>  Tue, 03 Mar 2015 20:05:17 +0300

mastermind (2.18.10) lucid; urgency=low

  * Fix for group move handler --force option

 -- Andrey Vasilenkov <indigo@yandex-team.ru>  Mon, 02 Mar 2015 12:40:49 +0300

mastermind (2.18.9) lucid; urgency=low

  * Misprint fixed

 -- Andrey Vasilenkov <indigo@yandex-team.ru>  Fri, 27 Feb 2015 20:43:37 +0300

mastermind (2.18.8) lucid; urgency=low

  * Fix for mongo queries

 -- Andrey Vasilenkov <indigo@yandex-team.ru>  Fri, 27 Feb 2015 20:29:15 +0300

mastermind (2.18.7) lucid; urgency=low

  * Downtimes for both src_host and dst_host during rsync task execution
  * Use hostname in net downtimes
  * Rsync node task is now used for move job instead of common MinionCmdTask

 -- Andrey Vasilenkov <indigo@yandex-team.ru>  Fri, 27 Feb 2015 19:39:16 +0300

mastermind (2.18.6) lucid; urgency=low

  * IPv6 for tornado clients turned on

 -- Andrey Vasilenkov <indigo@yandex-team.ru>  Fri, 27 Feb 2015 16:18:09 +0300

mastermind (2.18.5) lucid; urgency=low

  * Implementation of net monitoring usage during rsync tasks executing

 -- Andrey Vasilenkov <indigo@yandex-team.ru>  Fri, 27 Feb 2015 15:05:11 +0300

mastermind (2.18.4) lucid; urgency=low

  * Fake sync manager get_children_locks implemented

 -- Andrey Vasilenkov <indigo@yandex-team.ru>  Wed, 25 Feb 2015 17:40:38 +0300

mastermind (2.18.3) lucid; urgency=low

  * Minor job processing refactoring fixes

 -- Andrey Vasilenkov <indigo@yandex-team.ru>  Tue, 24 Feb 2015 16:47:07 +0300

mastermind (2.18.2) lucid; urgency=low

  * Effective free space statistics calculation fixed
  * Minor job processor refactoring

 -- Andrey Vasilenkov <indigo@yandex-team.ru>  Fri, 20 Feb 2015 18:23:06 +0300

mastermind (2.18.1) lucid; urgency=low

  * Host lock implemented, prevents active operations on selected host

 -- Andrey Vasilenkov <indigo@yandex-team.ru>  Wed, 18 Feb 2015 17:28:31 +0300

mastermind (2.17.13) lucid; urgency=low

  * Logging

 -- Andrey Vasilenkov <indigo@yandex-team.ru>  Mon, 16 Feb 2015 18:39:50 +0300

mastermind (2.17.12) lucid; urgency=low

  * Fix for check-for-update settings checking

 -- Andrey Vasilenkov <indigo@yandex-team.ru>  Mon, 16 Feb 2015 17:37:23 +0300

mastermind (2.17.11) lucid; urgency=low

  * Logging

 -- Andrey Vasilenkov <indigo@yandex-team.ru>  Mon, 16 Feb 2015 17:23:52 +0300

mastermind (2.17.10) lucid; urgency=low

  * Mongo db is made optional (job processor and planner are disabled)

 -- Andrey Vasilenkov <indigo@yandex-team.ru>  Fri, 13 Feb 2015 18:59:33 +0300

mastermind (2.17.9) lucid; urgency=low

  * Return error code 1 if failed to create couple
  * Mongo db is made optional (job processor and planner are disabled)

 -- Andrey Vasilenkov <indigo@yandex-team.ru>  Fri, 13 Feb 2015 16:00:56 +0300

mastermind (2.17.8) lucid; urgency=low

  * Update groups status befire applying jobs

 -- Andrey Vasilenkov <indigo@yandex-team.ru>  Thu, 12 Feb 2015 18:23:58 +0300

mastermind (2.17.7) lucid; urgency=low

  * Fix for determing group space requirements on restore

 -- Andrey Vasilenkov <indigo@yandex-team.ru>  Tue, 10 Feb 2015 22:02:10 +0300

mastermind (2.17.6) lucid; urgency=low

  * Fix for determing group space requirements on restore

 -- Andrey Vasilenkov <indigo@yandex-team.ru>  Tue, 10 Feb 2015 21:50:42 +0300

mastermind (2.17.5) lucid; urgency=low

  * Fix for determing group space requirements on restore

 -- Andrey Vasilenkov <indigo@yandex-team.ru>  Tue, 10 Feb 2015 21:37:28 +0300

mastermind (2.17.4) lucid; urgency=low

  * Fix for restore candidates selection

 -- Andrey Vasilenkov <indigo@yandex-team.ru>  Tue, 10 Feb 2015 21:22:19 +0300

mastermind (2.17.3) lucid; urgency=low

  * Fix for couple status update on unlinking node backend from group

 -- Andrey Vasilenkov <indigo@yandex-team.ru>  Tue, 10 Feb 2015 18:46:56 +0300

mastermind (2.17.2) lucid; urgency=low

  * Fix for zookeeper lock release
  * Fix for updating couple status when all the groups did not respond during checking

 -- Andrey Vasilenkov <indigo@yandex-team.ru>  Mon, 09 Feb 2015 12:46:04 +0300

mastermind (2.17.1) lucid; urgency=low

  * Check-for-update option for namespace setup
  * Storage total keys diff handler
  * Reconnect timeout for mastermind-util is decreased to 3 sec
  * cocaine-runtime dependency added

 -- Andrey Vasilenkov <indigo@yandex-team.ru>  Fri, 06 Feb 2015 18:00:27 +0300

mastermind (2.16.10) lucid; urgency=low

  * Fix for rsync group node backend checking

 -- Andrey Vasilenkov <indigo@yandex-team.ru>  Fri, 06 Feb 2015 17:41:47 +0300

mastermind (2.16.9) lucid; urgency=low

  * Removed constraints on node backend status during restore group job

 -- Andrey Vasilenkov <indigo@yandex-team.ru>  Thu, 05 Feb 2015 20:17:43 +0300

mastermind (2.16.8) lucid; urgency=low

  * Restore group job can now accept source group as a parameter

 -- Andrey Vasilenkov <indigo@yandex-team.ru>  Thu, 05 Feb 2015 19:10:06 +0300

mastermind (2.16.7) lucid; urgency=low

  * Removed obsolete checking if tasks where successfully fetched from minions

 -- Andrey Vasilenkov <indigo@yandex-team.ru>  Thu, 05 Feb 2015 15:07:56 +0300

mastermind (2.16.6) lucid; urgency=low

  * Fix for job accounting of groups with broken namespace settings

 -- Andrey Vasilenkov <indigo@yandex-team.ru>  Thu, 05 Feb 2015 12:35:26 +0300

mastermind (2.16.5) lucid; urgency=low

  * Couples taking part in new and executing jobs are taken in account when creating new move job
  * Group move --lucky option to automatically select uncoupled group to move source group to

 -- Andrey Vasilenkov <indigo@yandex-team.ru>  Wed, 04 Feb 2015 16:09:30 +0300

mastermind (2.16.4) lucid; urgency=low

  * Detecting stat file error from monitor stats

 -- Andrey Vasilenkov <indigo@yandex-team.ru>  Mon, 02 Feb 2015 12:41:27 +0300

mastermind (2.16.3) lucid; urgency=low

  * Group move has 'force' parameter, which will try to cancel unimportant jobs

 -- Andrey Vasilenkov <indigo@yandex-team.ru>  Thu, 29 Jan 2015 18:13:03 +0300

mastermind (2.16.2) lucid; urgency=low

  * More informative error message when trying to restore uncoupled group
  * Script for moving jobs from elliptics to mongodb
  * Removed obsolete syslog-ng restart command from postinst
  * Fix for logging elliptics request nano-seconds

 -- Andrey Vasilenkov <indigo@yandex-team.ru>  Tue, 27 Jan 2015 19:33:03 +0300

mastermind (2.16.1) lucid; urgency=low

  * Optional unimportant jobs cancellation on creating restore job

 -- Andrey Vasilenkov <indigo@yandex-team.ru>  Mon, 26 Jan 2015 18:48:18 +0300

mastermind (2.15.34) lucid; urgency=low

  * Read preferences for mongo forced to PRIMARY_PREFFERED

 -- Andrey Vasilenkov <indigo@yandex-team.ru>  Mon, 26 Jan 2015 14:38:02 +0300

mastermind (2.15.33) lucid; urgency=low

  * Read preferences for mongo forced to PRIMARY_PREFFERED

 -- Andrey Vasilenkov <indigo@yandex-team.ru>  Mon, 26 Jan 2015 14:16:57 +0300

mastermind (2.15.32) lucid; urgency=low

  * Misprint fixed

 -- Andrey Vasilenkov <indigo@yandex-team.ru>  Fri, 23 Jan 2015 16:49:10 +0300

mastermind (2.15.31) lucid; urgency=low

  * Fix for marking jobs fetched from db as non-dirty

 -- Andrey Vasilenkov <indigo@yandex-team.ru>  Fri, 23 Jan 2015 13:34:35 +0300

mastermind (2.15.30) lucid; urgency=low

  * Fixed bug with jobs creation

 -- Andrey Vasilenkov <indigo@yandex-team.ru>  Fri, 23 Jan 2015 13:11:49 +0300

mastermind (2.15.29) lucid; urgency=low

  * Misprint fixed

 -- Andrey Vasilenkov <indigo@yandex-team.ru>  Thu, 22 Jan 2015 22:23:46 +0300

mastermind (2.15.28) lucid; urgency=low

  * Forced jobs ts convertion to int

 -- Andrey Vasilenkov <indigo@yandex-team.ru>  Thu, 22 Jan 2015 21:33:56 +0300

mastermind (2.15.27) lucid; urgency=low

  * Dependencies updated

 -- Andrey Vasilenkov <indigo@yandex-team.ru>  Thu, 22 Jan 2015 19:56:03 +0300

mastermind (2.15.26) lucid; urgency=low

  * Misprint fixed

 -- Andrey Vasilenkov <indigo@yandex-team.ru>  Thu, 22 Jan 2015 19:39:47 +0300

mastermind (2.15.25) lucid; urgency=low

  * Mongo working draft for testing

 -- Andrey Vasilenkov <indigo@yandex-team.ru>  Thu, 22 Jan 2015 17:09:56 +0300

mastermind (2.15.24) lucid; urgency=low

  * Fix for minions command execution

 -- Andrey Vasilenkov <indigo@yandex-team.ru>  Wed, 21 Jan 2015 16:53:22 +0300

mastermind (2.15.23) lucid; urgency=low

  * Misprint fixed

 -- Andrey Vasilenkov <indigo@yandex-team.ru>  Wed, 21 Jan 2015 13:37:07 +0300

mastermind (2.15.22) lucid; urgency=low

  * Fix for minion cmd command execution

 -- Andrey Vasilenkov <indigo@yandex-team.ru>  Wed, 21 Jan 2015 13:10:30 +0300

mastermind (2.15.21) lucid; urgency=low

  * General concurrent handler implemented, wraps all API handlers
  * Misprint fixes

 -- Andrey Vasilenkov <indigo@yandex-team.ru>  Mon, 19 Jan 2015 15:01:06 +0300

mastermind (2.15.20) lucid; urgency=low

  * Changed dependencies (cocaine-tools << 0.12, cocaine-framework-python << 0.12)

 -- Andrey Vasilenkov <indigo@yandex-team.ru>  Fri, 16 Jan 2015 14:17:35 +0300

mastermind (2.15.19) lucid; urgency=low

  * Changed dependencies (python-tornado << 4)

 -- Andrey Vasilenkov <indigo@yandex-team.ru>  Fri, 16 Jan 2015 14:04:29 +0300

mastermind (2.15.18) lucid; urgency=low

  * Fix for manual handlers for defrag and recover-dc jobs creation
  * Fix for cocaine worker timeouts on job creation
  * Refactored minion states update process

 -- Andrey Vasilenkov <indigo@yandex-team.ru>  Wed, 14 Jan 2015 16:44:18 +0300

mastermind (2.15.17) lucid; urgency=low

  * Increased cocaine worker pool-limit to 7

 -- Andrey Vasilenkov <indigo@yandex-team.ru>  Tue, 13 Jan 2015 20:43:40 +0300

mastermind (2.15.16) lucid; urgency=low

  * Increased worker heartbeat timeout to 240s

 -- Andrey Vasilenkov <indigo@yandex-team.ru>  Tue, 13 Jan 2015 18:27:19 +0300

mastermind (2.15.15) lucid; urgency=low

  * Temporary decreased jobs prefetch time span

 -- Andrey Vasilenkov <indigo@yandex-team.ru>  Tue, 13 Jan 2015 14:55:54 +0300

mastermind (2.15.14) lucid; urgency=low

  * Minor logging cleaning

 -- Andrey Vasilenkov <indigo@yandex-team.ru>  Tue, 13 Jan 2015 12:53:16 +0300

mastermind (2.15.13) lucid; urgency=low

  * Decreased cocaine pool-limit to 3

 -- Andrey Vasilenkov <indigo@yandex-team.ru>  Mon, 12 Jan 2015 20:34:19 +0300

mastermind (2.15.12) lucid; urgency=low

  * Job processing can be started as soon as minions states has been fetched from all hosts with executing minion tasks according to job processor data
  * Fix for invalid checking of minions history records

 -- Andrey Vasilenkov <indigo@yandex-team.ru>  Mon, 12 Jan 2015 20:07:54 +0300

mastermind (2.15.11) lucid; urgency=low

  * Start task threads after cocaine worker has been initialized

 -- Andrey Vasilenkov <indigo@yandex-team.ru>  Fri, 09 Jan 2015 19:18:53 +0300

mastermind (2.15.10) lucid; urgency=low

  * Infrastructure procedures logging improved

 -- Andrey Vasilenkov <indigo@yandex-team.ru>  Fri, 09 Jan 2015 18:26:10 +0300

mastermind (2.15.9) lucid; urgency=low

  * Startup timeout temporarily increased
  * Excessive logging removed

 -- Andrey Vasilenkov <indigo@yandex-team.ru>  Fri, 02 Jan 2015 02:44:08 +0300

mastermind (2.15.8) lucid; urgency=low

  * Added handler execution time to logs

 -- Andrey Vasilenkov <indigo@yandex-team.ru>  Wed, 24 Dec 2014 15:48:54 +0300

mastermind (2.15.7) lucid; urgency=low

  * Fix for recovery jobs queue fill

 -- Andrey Vasilenkov <indigo@yandex-team.ru>  Tue, 23 Dec 2014 16:05:36 +0300

mastermind (2.15.6) lucid; urgency=low

  * Fix for indexes batch reader

 -- Andrey Vasilenkov <indigo@yandex-team.ru>  Tue, 23 Dec 2014 14:28:14 +0300

mastermind (2.15.5) lucid; urgency=low

  * Misprint fixed

 -- Andrey Vasilenkov <indigo@yandex-team.ru>  Mon, 22 Dec 2014 18:49:02 +0300

mastermind (2.15.4) lucid; urgency=low

  * Misprint fixed

 -- Andrey Vasilenkov <indigo@yandex-team.ru>  Mon, 22 Dec 2014 18:47:00 +0300

mastermind (2.15.3) lucid; urgency=low

  * Fix for recovery jobs refactoring

 -- Andrey Vasilenkov <indigo@yandex-team.ru>  Mon, 22 Dec 2014 18:39:23 +0300

mastermind (2.15.2) lucid; urgency=low

  * Recover dc planner refactored a little bit
  * Do not take jobs global lock on job cancelling

 -- Andrey Vasilenkov <indigo@yandex-team.ru>  Mon, 22 Dec 2014 17:47:55 +0300

mastermind (2.15.1) lucid; urgency=low

  * Added optional flag for considering namespace broken when its' groups has unequal total space

 -- Andrey Vasilenkov <indigo@yandex-team.ru>  Fri, 19 Dec 2014 14:31:33 +0300

mastermind (2.14.17) lucid; urgency=low

  * Logging for tagged records

 -- Andrey Vasilenkov <indigo@yandex-team.ru>  Thu, 18 Dec 2014 19:47:14 +0300

mastermind (2.14.16) lucid; urgency=low

  * Job handler for getting jobs by job ids

 -- Andrey Vasilenkov <indigo@yandex-team.ru>  Thu, 18 Dec 2014 15:22:30 +0300

mastermind (2.14.15) lucid; urgency=low

  * Use max executing recover dc jobs limit in planner

 -- Andrey Vasilenkov <indigo@yandex-team.ru>  Mon, 15 Dec 2014 19:57:10 +0300

mastermind (2.14.14) lucid; urgency=low

  * Recover dc: limited job creation

 -- Andrey Vasilenkov <indigo@yandex-team.ru>  Mon, 15 Dec 2014 19:44:06 +0300

mastermind (2.14.13) lucid; urgency=low

  * No approving for recovery jobs

 -- Andrey Vasilenkov <indigo@yandex-team.ru>  Mon, 15 Dec 2014 19:22:40 +0300

mastermind (2.14.12) lucid; urgency=low

  * Do not take global jobs lock on jobs' approving

 -- Andrey Vasilenkov <indigo@yandex-team.ru>  Mon, 15 Dec 2014 18:45:43 +0300

mastermind (2.14.11) lucid; urgency=low

  * Minor misprint

 -- Andrey Vasilenkov <indigo@yandex-team.ru>  Sat, 13 Dec 2014 20:20:52 +0300

mastermind (2.14.10) lucid; urgency=low

  * Minor misprint

 -- Andrey Vasilenkov <indigo@yandex-team.ru>  Fri, 12 Dec 2014 19:22:17 +0300

mastermind (2.14.9) lucid; urgency=low

  * Checking move jobs for dc sharing prevention before starting

 -- Andrey Vasilenkov <indigo@yandex-team.ru>  Fri, 12 Dec 2014 19:09:16 +0300

mastermind (2.14.8) lucid; urgency=low

  * Misprint fixed

 -- Andrey Vasilenkov <indigo@yandex-team.ru>  Thu, 11 Dec 2014 18:42:25 +0300

mastermind (2.14.7) lucid; urgency=low

  * Misprint fixed

 -- Andrey Vasilenkov <indigo@yandex-team.ru>  Thu, 11 Dec 2014 18:33:41 +0300

mastermind (2.14.6) lucid; urgency=low

  * Cluster lock and couple data updating before deleting namespace

 -- Andrey Vasilenkov <indigo@yandex-team.ru>  Thu, 11 Dec 2014 18:29:02 +0300

mastermind (2.14.5) lucid; urgency=low

  * Namespace settings service flags and options implemented

 -- Andrey Vasilenkov <indigo@yandex-team.ru>  Thu, 11 Dec 2014 17:36:02 +0300

mastermind (2.14.4) lucid; urgency=low

  * Read-only backends support and new move job workflow with making source group read-only instead of disabling

 -- Andrey Vasilenkov <indigo@yandex-team.ru>  Thu, 11 Dec 2014 15:08:43 +0300

mastermind (2.14.3) lucid; urgency=low

  * Checking busy uncoupled groups before selecting uncouple group for group restoring

 -- Andrey Vasilenkov <indigo@yandex-team.ru>  Mon, 08 Dec 2014 19:46:01 +0300

mastermind (2.14.2) lucid; urgency=low

  * Optional parameter for search-by-path for search only within the last history record

 -- Andrey Vasilenkov <indigo@yandex-team.ru>  Mon, 08 Dec 2014 18:03:20 +0300

mastermind (2.14.1) lucid; urgency=low

  * Support for search-by-path * syntax

 -- Andrey Vasilenkov <indigo@yandex-team.ru>  Mon, 08 Dec 2014 16:56:51 +0300

mastermind (2.13.5) lucid; urgency=low

  * Recover job: do not perform defrag tasks before actual recovery starts
  * Added -M and -L options to recover dc task

 -- Andrey Vasilenkov <indigo@yandex-team.ru>  Wed, 10 Dec 2014 14:56:25 +0300

mastermind (2.13.4) lucid; urgency=low

  * Fix for statistics updating

 -- Andrey Vasilenkov <indigo@yandex-team.ru>  Tue, 09 Dec 2014 17:06:09 +0300

mastermind (2.13.3) lucid; urgency=low

  * Restore group job can now select appropriate uncouple group and merge several into one if necessary

 -- Andrey Vasilenkov <indigo@yandex-team.ru>  Fri, 05 Dec 2014 16:55:10 +0300

mastermind (2.13.2) lucid; urgency=low

  * Updating namespace settings when building couples
  * Convert couple meta script updated

 -- Andrey Vasilenkov <indigo@yandex-team.ru>  Tue, 02 Dec 2014 16:14:20 +0300

mastermind (2.13.1) lucid; urgency=low

  * Moved 'frozen' setting from couple meta key to group meta key

 -- Andrey Vasilenkov <indigo@yandex-team.ru>  Mon, 01 Dec 2014 19:49:32 +0300

mastermind (2.12.2) lucid; urgency=low

  * Fix for couple build handler timeout

 -- Andrey Vasilenkov <indigo@yandex-team.ru>  Fri, 28 Nov 2014 19:11:13 +0300

mastermind (2.12.1) lucid; urgency=low

  * Group restore job implemented
  * Cmd restore deprecated
  * Optimized statistics updating

 -- Andrey Vasilenkov <indigo@yandex-team.ru>  Fri, 28 Nov 2014 16:11:45 +0300

mastermind (2.11.4) lucid; urgency=low

  * Temporary increased mastermind startup time to 120 sec

 -- Andrey Vasilenkov <indigo@yandex-team.ru>  Thu, 27 Nov 2014 16:25:53 +0300

mastermind (2.11.3) lucid; urgency=low

  * Fix for couple build mastermind utils

 -- Andrey Vasilenkov <indigo@yandex-team.ru>  Fri, 21 Nov 2014 19:09:02 +0300

mastermind (2.11.2) lucid; urgency=low

  * Fix for default locking sync manager

 -- Andrey Vasilenkov <indigo@yandex-team.ru>  Fri, 21 Nov 2014 18:47:46 +0300

mastermind (2.11.1) lucid; urgency=low

  * New couple builder

 -- Andrey Vasilenkov <indigo@yandex-team.ru>  Fri, 21 Nov 2014 16:55:14 +0300

mastermind (2.10.2) lucid; urgency=low

  * Do not use integer size for weights dictionary for json-compatibility

 -- Andrey Vasilenkov <indigo@yandex-team.ru>  Thu, 13 Nov 2014 19:08:42 +0300

mastermind (2.10.1) lucid; urgency=low

  * Ns setup: removed signature port option
  * Additional verbose couple status
  * Config option for forbidding namespaces without settings - couples of such namespaces will be considered BROKEN
  * get_namespaces_states handle that combines all namespace state as one dict
  * Ns setup: removed storage-location option
  * Fix for uniform auth-keys format

 -- Andrey Vasilenkov <indigo@yandex-team.ru>  Mon, 10 Nov 2014 19:08:16 +0300

mastermind (2.9.92) lucid; urgency=low

  * Temporary removed additional node stale checking in balancer itself

 -- Andrey Vasilenkov <indigo@yandex-team.ru>  Thu, 13 Nov 2014 00:28:04 +0300

mastermind (2.9.91) lucid; urgency=low

  * Statistics stale status is checked only when statistics is updated
  * get_namespaces_states handle that combines all namespace state as one dict
  * Ns setup: removed storage-location option
  * Fix for uniform auth-keys format
  * Ns setup: storage-location is a boolean flag now

 -- Andrey Vasilenkov <indigo@yandex-team.ru>  Wed, 12 Nov 2014 20:04:23 +0300

mastermind (2.9.90) lucid; urgency=low

  * Job status handle

 -- Andrey Vasilenkov <indigo@yandex-team.ru>  Fri, 07 Nov 2014 18:36:41 +0300

mastermind (2.9.89) lucid; urgency=low

  * Distinct BROKEN status for couples and groups that have forbidden configuration
  * Config flags for forbidding dht and dc sharing among groups
  * Dependencies updated

 -- Andrey Vasilenkov <indigo@yandex-team.ru>  Thu, 06 Nov 2014 18:04:45 +0300

mastermind (2.9.88) lucid; urgency=low

  * Cmd restore: reconfiguring elliptics before starting node backend

 -- Andrey Vasilenkov <indigo@yandex-team.ru>  Wed, 05 Nov 2014 17:05:35 +0300

mastermind (2.9.87) lucid; urgency=low

  * Cluster global lock and update before changing its state (couple build and couple break)

 -- Andrey Vasilenkov <indigo@yandex-team.ru>  Tue, 04 Nov 2014 20:15:41 +0300

mastermind (2.9.86) lucid; urgency=low

  * Namespace settings using tagged indexes

 -- Andrey Vasilenkov <indigo@yandex-team.ru>  Sat, 01 Nov 2014 15:28:56 +0300

mastermind (2.9.85) lucid; urgency=low

  * Fixed broken couples status update in case of coupled groups having different namespaces
  * Configurable node backend stat stale timeout

 -- Andrey Vasilenkov <indigo@yandex-team.ru>  Fri, 31 Oct 2014 16:15:48 +0300

mastermind (2.9.84) lucid; urgency=low

  * Fix for free effective space info handle

 -- Andrey Vasilenkov <indigo@yandex-team.ru>  Wed, 29 Oct 2014 19:28:39 +0300

mastermind (2.9.83) lucid; urgency=low

  * Fix for namespace-aware handlers that can fail because of the broken couples
  * Cocaine framework dependencies

 -- Andrey Vasilenkov <indigo@yandex-team.ru>  Wed, 29 Oct 2014 18:51:52 +0300

mastermind (2.9.82) lucid; urgency=low

  * Mastermind util reconnects automatically on DisconnectionError of cocaine Service
  * Minions status fetching configurable timeout
  * Workaround for minions state update
  * Indexes uses batched read latest requests insted of a bulk read

 -- Andrey Vasilenkov <indigo@yandex-team.ru>  Wed, 29 Oct 2014 17:41:05 +0300

mastermind (2.9.81) lucid; urgency=low

  * Reserved space option for namespaces

 -- Andrey Vasilenkov <indigo@yandex-team.ru>  Tue, 28 Oct 2014 17:28:45 +0300

mastermind (2.9.80) lucid; urgency=low

  * Added alive and removed records counters

 -- Andrey Vasilenkov <indigo@yandex-team.ru>  Mon, 27 Oct 2014 18:03:18 +0300

mastermind (2.9.79) lucid; urgency=low

  * Rearranged locks acquiring

 -- Andrey Vasilenkov <indigo@yandex-team.ru>  Fri, 24 Oct 2014 16:33:44 +0400

mastermind (2.9.78) lucid; urgency=low

  * Do not share locks among different threads, this can cause unwanted sideeffects
  * Recover dc task: decreased number of threads by one to leave one group in couple available for data reads and writes

 -- Andrey Vasilenkov <indigo@yandex-team.ru>  Fri, 24 Oct 2014 15:44:26 +0400

mastermind (2.9.77) lucid; urgency=low

  * One more zero-weight couple fix

 -- Andrey Vasilenkov <indigo@yandex-team.ru>  Wed, 22 Oct 2014 15:10:53 +0400

mastermind (2.9.76) lucid; urgency=low

  * Ultimate fix for zero-weight couples

 -- Andrey Vasilenkov <indigo@yandex-team.ru>  Wed, 22 Oct 2014 14:07:49 +0400

mastermind (2.9.75) lucid; urgency=low

  * Fix for minions ready state

 -- Andrey Vasilenkov <indigo@yandex-team.ru>  Tue, 21 Oct 2014 19:02:16 +0400

mastermind (2.9.74) lucid; urgency=low

  * Misprints

 -- Andrey Vasilenkov <indigo@yandex-team.ru>  Tue, 21 Oct 2014 18:16:11 +0400

mastermind (2.9.73) lucid; urgency=low

  * Fix for blob max size stats

 -- Andrey Vasilenkov <indigo@yandex-team.ru>  Tue, 21 Oct 2014 16:12:16 +0400

mastermind (2.9.72) lucid; urgency=low

  * Do not create defrag jobs if not enough free space on any node backend
  * Max blob size as node backend statistics parameter
  * Couple defrag check timeout increased to 2 days
  * Using dstat error from elliptics monitor stat

 -- Andrey Vasilenkov <indigo@yandex-team.ru>  Tue, 21 Oct 2014 14:56:02 +0400

mastermind (2.9.71) lucid; urgency=low

  * Redirect namespace options
  * Json output for group search-by-path handle

 -- Andrey Vasilenkov <indigo@yandex-team.ru>  Mon, 20 Oct 2014 18:08:18 +0400

mastermind (2.9.70) lucid; urgency=low

  * Minions gzip turned on

 -- Andrey Vasilenkov <indigo@yandex-team.ru>  Mon, 20 Oct 2014 16:16:41 +0400

mastermind (2.9.69) lucid; urgency=low

  * Couple defrag planner uses records removed size to select couples to defrag

 -- Andrey Vasilenkov <indigo@yandex-team.ru>  Fri, 17 Oct 2014 18:51:02 +0400

mastermind (2.9.68) lucid; urgency=low

  * Couple defragmentation planner

 -- Andrey Vasilenkov <indigo@yandex-team.ru>  Fri, 17 Oct 2014 15:17:52 +0400

mastermind (2.9.67) lucid; urgency=low

   * Couple defragmentation job

 -- Andrey Vasilenkov <indigo@yandex-team.ru>  Thu, 16 Oct 2014 16:24:57 +0400

mastermind (2.9.66) lucid; urgency=low

  * Misprints

 -- Andrey Vasilenkov <indigo@yandex-team.ru>  Wed, 15 Oct 2014 19:37:55 +0400

mastermind (2.9.65) lucid; urgency=low

  * Jobs locks are performed on job creation
  * Fix for tree map generation for flowmastermind

 -- Andrey Vasilenkov <indigo@yandex-team.ru>  Wed, 15 Oct 2014 16:35:09 +0400

mastermind (2.9.64) lucid; urgency=low

  * Move jobs: check src couple status before stopping node backend
  * Fix for move jobs tasks order
  * Check for last error to prevent lock acquire errors duplication
  * Defrag tasks for recover dc jobs added

 -- Andrey Vasilenkov <indigo@yandex-team.ru>  Tue, 14 Oct 2014 16:22:36 +0400

mastermind (2.9.63) lucid; urgency=low

  * Added features to namespace settings with two options: multipart-content-length-threshold and select-couple-to-upload
  * Fix for zookeeper lock release when failed to process job

 -- Andrey Vasilenkov <indigo@yandex-team.ru>  Mon, 13 Oct 2014 18:37:41 +0400

mastermind (2.9.62) lucid; urgency=low

  * Fix for couple repair

 -- Andrey Vasilenkov <indigo@yandex-team.ru>  Sun, 12 Oct 2014 23:06:15 +0400

mastermind (2.9.61) lucid; urgency=low

  * Minions status fetch fixed

 -- Andrey Vasilenkov <indigo@yandex-team.ru>  Sun, 12 Oct 2014 14:48:02 +0400

mastermind (2.9.60) lucid; urgency=low

  * Removed minions ready percentage, 100% minion response is required

 -- Andrey Vasilenkov <indigo@yandex-team.ru>  Fri, 10 Oct 2014 13:33:18 +0400

mastermind (2.9.59) lucid; urgency=low

  * Profile name fix in mastermind deployment script
  * Fix for max group number inconsistency

 -- Andrey Vasilenkov <indigo@yandex-team.ru>  Thu, 09 Oct 2014 17:46:00 +0400

mastermind (2.9.58) lucid; urgency=low

  * Detaching node backend from uncoupled group on move job completion

 -- Andrey Vasilenkov <indigo@yandex-team.ru>  Thu, 09 Oct 2014 16:30:33 +0400

mastermind (2.9.57) lucid; urgency=low

  * Separate max executing jobs counters per job type
  * Json output fix for mastermind util

 -- Andrey Vasilenkov <indigo@yandex-team.ru>  Thu, 09 Oct 2014 15:06:32 +0400

mastermind (2.9.56) lucid; urgency=low

  * Fix for flowmastermind statistics

 -- Andrey Vasilenkov <indigo@yandex-team.ru>  Wed, 08 Oct 2014 21:01:03 +0400

mastermind (2.9.55) lucid; urgency=low

  * Fix for flowmastermind statistics

 -- Andrey Vasilenkov <indigo@yandex-team.ru>  Wed, 08 Oct 2014 20:44:54 +0400

mastermind (2.9.54) lucid; urgency=low

  * Additional checking for busy hosts

 -- Andrey Vasilenkov <indigo@yandex-team.ru>  Wed, 08 Oct 2014 19:18:04 +0400

mastermind (2.9.53) lucid; urgency=low

  * Misprint fixed

 -- Andrey Vasilenkov <indigo@yandex-team.ru>  Wed, 08 Oct 2014 18:39:51 +0400

mastermind (2.9.52) lucid; urgency=low

  * Misprint fixed

 -- Andrey Vasilenkov <indigo@yandex-team.ru>  Wed, 08 Oct 2014 18:29:59 +0400

mastermind (2.9.51) lucid; urgency=low

  * Fix for job move planning

 -- Andrey Vasilenkov <indigo@yandex-team.ru>  Wed, 08 Oct 2014 18:08:14 +0400

mastermind (2.9.50) lucid; urgency=low

  * Jobs tagging optimized

 -- Andrey Vasilenkov <indigo@yandex-team.ru>  Wed, 08 Oct 2014 17:47:41 +0400

mastermind (2.9.49) lucid; urgency=low

  * Usage of tag secondary indexes

 -- Andrey Vasilenkov <indigo@yandex-team.ru>  Tue, 07 Oct 2014 20:01:43 +0400

mastermind (2.9.48) lucid; urgency=low

  * Fix for zk lock acquirings

 -- Andrey Vasilenkov <indigo@yandex-team.ru>  Mon, 06 Oct 2014 18:54:14 +0400

mastermind (2.9.47) lucid; urgency=low

  * Fix for zk lock acquirings

 -- Andrey Vasilenkov <indigo@yandex-team.ru>  Mon, 06 Oct 2014 18:43:01 +0400

mastermind (2.9.46) lucid; urgency=low

  * Fix for zk lock acquirings

 -- Andrey Vasilenkov <indigo@yandex-team.ru>  Mon, 06 Oct 2014 18:32:22 +0400

mastermind (2.9.45) lucid; urgency=low

  * Fix for zk lock acquirings

 -- Andrey Vasilenkov <indigo@yandex-team.ru>  Mon, 06 Oct 2014 17:58:13 +0400

mastermind (2.9.44) lucid; urgency=low

  * Fix for zk lock acquirings

 -- Andrey Vasilenkov <indigo@yandex-team.ru>  Mon, 06 Oct 2014 17:44:54 +0400

mastermind (2.9.43) lucid; urgency=low

  * Minor bugs fixed

 -- Andrey Vasilenkov <indigo@yandex-team.ru>  Thu, 02 Oct 2014 08:59:09 +0400

mastermind (2.9.42) lucid; urgency=low

  * Remove path and migrate dst dir for move jobs

 -- Andrey Vasilenkov <indigo@yandex-team.ru>  Wed, 01 Oct 2014 19:04:04 +0400

mastermind (2.9.41) lucid; urgency=low

  * Fix for namespace statistics fetching

 -- Andrey Vasilenkov <indigo@yandex-team.ru>  Wed, 01 Oct 2014 17:29:12 +0400

mastermind (2.9.40) lucid; urgency=low

  * Wait timeout for dnet_client minion commands

 -- Andrey Vasilenkov <indigo@yandex-team.ru>  Tue, 30 Sep 2014 19:57:17 +0400

mastermind (2.9.39) lucid; urgency=low

  * Use timeout for zookeeper locks

 -- Andrey Vasilenkov <indigo@yandex-team.ru>  Tue, 30 Sep 2014 14:26:28 +0400

mastermind (2.9.38) lucid; urgency=low

  * Move jobs planner: take lost space instead of moved data size into consideration

 -- Andrey Vasilenkov <indigo@yandex-team.ru>  Mon, 29 Sep 2014 15:14:44 +0400

mastermind (2.9.37) lucid; urgency=low

  * Create maximum one move job per host
  * Do not process jobs till minions status is fetched

 -- Andrey Vasilenkov <indigo@yandex-team.ru>  Fri, 26 Sep 2014 13:04:21 +0400

mastermind (2.9.36) lucid; urgency=low

  * Minor fixes

 -- Andrey Vasilenkov <indigo@yandex-team.ru>  Thu, 25 Sep 2014 14:46:47 +0400

mastermind (2.9.35) lucid; urgency=low

  * Fix for selecting src and dst datacenters for move jobs

 -- Andrey Vasilenkov <indigo@yandex-team.ru>  Thu, 25 Sep 2014 14:06:45 +0400

mastermind (2.9.34) lucid; urgency=low

  * More logging

 -- Andrey Vasilenkov <indigo@yandex-team.ru>  Thu, 25 Sep 2014 12:49:21 +0400

mastermind (2.9.33) lucid; urgency=low

  * temporary proxy fix to prevent bad response caching

 -- Andrey Vasilenkov <indigo@yandex-team.ru>  Wed, 24 Sep 2014 18:54:46 +0400

mastermind (2.9.32) lucid; urgency=low

  * New algorithm for move jobs generation
  * Minor bug fixes

 -- Andrey Vasilenkov <indigo@yandex-team.ru>  Wed, 24 Sep 2014 17:51:09 +0400

mastermind (2.9.31) lucid; urgency=low

  * create_group_ids uses new service name

 -- Andrey Vasilenkov <indigo@yandex-team.ru>  Wed, 24 Sep 2014 14:28:17 +0400

mastermind (2.9.30) lucid; urgency=low

  * cmd restore should now work with old history records

 -- Andrey Vasilenkov <indigo@yandex-team.ru>  Wed, 24 Sep 2014 12:11:26 +0400

mastermind (2.9.29) lucid; urgency=low

  * Fix for zookeeper lock ensuring path

 -- Andrey Vasilenkov <indigo@yandex-team.ru>  Tue, 23 Sep 2014 13:53:35 +0400

mastermind (2.9.28) lucid; urgency=low

  * Failover in case of bad monitor_stat for node and/or node_backend

 -- Andrey Vasilenkov <indigo@yandex-team.ru>  Mon, 22 Sep 2014 15:28:25 +0400

mastermind (2.9.27) lucid; urgency=low

  * Less logs

 -- Andrey Vasilenkov <indigo@yandex-team.ru>  Thu, 18 Sep 2014 17:56:02 +0400

mastermind (2.9.26) lucid; urgency=low

  * More logs

 -- Andrey Vasilenkov <indigo@yandex-team.ru>  Thu, 18 Sep 2014 17:30:44 +0400

mastermind (2.9.25) lucid; urgency=low

  * Log fix

 -- Andrey Vasilenkov <indigo@yandex-team.ru>  Thu, 18 Sep 2014 17:18:15 +0400

mastermind (2.9.24) lucid; urgency=low

  * Logging invalid backend statistics

 -- Andrey Vasilenkov <indigo@yandex-team.ru>  Thu, 18 Sep 2014 17:05:59 +0400

mastermind (2.9.23) lucid; urgency=low

  * Search group by hostname and path

 -- Andrey Vasilenkov <indigo@yandex-team.ru>  Wed, 17 Sep 2014 21:16:14 +0400

mastermind (2.9.22) lucid; urgency=low

  * Namespace couple weights are considered valid only if there is more than min_units of writeable couples
  * Namespace settings for min-units number

 -- Andrey Vasilenkov <indigo@yandex-team.ru>  Tue, 16 Sep 2014 19:30:54 +0400

mastermind (2.9.21) lucid; urgency=low

  * Storage location option for namespace setup
  * Required parameters for couple build command: namespace and initial state

 -- Andrey Vasilenkov <indigo@yandex-team.ru>  Mon, 15 Sep 2014 15:31:32 +0400

mastermind (2.9.20) lucid; urgency=low

  * Groups key count for recovery jobs

 -- Andrey Vasilenkov <indigo@yandex-team.ru>  Fri, 12 Sep 2014 15:30:24 +0400

mastermind (2.9.19) lucid; urgency=low

  * Minor fix

 -- Andrey Vasilenkov <indigo@yandex-team.ru>  Fri, 12 Sep 2014 13:48:22 +0400

mastermind (2.9.18) lucid; urgency=low

  * Additional option of processes number for recovery job

 -- Andrey Vasilenkov <indigo@yandex-team.ru>  Fri, 12 Sep 2014 13:17:16 +0400

mastermind (2.9.17) lucid; urgency=low

  * Minor fix

 -- Andrey Vasilenkov <indigo@yandex-team.ru>  Thu, 11 Sep 2014 16:58:42 +0400

mastermind (2.9.16) lucid; urgency=low

  * Additional parameters for recovery dc

 -- Andrey Vasilenkov <indigo@yandex-team.ru>  Thu, 11 Sep 2014 16:51:51 +0400

mastermind (2.9.15) lucid; urgency=low

  * Fix for setting task start time

 -- Andrey Vasilenkov <indigo@yandex-team.ru>  Mon, 08 Sep 2014 14:50:13 +0400

mastermind (2.9.14) lucid; urgency=low

  * Use all remotes when creating recovery dc jobs

 -- Andrey Vasilenkov <indigo@yandex-team.ru>  Fri, 05 Sep 2014 18:13:46 +0400

mastermind (2.9.13) lucid; urgency=low

  * Minor fix

 -- Andrey Vasilenkov <indigo@yandex-team.ru>  Fri, 05 Sep 2014 15:43:36 +0400

mastermind (2.9.12) lucid; urgency=low

  * Implemented recover dc jobs

 -- Andrey Vasilenkov <indigo@yandex-team.ru>  Fri, 05 Sep 2014 15:31:40 +0400

mastermind (2.9.11) lucid; urgency=low

  * Compatible fetching eblob path from config

 -- Andrey Vasilenkov <indigo@yandex-team.ru>  Thu, 04 Sep 2014 12:42:34 +0400

mastermind (2.9.10) lucid; urgency=low

  * Fix for fetching the list of all namespaces when there are broken couples
  * Support of new elliptics 26 monitor stat format

 -- Andrey Vasilenkov <indigo@yandex-team.ru>  Wed, 03 Sep 2014 17:32:57 +0400

mastermind (2.9.9) lucid; urgency=low

  * Tasks fixes

 -- Andrey Vasilenkov <indigo@yandex-team.ru>  Thu, 28 Aug 2014 13:55:09 +0400

mastermind (2.9.8) lucid; urgency=low

  * Jobs fixes

 -- Andrey Vasilenkov <indigo@yandex-team.ru>  Thu, 28 Aug 2014 11:53:23 +0400

mastermind (2.9.7) lucid; urgency=low

  * Fix for jobs processor logs messages

 -- Andrey Vasilenkov <indigo@yandex-team.ru>  Tue, 26 Aug 2014 19:40:37 +0400

mastermind (2.9.6) lucid; urgency=low

  * Manual move job creation: checking uncoupled group dc
  * Fix for application name parameter for console util

 -- Andrey Vasilenkov <indigo@yandex-team.ru>  Tue, 26 Aug 2014 16:39:27 +0400

mastermind (2.9.5) lucid; urgency=low

  * Tasks parameters for minions updated to using node backends

 -- Andrey Vasilenkov <indigo@yandex-team.ru>  Mon, 25 Aug 2014 16:28:27 +0400

mastermind (2.9.4) lucid; urgency=low

  * Cache handlers turned back on
  * Using only necessary monitor stat categories

 -- Andrey Vasilenkov <indigo@yandex-team.ru>  Mon, 25 Aug 2014 11:01:18 +0400

mastermind (2.9.3) lucid; urgency=low

  * Fix for mixing old and new history records

 -- Andrey Vasilenkov <indigo@yandex-team.ru>  Fri, 22 Aug 2014 17:11:34 +0400

mastermind (2.9.2) lucid; urgency=low

  * Fix for deployment script

 -- Andrey Vasilenkov <indigo@yandex-team.ru>  Fri, 22 Aug 2014 13:43:32 +0400

mastermind (2.9.1) lucid; urgency=low

  * Optional mastermind app name for mastermind util

 -- Andrey Vasilenkov <indigo@yandex-team.ru>  Fri, 22 Aug 2014 12:37:16 +0400

mastermind (2.9.0) lucid; urgency=low

  * Support for elliptics26

 -- Andrey Vasilenkov <indigo@yandex-team.ru>  Thu, 21 Aug 2014 18:57:53 +0400

mastermind (2.8.49) lucid; urgency=low

  * Storage location option for namespace setup
  * Required parameters for couple build command: namespace and initial state

 -- Andrey Vasilenkov <indigo@yandex-team.ru>  Mon, 15 Sep 2014 15:28:50 +0400

mastermind (2.8.48) lucid; urgency=low

  * Group weights handler accepts namespace as optional parameter

 -- Andrey Vasilenkov <indigo@yandex-team.ru>  Fri, 12 Sep 2014 17:32:30 +0400

mastermind (2.8.47) lucid; urgency=low

  * Fix for minion nc http fetcher

 -- Andrey Vasilenkov <indigo@yandex-team.ru>  Wed, 10 Sep 2014 18:08:33 +0400

mastermind (2.8.46) lucid; urgency=low

  * Fix for empty couples namespace

 -- Andrey Vasilenkov <indigo@yandex-team.ru>  Tue, 09 Sep 2014 16:52:50 +0400

mastermind (2.8.45) lucid; urgency=low

  * Added optional move task for move jobs
  * Fix for applying smoother plan simultaneously from several workers
  * Handler for elliptics remote nodes list

 -- Andrey Vasilenkov <indigo@yandex-team.ru>  Wed, 20 Aug 2014 17:38:25 +0400

mastermind (2.8.44) lucid; urgency=low

  * Additional checkings for move jobs: number of keys of uncoupled group

 -- Andrey Vasilenkov <indigo@yandex-team.ru>  Thu, 14 Aug 2014 12:47:09 +0400

mastermind (2.8.43) lucid; urgency=low

  * Fix for couple build with all n groups are mandatory

 -- Andrey Vasilenkov <indigo@yandex-team.ru>  Wed, 13 Aug 2014 16:27:13 +0400

mastermind (2.8.42) lucid; urgency=low

  * Fix for couple info namespace key

 -- Andrey Vasilenkov <indigo@yandex-team.ru>  Tue, 12 Aug 2014 17:19:45 +0400

mastermind (2.8.41) lucid; urgency=low

  * Explicit family for elliptics nodes

 -- Andrey Vasilenkov <indigo@yandex-team.ru>  Tue, 12 Aug 2014 16:34:29 +0400

mastermind (2.8.40) lucid; urgency=low

  * Fix for couple broken namespace checking
  * Implemented broken jobs and dedicated node stop tasks for enhanced checking

 -- Andrey Vasilenkov <indigo@yandex-team.ru>  Tue, 12 Aug 2014 15:53:54 +0400
mastermind (2.8.39) lucid; urgency=low

  * Jobs logging changed
  * Syncing infrastructure state before updating

 -- Andrey Vasilenkov <indigo@yandex-team.ru>  Mon, 11 Aug 2014 16:25:39 +0400

mastermind (2.8.38) lucid; urgency=low

  * Creation of +N nonoverlapping couples if dcs are available

 -- Andrey Vasilenkov <indigo@yandex-team.ru>  Fri, 08 Aug 2014 19:43:38 +0400

mastermind (2.8.37) lucid; urgency=low

  * Update namespaces settings by default, overwrite is optional
  * Prefer using group with the most alive keys number for restoration
  * Creation of +N nonoverlapping couples if dcs are available
  * Independent timeout for elliptics nodes and elliptics meta nodes

 -- Andrey Vasilenkov <indigo@yandex-team.ru>  Thu, 07 Aug 2014 16:10:57 +0400

mastermind (2.8.36) lucid; urgency=low

  * Filtering groups by total space for building couples
  * All space counters of namespaces statistics as integers (bytes)
  * Additional parameter for move jobs: group file path for removal

 -- Andrey Vasilenkov <indigo@yandex-team.ru>  Tue, 05 Aug 2014 17:58:56 +0400

mastermind (2.8.35) lucid; urgency=low

  * Fix for minions commands status processing

 -- Andrey Vasilenkov <indigo@yandex-team.ru>  Mon, 04 Aug 2014 15:18:24 +0400

mastermind (2.8.34) lucid; urgency=low

  * Namespaces statistics handle
  * Creating groups move tasks is disabled by default
  * Minor fixes

 -- Andrey Vasilenkov <indigo@yandex-team.ru>  Fri, 01 Aug 2014 14:40:33 +0400

mastermind (2.8.33) lucid; urgency=low

  * Fix for cocaine app deployment

 -- Andrey Vasilenkov <indigo@yandex-team.ru>  Thu, 31 Jul 2014 12:57:17 +0400

mastermind (2.8.32) lucid; urgency=low

  * Jobs processing turned on
  * Treemap filtering
  * Outages statistics

 -- Andrey Vasilenkov <indigo@yandex-team.ru>  Wed, 30 Jul 2014 19:02:53 +0400

mastermind (2.8.31) lucid; urgency=low

  * Fix for namespace balancer couple weights

 -- Andrey Vasilenkov <indigo@yandex-team.ru>  Fri, 18 Jul 2014 14:49:14 +0400

mastermind (2.8.30) lucid; urgency=low

  * Fix for cmd restore status fetching, added retries
  * Content length threshold namespace settings
  * Fix for statistics of groups with no nodes

 -- Andrey Vasilenkov <indigo@yandex-team.ru>  Wed, 16 Jul 2014 15:55:46 +0400

mastermind (2.8.29) lucid; urgency=low

  * Group restore updated: checking for DHT rings and starting node up after restoration

 -- Andrey Vasilenkov <indigo@yandex-team.ru>  Thu, 10 Jul 2014 17:23:03 +0400

mastermind (2.8.28) lucid; urgency=low

  * Temporary disabled new modules

 -- Andrey Vasilenkov <indigo@yandex-team.ru>  Wed, 09 Jul 2014 19:34:45 +0400

mastermind (2.8.27) lucid; urgency=low

  * Fix for elliptics id transforming

 -- Andrey Vasilenkov <indigo@yandex-team.ru>  Wed, 09 Jul 2014 19:29:19 +0400

mastermind (2.8.26) lucid; urgency=low

  * Fix for metakey parallel read

 -- Andrey Vasilenkov <indigo@yandex-team.ru>  Wed, 09 Jul 2014 19:22:11 +0400

mastermind (2.8.25) lucid; urgency=low

  * Fix for ns settings fetching from elliptics indexes

 -- Andrey Vasilenkov <indigo@yandex-team.ru>  Wed, 09 Jul 2014 12:26:24 +0400

mastermind (2.8.24) lucid; urgency=low

  * Settings for elliptics client pools in mastermind config

 -- Andrey Vasilenkov <indigo@yandex-team.ru>  Thu, 03 Jul 2014 17:34:51 +0400

mastermind (2.8.23) lucid; urgency=low

  * Fix for cocaine crashlog content

 -- Andrey Vasilenkov <indigo@yandex-team.ru>  Tue, 24 Jun 2014 16:55:28 +0400

mastermind (2.8.22) lucid; urgency=low

  * Multipurpose authkey namespace settings

 -- Andrey Vasilenkov <indigo@yandex-team.ru>  Fri, 20 Jun 2014 19:22:04 +0400

mastermind (2.8.21) lucid; urgency=low

  * Fix for couple namespace processing

 -- Andrey Vasilenkov <indigo@yandex-team.ru>  Fri, 25 Apr 2014 19:36:56 +0400

mastermind (2.8.20) lucid; urgency=low

  * Keys statistics and fragmentation tree map

 -- Andrey Vasilenkov <indigo@yandex-team.ru>  Wed, 23 Apr 2014 18:46:24 +0400

mastermind (2.8.19) lucid; urgency=low

  * Minor change in couple statistics format

 -- Andrey Vasilenkov <indigo@yandex-team.ru>  Mon, 14 Apr 2014 14:50:00 +0400

mastermind (2.8.18) lucid; urgency=low

  * Fix for python 2.6.5 logging handlers

 -- Andrey Vasilenkov <indigo@yandex-team.ru>  Thu, 10 Apr 2014 17:02:44 +0400

mastermind (2.8.17) lucid; urgency=low

  * By-state formatter for couples list
  * Fix for couple breaking (couple metadata is also being removed)
  * Logging refactored

 -- Andrey Vasilenkov <indigo@yandex-team.ru>  Thu, 10 Apr 2014 16:34:44 +0400

mastermind (2.8.16) lucid; urgency=low

  * Used space stats for couples

 -- Andrey Vasilenkov <indigo@yandex-team.ru>  Thu, 03 Apr 2014 17:44:41 +0400

mastermind (2.8.15) lucid; urgency=low

  * Do not start if elliptics nodes and/or metanodes are unavailable

 -- Andrey Vasilenkov <indigo@yandex-team.ru>  Thu, 03 Apr 2014 17:08:35 +0400

mastermind (2.8.14) lucid; urgency=low

  * Network map for namespaces

 -- Andrey Vasilenkov <indigo@yandex-team.ru>  Thu, 03 Apr 2014 15:09:28 +0400

mastermind (2.8.13) lucid; urgency=low

  * Couple statistics for flowmastermind
  * Namespace signature settings added

 -- Andrey Vasilenkov <indigo@yandex-team.ru>  Tue, 01 Apr 2014 16:39:16 +0400

mastermind (2.8.12) lucid; urgency=low

  * Json output for couples list command

 -- Andrey Vasilenkov <indigo@yandex-team.ru>  Thu, 27 Mar 2014 14:46:04 +0400

mastermind (2.8.11) lucid; urgency=low

  * Fix for fetching closed couples info
  * Mastermind-utils handle for fetching metadata and any arbitrary key from group
  * Used space returned along with free space for group info
  * Bash completion for command options
  * Universal couple list handle unifying all list-xxx handles
  * Fix for minions tasks status fetching
  * Admin actions log

 -- Andrey Vasilenkov <indigo@yandex-team.ru>  Thu, 27 Mar 2014 13:16:45 +0400

mastermind (2.8.10) lucid; urgency=low

  * Fix: fix for detaching inexistent nodes

 -- Andrey Vasilenkov <indigo@yandex-team.ru>  Tue, 18 Mar 2014 18:55:06 +0400

mastermind (2.8.9) lucid; urgency=low

  * Fix: closed couples added to treemap

 -- Andrey Vasilenkov <indigo@yandex-team.ru>  Fri, 14 Mar 2014 19:03:39 +0400

mastermind (2.8.8) lucid; urgency=low

  * Fix: closed couples added to treemap

 -- Andrey Vasilenkov <indigo@yandex-team.ru>  Fri, 14 Mar 2014 18:49:30 +0400

mastermind (2.8.7) lucid; urgency=low

  * Fix: flowmastermind statistics fix

 -- Andrey Vasilenkov <indigo@yandex-team.ru>  Thu, 13 Mar 2014 18:38:51 +0400

mastermind (2.8.6) lucid; urgency=low

  * Feature: treemap groups statistics for flowmastermind

 -- Andrey Vasilenkov <indigo@yandex-team.ru>  Thu, 13 Mar 2014 13:38:12 +0400

mastermind (2.8.5) lucid; urgency=low

  * Fix: removing manifest for safe deploy to cocaine v11 cloud

 -- Andrey Vasilenkov <indigo@yandex-team.ru>  Mon, 24 Feb 2014 17:40:12 +0400

mastermind (2.8.4) lucid; urgency=low

  * Feature: handle for forcing nodes stats update
  * Feature: handles for namespace setup

 -- Andrey Vasilenkov <indigo@yandex-team.ru>  Mon, 24 Feb 2014 12:26:51 +0400

mastermind (2.8.3) lucid; urgency=low

  * Feature: added couple free size to get_group_weights handle

 -- Andrey Vasilenkov <indigo@yandex-team.ru>  Wed, 19 Feb 2014 15:21:58 +0400

mastermind (2.8.2) lucid; urgency=low

  * Fix: configurable minion port

 -- Andrey Vasilenkov <indigo@yandex-team.ru>  Wed, 19 Feb 2014 12:48:38 +0400

mastermind (2.8.1) lucid; urgency=low

  * Feature: using minion for remote command execution
  * Feature: minion commands history for flowmastermind

 -- Andrey Vasilenkov <indigo@yandex-team.ru>  Tue, 18 Feb 2014 16:34:34 +0400

mastermind (2.7.18) lucid; urgency=low

  * Feature: configurable wait_timeout for elliptics sessions
  * Fix: sleep on startup to wait for elliptics nodes to collect data

 -- Andrey Vasilenkov <indigo@yandex-team.ru>  Tue, 28 Jan 2014 17:17:24 +0400

mastermind (2.7.17) lucid; urgency=low

  * Feature: closed and bad couples statistics for flowmastermind
  * Feature: couple info handler added
  * Feature: command for detaching node from group
  * Fix: synchronous node info update on worker start

 -- Andrey Vasilenkov <indigo@yandex-team.ru>  Mon, 27 Jan 2014 15:31:00 +0400

mastermind (2.7.16) lucid; urgency=low

  * Fix: couple break handler

 -- Andrey Vasilenkov <indigo@yandex-team.ru>  Wed, 25 Dec 2013 19:53:28 +0400

mastermind (2.7.15) lucid; urgency=low

  * Feature: data memory availability feature for flowmastermind

 -- Andrey Vasilenkov <indigo@yandex-team.ru>  Wed, 25 Dec 2013 18:47:50 +0400

mastermind (2.7.14) lucid; urgency=low

  * Feature: added per namespace statistics for flowmastermind
  * Feature: closed couple marker for group info request
  * Fix: inventory queries logging

 -- Andrey Vasilenkov <indigo@yandex-team.ru>  Tue, 24 Dec 2013 20:30:13 +0400

mastermind (2.7.13) lucid; urgency=low

  * Fix: flowmastermind total counters fix

 -- Andrey Vasilenkov <indigo@yandex-team.ru>  Fri, 20 Dec 2013 17:10:37 +0400

mastermind (2.7.12) lucid; urgency=low

  * Fix: dc data cache in metastorage for inventory failovers
  * Feature: flowmastermind statistics export handler
  * Feature: configurable cocaine worker disown timeout

 -- Andrey Vasilenkov <indigo@yandex-team.ru>  Fri, 20 Dec 2013 14:45:47 +0400

mastermind (2.7.11) lucid; urgency=low

  * node info updater delayed

 -- Andrey Vasilenkov <indigo@yandex-team.ru>  Wed, 11 Dec 2013 02:18:07 +0400

mastermind (2.7.10) lucid; urgency=low

  * Disabled inventory (temp)

 -- Andrey Vasilenkov <indigo@yandex-team.ru>  Wed, 11 Dec 2013 02:05:53 +0400

mastermind (2.7.9) lucid; urgency=low

  * Removed node info updating on start

 -- Andrey Vasilenkov <indigo@yandex-team.ru>  Wed, 11 Dec 2013 01:57:03 +0400

mastermind (2.7.8) lucid; urgency=low

  * Feature: elliptics statistics compatibility (2.24.14.30)
  * Feature: bash completion

 -- Andrey Vasilenkov <indigo@yandex-team.ru>  Tue, 03 Dec 2013 17:45:47 +0400

mastermind (2.7.7) lucid; urgency=low

  * Feature: elliptics async api compatibility (2.24.14.29)

 -- Andrey Vasilenkov <indigo@yandex-team.ru>  Thu, 28 Nov 2013 19:07:56 +0400

mastermind (2.7.6) lucid; urgency=low

  * Fix: removed lower threshold of 100 IOPS for maximum node performance

 -- Andrey Vasilenkov <indigo@yandex-team.ru>  Tue, 26 Nov 2013 13:15:22 +0400

mastermind (2.7.5) lucid; urgency=low

  * Feature: removed cached state usage
  * Fix: balancer load average counter
  * Fix: do not unlink nodes from group automatically

 -- Andrey Vasilenkov <indigo@yandex-team.ru>  Mon, 25 Nov 2013 16:55:21 +0400

mastermind (2.7.4) lucid; urgency=low

  * Feature: async node statistics requests
  * Fix: do not create couples from bad groups

 -- Andrey Vasilenkov <indigo@yandex-team.ru>  Fri, 22 Nov 2013 16:32:28 +0400

mastermind (2.7.3) lucid; urgency=low

  * Feature: degradational requests frequency for nodes with constant timeout experiences

 -- Andrey Vasilenkov <indigo@yandex-team.ru>  Tue, 19 Nov 2013 20:27:20 +0400

mastermind (2.7.2) lucid; urgency=low

  * Fix: couple creation using groups with empty nodes list
  * Fix: unnecessary infrastructure state update removed

 -- Andrey Vasilenkov <indigo@yandex-team.ru>  Mon, 18 Nov 2013 19:15:12 +0400

mastermind (2.7.1) lucid; urgency=low

  * Feature: history of group nodes
  * Feature: group restoration command generation and execution

 -- Andrey Vasilenkov <indigo@yandex-team.ru>  Wed, 13 Nov 2013 19:18:41 +0400

mastermind (2.6.5) lucid; urgency=low

  * Feature: list of couple namespaces

 -- Andrey Vasilenkov <indigo@yandex-team.ru>  Fri, 08 Nov 2013 16:01:26 +0400

mastermind (2.6.4+2elliptics2.20) lucid; urgency=low

  * Fix: inventory import

 -- Andrey Vasilenkov <indigo@yandex-team.ru>  Wed, 13 Nov 2013 14:03:47 +0400

mastermind (2.6.4+1elliptics2.20) lucid; urgency=low

  * Feature: compatibility with elliptics 2.20

 -- Andrey Vasilenkov <indigo@yandex-team.ru>  Wed, 30 Oct 2013 13:24:30 +0400

mastermind (2.6.4) lucid; urgency=low

  * Feature: storage cached state via cocaine cache storage

 -- Andrey Vasilenkov <indigo@yandex-team.ru>  Wed, 30 Oct 2013 13:23:20 +0400

mastermind (2.6.3) lucid; urgency=low

  * List of balancer closed groups feature

 -- Andrey Vasilenkov <indigo@yandex-team.ru>  Thu, 24 Oct 2013 18:39:54 +0400

mastermind (2.6.2) lucid; urgency=low

  * Fix for zero bandwidth bug

 -- Andrey Vasilenkov <indigo@yandex-team.ru>  Wed, 16 Oct 2013 16:33:44 +0400

mastermind (2.6.1) lucid; urgency=low

  * Fix for couple weights with different couple sizes

 -- Andrey Vasilenkov <indigo@yandex-team.ru>  Mon, 14 Oct 2013 18:55:46 +0400

mastermind (2.6.0) lucid; urgency=low

  * Cache using gatlinggun

 -- Andrey Vasilenkov <indigo@yandex-team.ru>  Fri, 11 Oct 2013 19:58:40 +0400

mastermind (2.5) lucid; urgency=low

  * New feature: frozen couples

 -- Andrey Vasilenkov <indigo@yandex-team.ru>  Tue, 08 Oct 2013 18:10:01 +0400

mastermind (2.4) lucid; urgency=low

  * Compatibility with cocaine 0.10.6 

 -- Andrey Vasilenkov <indigo@yandex-team.ru>  Mon, 07 Oct 2013 13:19:17 +0400

mastermind (2.3) lucid; urgency=low

  * Namespaces implemented
  * mastermind util updated

 -- Andrey Vasilenkov <indigo@yandex-team.ru>  Tue, 10 Sep 2013 15:26:33 +0400

mastermind (2.2) lucid; urgency=low

  * Updated create_group_ids to work with new mastermind
  * Updated deploy scripts

 -- Anton Kortunov <toshik@yandex-team.ru>  Thu, 15 Aug 2013 17:41:25 +0400

mastermind (2.1) lucid; urgency=low

  * mastermind_deploy.sh updated to work with cocaine v10
  * Added debian/*.install files

 -- Anton Kortunov <toshik@yandex-team.ru>  Mon, 05 Aug 2013 20:50:00 +0400

mastermind (2.0) lucid; urgency=low

  * New storage model
  * Cocaine v10 support

 -- Anton Kortunov <toshik@yandex-team.ru>  Mon, 05 Aug 2013 20:15:08 +0400

mastermind (1.9) lucid; urgency=low

  * Fixed get-group-weight

 -- Anton Kortunov <toshik@yandex-team.ru>  Mon, 27 May 2013 21:13:42 +0400

mastermind (1.8) lucid; urgency=low

  * Show couples in bad groups

 -- Anton Kortunov <toshik@yandex-team.ru>  Mon, 27 May 2013 20:52:31 +0400

mastermind (1.7) lucid; urgency=low

  * Fixed damon flag in collection thread
  * Set pool-limit to 10 in manifest

 -- Anton Kortunov <toshik@yandex-team.ru>  Thu, 23 May 2013 14:50:21 +0400

mastermind (1.6) lucid; urgency=low

  * Set collecting thread as daemon for normal shutdown

 -- Anton Kortunov <toshik@yandex-team.ru>  Wed, 22 May 2013 21:26:02 +0400

mastermind (1.5) lucid; urgency=low

  * Fixed statistics expiration time

 -- Anton Kortunov <toshik@yandex-team.ru>  Thu, 04 Apr 2013 15:00:39 +0400

mastermind (1.4) lucid; urgency=low

  * Improved statistics collection

 -- Anton Kortunov <toshik@yandex-team.ru>  Thu, 21 Mar 2013 14:51:25 +0400

mastermind (1.3) lucid; urgency=low

  * ver++ 

 -- Andrey Godin <agodin@yandex-team.ru>  Wed, 26 Dec 2012 16:23:11 +0400

mastermind (1.2) lucid; urgency=low

  * change path to config mastermind; 

 -- Andrey Godin <agodin@yandex-team.ru>  Wed, 26 Dec 2012 16:11:58 +0400

mastermind (1.1) lucid; urgency=low

  * Fixed signature mismatch

 -- Anton Kortunov <toshik@yandex-team.ru>  Mon, 24 Dec 2012 16:44:32 +0400

mastermind (1.0) lucid; urgency=low

  * Use balancelogic

 -- Anton Kortunov <toshik@yandex-team.ru>  Fri, 21 Dec 2012 13:58:12 +0400

mastermind (0.11) lucid; urgency=low

  * Fixed lookup_addr function call

 -- Anton Kortunov <toshik@yandex-team.ru>  Fri, 21 Dec 2012 13:35:58 +0400

mastermind (0.10) lucid; urgency=low

  * fixed reading metabalancer key

 -- Anton Kortunov <toshik@yandex-team.ru>  Mon, 17 Dec 2012 15:03:22 +0400

mastermind (0.9) lucid; urgency=low

  * chow logging dir 

 -- Andrey Godin <agodin@yandex-team.ru>  Fri, 14 Dec 2012 14:26:15 +0400

mastermind (0.8) lucid; urgency=low

  * Removed unnecessary return in couple_groups

 -- toshik <toshik@elisto22f.dev.yandex.net>  Mon, 10 Dec 2012 13:06:43 +0400

mastermind (0.7) unstable; urgency=low

  * Raise correct exception
    

 -- Andrey Godin <agodin@yandex-team.ru>  Fri, 07 Dec 2012 19:31:07 +0400

mastermind (0.6) unstable; urgency=low

  * add support inventory; 
  * add create group by suggest;	

 -- Andrey Godin <agodin@yandex-team.ru>  Fri, 07 Dec 2012 16:21:05 +0400

mastermind (0.5) unstable; urgency=low

  * fix remove bad-groups
  * add dev version invetory.py 

 -- Andrey Godin <agodin@yandex-team.ru>  Thu, 06 Dec 2012 17:35:58 +0400

mastermind (0.4) unstable; urgency=low

  * Call collect() from timer event, not from aggregate() 

 -- Andrey Godin <agodin@yandex-team.ru>  Thu, 06 Dec 2012 13:09:34 +0400

mastermind (0.1) unstable; urgency=low

  * Initial Release.

 -- Andrey Godin <agodin@yandex-team.ru>  Tue, 13 Nov 2012 10:58:14 +0400<|MERGE_RESOLUTION|>--- conflicted
+++ resolved
@@ -1,14 +1,10 @@
-<<<<<<< HEAD
+mastermind (2.28.109) trusty; urgency=medium
+
+  * Restore job: RO task
+
+ -- Andrey Vasilenkov <indigo@yandex-team.ru>  Thu, 08 Dec 2016 13:42:09 +0300
+
 mastermind (2.28.108) trusty; urgency=medium
-=======
-mastermind-cocainev11 (2.28.109) trusty; urgency=medium
-
-  * Restore job: RO task
-
- -- Andrey Vasilenkov <indigo@yandex-team.ru>  Thu, 08 Dec 2016 13:42:09 +0300
-
-mastermind-cocainev11 (2.28.108) trusty; urgency=medium
->>>>>>> c99166b9
 
   * Do not exhaust host list while searching for appropriate converting
     storages
