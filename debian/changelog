--- conflicted
+++ resolved
@@ -1,14 +1,10 @@
-<<<<<<< HEAD
+mastermind (2.28.111) trusty; urgency=medium
+
+  * Add task for wait backends's detection and acquiring statu
+
+ -- Andrey Vasilenkov <indigo@yandex-team.ru>  Thu, 08 Dec 2016 22:42:48 +0300
+
 mastermind (2.28.110) trusty; urgency=medium
-=======
-mastermind-cocainev11 (2.28.111) trusty; urgency=medium
-
-  * Add task for wait backends's detection and acquiring statu
-
- -- Andrey Vasilenkov <indigo@yandex-team.ru>  Thu, 08 Dec 2016 22:42:48 +0300
-
-mastermind-cocainev11 (2.28.110) trusty; urgency=medium
->>>>>>> 8957886f
 
   * Add sleep period for lrc convert jobs
 
