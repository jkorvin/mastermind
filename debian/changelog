--- conflicted
+++ resolved
@@ -1,14 +1,10 @@
-<<<<<<< HEAD
+mastermind (2.28.107) trusty; urgency=medium
+
+  * Minor fix
+
+ -- Andrey Vasilenkov <indigo@yandex-team.ru>  Wed, 07 Dec 2016 14:36:02 +0300
+
 mastermind (2.28.106) trusty; urgency=medium
-=======
-mastermind-cocainev11 (2.28.107) trusty; urgency=medium
-
-  * Minor fix
-
- -- Andrey Vasilenkov <indigo@yandex-team.ru>  Wed, 07 Dec 2016 14:36:02 +0300
-
-mastermind-cocainev11 (2.28.106) trusty; urgency=medium
->>>>>>> b7cd3928
 
   * Allow setting required groups' total space for new couples
 
