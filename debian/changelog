--- conflicted
+++ resolved
@@ -1,15 +1,11 @@
-<<<<<<< HEAD
-mastermind (2.28.173) trusty; urgency=medium
-=======
-mastermind-cocainev11 (2.28.174) trusty; urgency=medium
+mastermind (2.28.174) trusty; urgency=medium
 
   * Skip removing group from old location if it was already cleaned
   * Skip checks of group availability
 
  -- Andrey Vasilenkov <indigo@yandex-team.ru>  Fri, 17 Feb 2017 17:38:05 +0300
 
-mastermind-cocainev11 (2.28.173) trusty; urgency=medium
->>>>>>> 6dfe13b9
+mastermind (2.28.173) trusty; urgency=medium
 
   * Fix hdd selection for restoring lrc groups
 
