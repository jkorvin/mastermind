--- conflicted
+++ resolved
@@ -1,7 +1,4 @@
-<<<<<<< HEAD
-mastermind (2.28.187) trusty; urgency=medium
-=======
-mastermind-cocainev11 (2.28.188) trusty; urgency=medium
+mastermind (2.28.188) trusty; urgency=medium
 
   * Make lrc validate task the last one in lrc restore job, remove check groups
   * Restore-path: restore lrc groups
@@ -10,8 +7,7 @@
 
  -- Andrey Vasilenkov <indigo@yandex-team.ru>  Thu, 09 Mar 2017 18:32:19 +0300
 
-mastermind-cocainev11 (2.28.187) trusty; urgency=medium
->>>>>>> 9be44382
+mastermind (2.28.187) trusty; urgency=medium
 
   * Add check_dst_groups parameter for validation during lrc restore job
 
