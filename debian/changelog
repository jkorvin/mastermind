--- conflicted
+++ resolved
@@ -1,14 +1,10 @@
-<<<<<<< HEAD
+mastermind (2.28.175) trusty; urgency=medium
+
+  * Fix creating lrc group jobs when group has no backends
+
+ -- Andrey Vasilenkov <indigo@yandex-team.ru>  Wed, 22 Feb 2017 14:00:42 +0300
+
 mastermind (2.28.174) trusty; urgency=medium
-=======
-mastermind-cocainev11 (2.28.175) trusty; urgency=medium
-
-  * Fix creating lrc group jobs when group has no backends
-
- -- Andrey Vasilenkov <indigo@yandex-team.ru>  Wed, 22 Feb 2017 14:00:42 +0300
-
-mastermind-cocainev11 (2.28.174) trusty; urgency=medium
->>>>>>> 867aa47b
 
   * Skip removing group from old location if it was already cleaned
   * Skip checks of group availability
