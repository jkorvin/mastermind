<<<<<<< HEAD
mastermind (2.28.183) trusty; urgency=medium
=======
mastermind-cocainev11 (2.28.184) trusty; urgency=medium

  * Fix dictionary size change during iteration

 -- Andrey Vasilenkov <indigo@yandex-team.ru>  Thu, 02 Mar 2017 22:10:51 +0300

mastermind-cocainev11 (2.28.183) trusty; urgency=medium
>>>>>>> 8aae5e89

  * Fix bug with analyzing failed locks on couple build
  * Update uncoupled group check during couple build
  * Add involved uncoupled groups for backend manager and backend cleanup jobs
  * Check required group types after acquiring locks on groups during job creation
  * Smart-scheduler: API for periodic run, limitation on a number of executing jobs, resource accounting logic, job history
  * Account defrag jobs in service statuses

 -- Andrey Vasilenkov <indigo@yandex-team.ru>  Thu, 02 Mar 2017 19:47:57 +0300

mastermind (2.28.182) trusty; urgency=medium

  * Fix retry ts calculation for non-convert jobs

 -- Andrey Vasilenkov <indigo@yandex-team.ru>  Wed, 01 Mar 2017 14:59:33 +0300

mastermind (2.28.181) trusty; urgency=medium

  * Fix retry timestamp for external storage convert tasks

 -- Andrey Vasilenkov <indigo@yandex-team.ru>  Tue, 28 Feb 2017 15:42:08 +0300

mastermind (2.28.180) trusty; urgency=medium

  * Account restore lrc jobs in statuses
  * Update lrc reserve group status before using for restoring uncoupled lrc group
  * Update uncoupled group status before using for reserved groups
  * Update timestamp low threshold from history records

 -- Andrey Vasilenkov <indigo@yandex-team.ru>  Mon, 27 Feb 2017 20:19:06 +0300

mastermind (2.28.179) trusty; urgency=medium

  * Distribute new lrc groups by hdds on a host

 -- Andrey Vasilenkov <indigo@yandex-team.ru>  Sat, 25 Feb 2017 19:56:09 +0300

mastermind (2.28.178) trusty; urgency=medium

  * Fix make lrc groups job accounting

 -- Andrey Vasilenkov <indigo@yandex-team.ru>  Fri, 24 Feb 2017 19:23:12 +0300

mastermind (2.28.177) trusty; urgency=medium

  * Account make lrc groups job when preparing uncoupled lrc groups

 -- Andrey Vasilenkov <indigo@yandex-team.ru>  Thu, 23 Feb 2017 19:49:39 +0300

mastermind (2.28.176) trusty; urgency=medium

  * Add 'uncoupled_groups_total_space' for lrc uncoupled groups prepare handle
  * Fix uncoupled lrc groups accounting during prepare

 -- Andrey Vasilenkov <indigo@yandex-team.ru>  Wed, 22 Feb 2017 18:22:02 +0300

mastermind (2.28.175) trusty; urgency=medium

  * Fix creating lrc group jobs when group has no backends

 -- Andrey Vasilenkov <indigo@yandex-team.ru>  Wed, 22 Feb 2017 14:00:42 +0300

mastermind (2.28.174) trusty; urgency=medium

  * Skip removing group from old location if it was already cleaned
  * Skip checks of group availability

 -- Andrey Vasilenkov <indigo@yandex-team.ru>  Fri, 17 Feb 2017 17:38:05 +0300

mastermind (2.28.173) trusty; urgency=medium

  * Fix hdd selection for restoring lrc groups

 -- Andrey Vasilenkov <indigo@yandex-team.ru>  Fri, 17 Feb 2017 15:37:36 +0300

mastermind (2.28.172) trusty; urgency=medium

  * Use last non-empty history record to determine group's backend

 -- Andrey Vasilenkov <indigo@yandex-team.ru>  Fri, 17 Feb 2017 14:59:12 +0300

mastermind (2.28.171) trusty; urgency=medium

  * Fix restore uncoupled lrc job creation

 -- Andrey Vasilenkov <indigo@yandex-team.ru>  Fri, 17 Feb 2017 13:06:53 +0300

mastermind (2.28.170) trusty; urgency=medium

  * Tolerate uncoupled lrc groups that are not found in storage

 -- Andrey Vasilenkov <indigo@yandex-team.ru>  Fri, 17 Feb 2017 01:00:46 +0300

mastermind (2.28.169) trusty; urgency=medium

  * Skip hdds where restored group is located

 -- Andrey Vasilenkov <indigo@yandex-team.ru>  Thu, 16 Feb 2017 17:20:09 +0300

mastermind (2.28.168) trusty; urgency=medium

  * Add uncoupled lrc group restore cli handle
  * Add restore uncoupled lrc group job
  * Fix cluster tree building when failed to determine host tree

 -- Andrey Vasilenkov <indigo@yandex-team.ru>  Thu, 16 Feb 2017 15:14:27 +0300

mastermind (2.28.167) trusty; urgency=medium

  * Restore-path: clean reserved-lrc groups

 -- Andrey Vasilenkov <indigo@yandex-team.ru>  Tue, 14 Feb 2017 15:26:39 +0300

mastermind (2.28.166) trusty; urgency=medium

  * Add optional external storage validation task for lrc restore
  * Fix restore job

 -- Andrey Vasilenkov <indigo@yandex-team.ru>  Fri, 10 Feb 2017 19:38:49 +0300

mastermind (2.28.165) trusty; urgency=medium

  * Add --no-check-status option to skip lrc groupset status checking on restore
  * Fix uncoupled groups total space checking in lrc reserve planner

 -- Andrey Vasilenkov <indigo@yandex-team.ru>  Thu, 09 Feb 2017 19:58:15 +0300

mastermind (2.28.164) trusty; urgency=medium

  * Fix lrc group restore

 -- Andrey Vasilenkov <indigo@yandex-team.ru>  Thu, 09 Feb 2017 19:11:03 +0300

mastermind (2.28.163) trusty; urgency=medium

  * Use only appropriate groups on lrc reserve planning

 -- Andrey Vasilenkov <indigo@yandex-team.ru>  Thu, 09 Feb 2017 17:39:37 +0300

mastermind (2.28.162) trusty; urgency=medium

  * Use cluster tree for lrc reserve planning

 -- Andrey Vasilenkov <indigo@yandex-team.ru>  Thu, 09 Feb 2017 16:08:03 +0300

mastermind (2.28.161) trusty; urgency=medium

  * Fix restore job

 -- Andrey Vasilenkov <indigo@yandex-team.ru>  Wed, 08 Feb 2017 14:05:49 +0300

mastermind (2.28.160) trusty; urgency=medium

  * Add backend to history record only when its statistics is fresh

 -- Andrey Vasilenkov <indigo@yandex-team.ru>  Tue, 07 Feb 2017 18:42:10 +0300

mastermind (2.28.159) trusty; urgency=medium

  * Skip acquiring global 'jobs' lock when stopping jobs
  * Check lrc groupset status before creating restore job

 -- Andrey Vasilenkov <indigo@yandex-team.ru>  Tue, 07 Feb 2017 14:19:48 +0300

mastermind (2.28.158) trusty; urgency=medium

  * Stop trying to use uncoupled group for reserve groups planning if job
    creation failed

 -- Andrey Vasilenkov <indigo@yandex-team.ru>  Mon, 06 Feb 2017 19:45:46 +0300

mastermind (2.28.157) trusty; urgency=medium

  * Remove check for group existence when executing create group task
  * Add NodeBackend helper method to create NodeBackend object from backend history record
  * Add lrc group restore cli command
  * Implement LrcReserveGroupSelector that selects appropriate lrc reserve groups and creates lrc restore jobs
  * Add helper for fetching last known host for group by its id
  * Add reserved groups list to cli commands
  * Implement lrc reserve planner
  * Implement make lrc reserved group job
  * Add groupset view for uncoupled lrc groups list cli command
  * Add lrc recover job

 -- Andrey Vasilenkov <indigo@yandex-team.ru>  Mon, 06 Feb 2017 18:27:54 +0300

mastermind (2.28.156) trusty; urgency=medium

  * Use minion task

 -- Andrey Vasilenkov <indigo@yandex-team.ru>  Fri, 03 Feb 2017 16:31:25 +0300

mastermind (2.28.155) trusty; urgency=medium

  * Remove excessive logs
  * Cache external storage mapping along with namespaces states
  * Add debug log for namespace state
  * Fix info_data usage for lrc groupsets

 -- Andrey Vasilenkov <indigo@yandex-team.ru>  Tue, 31 Jan 2017 16:49:12 +0300

mastermind (2.28.154) trusty; urgency=medium

  * Increase startup timeout

 -- Andrey Vasilenkov <indigo@yandex-team.ru>  Thu, 26 Jan 2017 14:20:02 +0300

mastermind (2.28.153) trusty; urgency=medium

  * Fix restore path workflow

 -- Andrey Vasilenkov <indigo@yandex-team.ru>  Thu, 26 Jan 2017 13:51:42 +0300

mastermind (2.28.152) trusty; urgency=medium

  * Fix restore job

 -- Andrey Vasilenkov <indigo@yandex-team.ru>  Tue, 24 Jan 2017 17:26:08 +0300

mastermind (2.28.151) trusty; urgency=medium

  * Restore-path: fix group type

 -- Andrey Vasilenkov <indigo@yandex-team.ru>  Tue, 24 Jan 2017 14:32:12 +0300

mastermind (2.28.150) trusty; urgency=medium

  * Alter debug logs for _cached property

 -- Andrey Vasilenkov <indigo@yandex-team.ru>  Mon, 23 Jan 2017 19:43:47 +0300

mastermind (2.28.149) trusty; urgency=medium

  * Add elliptics-client dependency

 -- Andrey Vasilenkov <indigo@yandex-team.ru>  Mon, 23 Jan 2017 18:32:58 +0300

mastermind (2.28.148) trusty; urgency=medium

  * Fix backend manager and cleanup job locks
  * Fix caching info data for couples with only a single lrc groupset

 -- Andrey Vasilenkov <indigo@yandex-team.ru>  Mon, 23 Jan 2017 17:05:59 +0300

mastermind (2.28.147) trusty; urgency=medium

  * Fix caching info data for couples with only a single lrc groupset

 -- Andrey Vasilenkov <indigo@yandex-team.ru>  Mon, 23 Jan 2017 15:18:06 +0300

mastermind (2.28.146) trusty; urgency=medium

  * Store couple explicitly in backend manager job's data
  * Store couple explicitly in backend cleanup job's data
  * Skip not approved jobs when selecting ready jobs
  * Restore-path: use group history

 -- Andrey Vasilenkov <indigo@yandex-team.ru>  Sun, 22 Jan 2017 17:41:31 +0300

mastermind (2.28.145) trusty; urgency=medium

  * Add couple info data invalidation on settings change
  * Cache the latest namespaces states update result

 -- Andrey Vasilenkov <indigo@yandex-team.ru>  Fri, 20 Jan 2017 18:14:46 +0300

mastermind (2.28.144) trusty; urgency=medium

  * Remove yql dependency
  * Fix misprint

 -- Andrey Vasilenkov <indigo@yandex-team.ru>  Fri, 20 Jan 2017 15:32:35 +0300

mastermind (2.28.143) trusty; urgency=medium

  * Fix possible old mongo sorting limit problem

 -- Andrey Vasilenkov <indigo@yandex-team.ru>  Fri, 20 Jan 2017 14:17:52 +0300

mastermind (2.28.142) trusty; urgency=medium

  * Add temporary debug log

 -- Andrey Vasilenkov <indigo@yandex-team.ru>  Sun, 15 Jan 2017 00:28:08 +0300

mastermind (2.28.141) trusty; urgency=medium

  * Fix concurrent object serialization bug

 -- Andrey Vasilenkov <indigo@yandex-team.ru>  Thu, 12 Jan 2017 17:38:41 +0300

mastermind (2.28.140) trusty; urgency=medium

  * Add 'ids' filter option to job list handler

 -- Andrey Vasilenkov <indigo@yandex-team.ru>  Thu, 12 Jan 2017 00:09:34 +0300

mastermind (2.28.139) trusty; urgency=medium

  * Cache *effective_space counters
  * Use light copying for namespace states

 -- Andrey Vasilenkov <indigo@yandex-team.ru>  Wed, 11 Jan 2017 18:45:04 +0300

mastermind (2.28.138) trusty; urgency=medium

  * Calculate storage statistics only once
  * Disable hash memoization temporarily

 -- Andrey Vasilenkov <indigo@yandex-team.ru>  Tue, 10 Jan 2017 17:24:07 +0300

mastermind (2.28.137) trusty; urgency=medium

  * Add hash memoization for all storage objects

 -- Andrey Vasilenkov <indigo@yandex-team.ru>  Mon, 09 Jan 2017 23:48:09 +0300

mastermind (2.28.136) trusty; urgency=medium

  * Disable weight manager's intensive debug logging

 -- Andrey Vasilenkov <indigo@yandex-team.ru>  Mon, 09 Jan 2017 13:39:41 +0300

mastermind (2.28.135) trusty; urgency=medium

  * Disable job sort where it is not required

 -- Andrey Vasilenkov <indigo@yandex-team.ru>  Sat, 07 Jan 2017 17:54:48 +0300

mastermind (2.28.134) trusty; urgency=medium

  * Fix excessive jobs sorting when updating groups' state

 -- Andrey Vasilenkov <indigo@yandex-team.ru>  Sat, 07 Jan 2017 15:26:55 +0300

mastermind (2.28.133) trusty; urgency=medium

  * Fix excessive jobs sorting when searching for good uncoupled groups

 -- Andrey Vasilenkov <indigo@yandex-team.ru>  Wed, 04 Jan 2017 00:25:01 +0300

mastermind (2.28.132) trusty; urgency=medium

  * Change task status when failed check if it's finished

 -- Andrey Vasilenkov <indigo@yandex-team.ru>  Sun, 01 Jan 2017 11:40:00 +0300

mastermind (2.28.131) trusty; urgency=medium

  * Check alive keys when selecting lrc groups for converting
  * Add tskv_log name as a parameter of ttl_cleanup job

 -- Andrey Vasilenkov <indigo@yandex-team.ru>  Sat, 31 Dec 2016 18:24:16 +0300

mastermind (2.28.130) trusty; urgency=medium

  * Adding permanent options to mastermind cli

 -- Andrey Vasilenkov <indigo@yandex-team.ru>  Tue, 27 Dec 2016 18:09:47 +0300

mastermind (2.28.129) trusty; urgency=medium

  * Increase worker startup timeout

 -- Andrey Vasilenkov <indigo@yandex-team.ru>  Mon, 26 Dec 2016 19:43:20 +0300

mastermind (2.28.128) trusty; urgency=medium

  * Process artifact's meta null value as empty dict

 -- Andrey Vasilenkov <indigo@yandex-team.ru>  Mon, 26 Dec 2016 18:22:37 +0300

mastermind (2.28.127) trusty; urgency=medium

  * Do not update minion host's finish ts if any command failed to update

 -- Andrey Vasilenkov <indigo@yandex-team.ru>  Mon, 26 Dec 2016 17:31:01 +0300

mastermind (2.28.126) trusty; urgency=medium

  * Skip command states if failed to update
  * Modify commands for compatibility with mongo

 -- Andrey Vasilenkov <indigo@yandex-team.ru>  Sun, 25 Dec 2016 16:49:05 +0300

mastermind (2.28.125) trusty; urgency=medium

  * Continue to check convert queue items if dcs filter is exhausted
  * Fix chunk size misprint
  * Skip checking group when removing it

 -- Andrey Vasilenkov <indigo@yandex-team.ru>  Sat, 24 Dec 2016 16:13:14 +0300

mastermind (2.28.124) trusty; urgency=medium

  * Add backward compatibility with tasks without run history

 -- Andrey Vasilenkov <indigo@yandex-team.ru>  Fri, 23 Dec 2016 20:15:59 +0300

mastermind (2.28.123) trusty; urgency=medium

  * Add default init value for task's run history delayed_till_ts

 -- Andrey Vasilenkov <indigo@yandex-team.ru>  Fri, 23 Dec 2016 17:56:27 +0300

mastermind (2.28.122) trusty; urgency=medium

  * Implement retry jobs workflow
  * Add inventory extension for determining if the task is ready for retry
  * Add task interface to determine next retry if possible
  * Add inventory extension for determining retry timestamp for external storage operations
  * Update and fixes for inventory module

 -- Andrey Vasilenkov <indigo@yandex-team.ru>  Fri, 23 Dec 2016 16:05:19 +0300

mastermind (2.28.121) trusty; urgency=medium

  * Skip uncoupled groups if failed to determine dc

 -- Andrey Vasilenkov <indigo@yandex-team.ru>  Thu, 22 Dec 2016 14:33:36 +0300

mastermind (2.28.120) trusty; urgency=medium

  * Fix job start_ts setting

 -- Andrey Vasilenkov <indigo@yandex-team.ru>  Tue, 20 Dec 2016 14:06:04 +0300

mastermind (2.28.119) trusty; urgency=medium

  * Set dc to 'unknown' value when strict detection is not required

 -- Andrey Vasilenkov <indigo@yandex-team.ru>  Tue, 20 Dec 2016 12:08:07 +0300

mastermind (2.28.118) trusty; urgency=medium

  * Fix groups' state update

 -- Andrey Vasilenkov <indigo@yandex-team.ru>  Sun, 18 Dec 2016 21:53:54 +0300

mastermind (2.28.117) trusty; urgency=medium

  * Update eblob want_defrag value interpretation

 -- Andrey Vasilenkov <indigo@yandex-team.ru>  Sat, 17 Dec 2016 22:40:17 +0300

mastermind (2.28.116) trusty; urgency=medium

  * Restore job: make RO group.backend
  * Refactor job processing

 -- Andrey Vasilenkov <indigo@yandex-team.ru>  Fri, 16 Dec 2016 15:39:32 +0300

mastermind (2.28.115) trusty; urgency=medium

  * Add mimetype namespace settings

 -- Andrey Vasilenkov <indigo@yandex-team.ru>  Tue, 13 Dec 2016 14:38:59 +0300

mastermind (2.28.114) trusty; urgency=medium

  * Restore: remove backend

 -- Andrey Vasilenkov <indigo@yandex-team.ru>  Mon, 12 Dec 2016 17:05:09 +0300

mastermind (2.28.113) trusty; urgency=medium

  * Restore-path: fix

 -- Andrey Vasilenkov <indigo@yandex-team.ru>  Fri, 09 Dec 2016 17:52:44 +0300

mastermind (2.28.112) trusty; urgency=medium

  * Fix wait backend state

 -- Andrey Vasilenkov <indigo@yandex-team.ru>  Fri, 09 Dec 2016 14:17:31 +0300

mastermind (2.28.111) trusty; urgency=medium

  * Add task for wait backends's detection and acquiring statu

 -- Andrey Vasilenkov <indigo@yandex-team.ru>  Thu, 08 Dec 2016 22:42:48 +0300

mastermind (2.28.110) trusty; urgency=medium

  * Add sleep period for lrc convert jobs

 -- Andrey Vasilenkov <indigo@yandex-team.ru>  Thu, 08 Dec 2016 19:15:00 +0300

mastermind (2.28.109) trusty; urgency=medium

  * Restore job: RO task

 -- Andrey Vasilenkov <indigo@yandex-team.ru>  Thu, 08 Dec 2016 13:42:09 +0300

mastermind (2.28.108) trusty; urgency=medium

  * Do not exhaust host list while searching for appropriate converting
    storages
  * Fix uncoupling groups without history record

 -- Andrey Vasilenkov <indigo@yandex-team.ru>  Thu, 08 Dec 2016 02:03:44 +0300

mastermind (2.28.107) trusty; urgency=medium

  * Minor fix

 -- Andrey Vasilenkov <indigo@yandex-team.ru>  Wed, 07 Dec 2016 14:36:02 +0300

mastermind (2.28.106) trusty; urgency=medium

  * Allow setting required groups' total space for new couples

 -- Andrey Vasilenkov <indigo@yandex-team.ru>  Wed, 07 Dec 2016 01:41:05 +0300

mastermind (2.28.105) trusty; urgency=medium

  * Add workaround for creating jobs with empty involved groups list

 -- Andrey Vasilenkov <indigo@yandex-team.ru>  Tue, 06 Dec 2016 18:35:51 +0300

mastermind (2.28.104) trusty; urgency=medium

  * Extend is_external_storage_ready function

 -- Andrey Vasilenkov <indigo@yandex-team.ru>  Tue, 06 Dec 2016 01:04:16 +0300

mastermind (2.28.103) trusty; urgency=medium

  * Fix unknown couple settings update
  * Add configurable profiles for mastermind cocaine applications

 -- Andrey Vasilenkov <indigo@yandex-team.ru>  Mon, 05 Dec 2016 17:13:45 +0300

mastermind (2.28.102) trusty; urgency=medium

  * Minor fix

 -- Andrey Vasilenkov <indigo@yandex-team.ru>  Fri, 02 Dec 2016 23:12:19 +0300

mastermind (2.28.101) trusty; urgency=medium

  * Change mongo find request construction to provide complete logging

 -- Andrey Vasilenkov <indigo@yandex-team.ru>  Fri, 02 Dec 2016 18:05:27 +0300

mastermind (2.28.100) trusty; urgency=medium

  * Improve `couple break`: update group histories
  * Remove READ* commands accounting for weight calculation
  * Restore-path: fail lrc groups

 -- Andrey Vasilenkov <indigo@yandex-team.ru>  Fri, 02 Dec 2016 00:13:53 +0300

mastermind (2.28.99) trusty; urgency=medium

  * Fix lrc converting for external storage with empty data
  * Restore-path: create backend lock file

 -- Andrey Vasilenkov <indigo@yandex-team.ru>  Thu, 24 Nov 2016 18:29:27 +0300

mastermind (2.28.98) trusty; urgency=medium

  * Fix inventory function usage

 -- Andrey Vasilenkov <indigo@yandex-team.ru>  Thu, 24 Nov 2016 14:57:37 +0300

mastermind (2.28.97) trusty; urgency=medium

  * Add optional inventory function to check if external storage is ready to
    be converted
  * Use convert items priority when constructing convert jobs

 -- Andrey Vasilenkov <indigo@yandex-team.ru>  Wed, 23 Nov 2016 19:29:53 +0300

mastermind (2.28.96) trusty; urgency=medium

  * Version bump

 -- Andrey Vasilenkov <indigo@yandex-team.ru>  Mon, 21 Nov 2016 17:46:21 +0300

mastermind (2.28.95) trusty; urgency=medium

  * Update workers to run on cocaine v12

 -- Andrey Vasilenkov <indigo@yandex-team.ru>  Mon, 21 Nov 2016 16:33:29 +0300

mastermind (2.28.91) trusty; urgency=medium

  * Add support of determine_data_size convert queue parameter

 -- Andrey Vasilenkov <indigo@yandex-team.ru>  Sun, 20 Nov 2016 17:25:56 +0300

mastermind (2.28.90) trusty; urgency=medium

  * Implement external storage converting planner
  * Remove unsupported symlink parameter value description

 -- Andrey Vasilenkov <indigo@yandex-team.ru>  Thu, 17 Nov 2016 19:03:49 +0300

mastermind (2.28.89) trusty; urgency=medium

  * Add symlink namespace setting

 -- Andrey Vasilenkov <indigo@yandex-team.ru>  Mon, 14 Nov 2016 11:47:32 +0300

mastermind (2.28.88) trusty; urgency=medium

  * Update group type properly if metakey was removed

 -- Andrey Vasilenkov <indigo@yandex-team.ru>  Fri, 11 Nov 2016 20:55:32 +0300

mastermind (2.28.87) trusty; urgency=medium

  * Minor fix

 -- Andrey Vasilenkov <indigo@yandex-team.ru>  Wed, 09 Nov 2016 18:42:30 +0300

mastermind (2.28.86) trusty; urgency=medium

  * Add job processor enable config flag

 -- Andrey Vasilenkov <indigo@yandex-team.ru>  Wed, 09 Nov 2016 14:57:13 +0300

mastermind (2.28.85) trusty; urgency=medium

  * Claim net resources on weight calcaltion for a namespace

 -- Andrey Vasilenkov <indigo@yandex-team.ru>  Tue, 08 Nov 2016 18:41:28 +0300

mastermind (2.28.84) trusty; urgency=medium

  * Claim net resources during single namespace weights calculation

 -- Andrey Vasilenkov <indigo@yandex-team.ru>  Tue, 08 Nov 2016 16:49:34 +0300

mastermind (2.28.83) trusty; urgency=medium

  * Tweak resource accounting for running move jobs

 -- Andrey Vasilenkov <indigo@yandex-team.ru>  Thu, 03 Nov 2016 00:44:15 +0300

mastermind (2.28.82) trusty; urgency=medium

  * Fix for total space accounting in move planner

 -- Andrey Vasilenkov <indigo@yandex-team.ru>  Wed, 02 Nov 2016 14:17:21 +0300

mastermind (2.28.81) trusty; urgency=medium

  * Fix uncoupled space min limit accounting in move planner

 -- Andrey Vasilenkov <indigo@yandex-team.ru>  Tue, 01 Nov 2016 22:40:28 +0300

mastermind (2.28.80) trusty; urgency=medium

  * Fix resource accounting in move planner

 -- Andrey Vasilenkov <indigo@yandex-team.ru>  Tue, 01 Nov 2016 20:16:06 +0300

mastermind (2.28.79) trusty; urgency=medium

  * Refactor move planner
  * Allow cooperative running of low priority jobs

 -- Andrey Vasilenkov <indigo@yandex-team.ru>  Tue, 01 Nov 2016 15:54:27 +0300

mastermind (2.28.78) trusty; urgency=medium

  * Add separate minion API request to fetch command output

 -- Andrey Vasilenkov <indigo@yandex-team.ru>  Mon, 24 Oct 2016 17:22:59 +0300

mastermind (2.28.77) trusty; urgency=medium

  * * Add separate minion API request to fetch command output

 -- Andrey Vasilenkov <indigo@yandex-team.ru>  Mon, 24 Oct 2016 16:53:11 +0300

mastermind (2.28.76) trusty; urgency=medium

  * Skip static couple validation when skip_validation option is applied

 -- Andrey Vasilenkov <indigo@yandex-team.ru>  Mon, 24 Oct 2016 13:03:13 +0300

mastermind (2.28.75) trusty; urgency=medium

  * Skip claiming net resources when calculating couple weights

 -- Andrey Vasilenkov <indigo@yandex-team.ru>  Mon, 24 Oct 2016 12:23:45 +0300

mastermind (2.28.74) trusty; urgency=medium

  * Minor fixes

 -- Andrey Vasilenkov <indigo@yandex-team.ru>  Fri, 21 Oct 2016 14:51:42 +0300

mastermind (2.28.73) trusty; urgency=medium

  * Misprint fix

 -- Andrey Vasilenkov <indigo@yandex-team.ru>  Thu, 20 Oct 2016 19:04:20 +0300

mastermind (2.28.72) trusty; urgency=medium

  * Fix return of storage_keys_diff

 -- Andrey Vasilenkov <indigo@yandex-team.ru>  Thu, 20 Oct 2016 18:48:26 +0300

mastermind (2.28.71) trusty; urgency=medium

  * Fix minions monitor's request execution

 -- Andrey Vasilenkov <indigo@yandex-team.ru>  Thu, 20 Oct 2016 18:39:12 +0300

mastermind (2.28.70) trusty; urgency=medium

  * Get rid of elliptics meta database
  * Implement max group manager to store storage max group id in mongo

 -- Andrey Vasilenkov <indigo@yandex-team.ru>  Thu, 20 Oct 2016 15:37:30 +0300

mastermind (2.28.69) trusty; urgency=medium

  * Remove obsolete elliptics indexes wrappers
  * Store inventory cache on a file system instead of metaelliptics

 -- Andrey Vasilenkov <indigo@yandex-team.ru>  Fri, 14 Oct 2016 18:32:28 +0300

mastermind (2.28.68) trusty; urgency=medium

  * Force updating minion command when command is completed

 -- Andrey Vasilenkov <indigo@yandex-team.ru>  Fri, 14 Oct 2016 16:55:26 +0300

mastermind (2.28.67) trusty; urgency=medium

  * Fix cache worker namespaces usage

 -- Andrey Vasilenkov <indigo@yandex-team.ru>  Fri, 14 Oct 2016 13:59:41 +0300

mastermind (2.28.66) trusty; urgency=medium

  * Fix for job list options passing

 -- Andrey Vasilenkov <indigo@yandex-team.ru>  Thu, 13 Oct 2016 23:39:27 +0300

mastermind (2.28.65) trusty; urgency=medium

  * Initialize http client after making thread ioloop

 -- Andrey Vasilenkov <indigo@yandex-team.ru>  Thu, 13 Oct 2016 18:32:10 +0300

mastermind (2.28.64) trusty; urgency=medium

  * Remove run_sync timeout from ioloop
  * Added jobs list in cli

 -- Andrey Vasilenkov <indigo@yandex-team.ru>  Thu, 13 Oct 2016 17:37:50 +0300

mastermind (2.28.63) trusty; urgency=medium

  * Store and use minion commands from mongo

 -- Andrey Vasilenkov <indigo@yandex-team.ru>  Wed, 12 Oct 2016 13:57:55 +0300

mastermind (2.28.62) trusty; urgency=medium

  * Fix move group planner misprint

 -- Andrey Vasilenkov <indigo@yandex-team.ru>  Tue, 11 Oct 2016 17:57:57 +0300

mastermind (2.28.61) trusty; urgency=medium

  * Fix namespace setup parameter types

 -- Andrey Vasilenkov <indigo@yandex-team.ru>  Tue, 11 Oct 2016 12:23:40 +0300

mastermind (2.28.60) trusty; urgency=medium

  * Fix cache worker

 -- Andrey Vasilenkov <indigo@yandex-team.ru>  Thu, 06 Oct 2016 17:56:24 +0300

mastermind (2.28.59) trusty; urgency=medium

  * Fix cache worker

 -- Andrey Vasilenkov <indigo@yandex-team.ru>  Thu, 06 Oct 2016 17:02:27 +0300

mastermind (2.28.58) trusty; urgency=medium

  * Skip hosts without known dc for dc host view
  * Restore-path: ask for help if restore pending

 -- Andrey Vasilenkov <indigo@yandex-team.ru>  Thu, 06 Oct 2016 16:47:37 +0300

mastermind (2.28.57) trusty; urgency=medium

  * Change min finish time when fetching states from minions

 -- Andrey Vasilenkov <indigo@yandex-team.ru>  Thu, 06 Oct 2016 15:17:47 +0300

mastermind (2.28.56) trusty; urgency=medium

  * Fix delete service key name

 -- Andrey Vasilenkov <indigo@yandex-team.ru>  Wed, 05 Oct 2016 13:50:49 +0300

mastermind (2.28.55) trusty; urgency=medium

  * Implement uncoupled group selector for group selection problems
    investigating

 -- Andrey Vasilenkov <indigo@yandex-team.ru>  Wed, 05 Oct 2016 11:50:57 +0300

mastermind (2.28.54) trusty; urgency=medium

  * Fix reserved space percentage setting

 -- Andrey Vasilenkov <indigo@yandex-team.ru>  Tue, 04 Oct 2016 18:04:27 +0300

mastermind (2.28.53) trusty; urgency=medium

  * Change priority for BACKEND_MANAGER_JOB

 -- Andrey Vasilenkov <indigo@yandex-team.ru>  Tue, 04 Oct 2016 14:28:45 +0300

mastermind (2.28.52) trusty; urgency=medium

  * Support internal storage_cache namespace

 -- Andrey Vasilenkov <indigo@yandex-team.ru>  Tue, 04 Oct 2016 12:07:17 +0300

mastermind (2.28.51) trusty; urgency=medium

  * Move to using namespaces settings from mongo

 -- Andrey Vasilenkov <indigo@yandex-team.ru>  Mon, 03 Oct 2016 12:32:16 +0300

mastermind (2.28.50) trusty; urgency=medium

  * Tolerate unknown command errors when failed to fetch from metadb

 -- Andrey Vasilenkov <indigo@yandex-team.ru>  Wed, 28 Sep 2016 13:38:01 +0300

mastermind (2.28.49) trusty; urgency=medium

  * Tolerate unknown command errors when failed to fetch from metadb

 -- Andrey Vasilenkov <indigo@yandex-team.ru>  Wed, 28 Sep 2016 11:56:42 +0300

mastermind (2.28.48) trusty; urgency=medium

  * Improve finding jobs for path restoring

 -- Andrey Vasilenkov <indigo@yandex-team.ru>  Tue, 27 Sep 2016 16:38:42 +0300

mastermind (2.28.47) trusty; urgency=medium

  * Sample move source groups by neighbouring dcs along with total space
  * Skip -2 and -77 statuses when parsing recover dc command results

 -- Andrey Vasilenkov <indigo@yandex-team.ru>  Tue, 27 Sep 2016 15:21:40 +0300

mastermind (2.28.46) trusty; urgency=medium

  * Replace 'group_ids' with empty list when replicas groupset is not
    available

 -- Andrey Vasilenkov <indigo@yandex-team.ru>  Wed, 21 Sep 2016 18:26:14 +0300

mastermind (2.28.45) trusty; urgency=medium

  * Add couple settings viewer command
  * Do not provide a list of fake groups if replicas groupset is not used

 -- Andrey Vasilenkov <indigo@yandex-team.ru>  Wed, 21 Sep 2016 15:13:09 +0300

mastermind (2.28.44) trusty; urgency=medium

  * Ignore checks for uncoupled groups in node stop task

 -- Andrey Vasilenkov <indigo@yandex-team.ru>  Tue, 20 Sep 2016 18:18:18 +0300

mastermind (2.28.43) trusty; urgency=medium

  * Fix backend cleanup tasks creating

 -- Andrey Vasilenkov <indigo@yandex-team.ru>  Mon, 19 Sep 2016 20:29:37 +0300

mastermind (2.28.42) trusty; urgency=medium

  * Fix jobs status filtering on jobs scheduling

 -- Andrey Vasilenkov <indigo@yandex-team.ru>  Mon, 19 Sep 2016 20:18:07 +0300

mastermind (2.28.41) trusty; urgency=medium

  * Use backend cleanup and backend manager jobs when restoring path

 -- Andrey Vasilenkov <indigo@yandex-team.ru>  Mon, 19 Sep 2016 18:17:13 +0300

mastermind (2.28.40) trusty; urgency=medium

  * Add tskv option support for mds_cleanup
  * Skip uncoupled groups with alive keys
  * Add couple and namespace to ttl cleanup job attributes

 -- Andrey Vasilenkov <indigo@yandex-team.ru>  Fri, 16 Sep 2016 18:14:42 +0300

mastermind (2.28.39) trusty; urgency=medium

  * Separate replicas and lrc groupset primary/secondary hosts

 -- Andrey Vasilenkov <indigo@yandex-team.ru>  Thu, 15 Sep 2016 14:10:45 +0300

mastermind (2.28.38) trusty; urgency=medium

  * Set primary and secondary hosts when lrc groupset is used

 -- Andrey Vasilenkov <indigo@yandex-team.ru>  Wed, 14 Sep 2016 17:52:59 +0300

mastermind (2.28.37) trusty; urgency=medium

  * Add new job to remove records with expired ttl

 -- Andrey Vasilenkov <indigo@yandex-team.ru>  Mon, 12 Sep 2016 19:17:54 +0300

mastermind (2.28.36) trusty; urgency=medium

  * Fix mastermind2.26-cache worker start

 -- Andrey Vasilenkov <indigo@yandex-team.ru>  Thu, 08 Sep 2016 13:49:20 +0300

mastermind (2.28.35) trusty; urgency=medium

  * Restore-path: fix cancel_job

 -- Andrey Vasilenkov <indigo@yandex-team.ru>  Mon, 05 Sep 2016 14:07:27 +0300

mastermind (2.28.34) trusty; urgency=medium

  * Restore-path: cancel jobs

 -- Andrey Vasilenkov <indigo@yandex-team.ru>  Fri, 02 Sep 2016 17:59:25 +0300

mastermind (2.28.33) trusty; urgency=medium

  * Optimize history record search mongo queries

 -- Andrey Vasilenkov <indigo@yandex-team.ru>  Thu, 01 Sep 2016 23:04:06 +0300

mastermind (2.28.32) trusty; urgency=medium

  * Limit couple defrag jobs number per host

 -- Andrey Vasilenkov <indigo@yandex-team.ru>  Thu, 01 Sep 2016 20:56:39 +0300

mastermind (2.28.31) trusty; urgency=medium

  * Convert to lrc groupset minor fix

 -- Andrey Vasilenkov <indigo@yandex-team.ru>  Wed, 31 Aug 2016 14:06:12 +0300

mastermind (2.28.30) trusty; urgency=medium

  * Restore path: option to automatically approve jobs

 -- Andrey Vasilenkov <indigo@yandex-team.ru>  Wed, 31 Aug 2016 12:17:57 +0300

mastermind (2.28.29) trusty; urgency=medium

  * Fix group restore by path handle

 -- Andrey Vasilenkov <indigo@yandex-team.ru>  Thu, 25 Aug 2016 18:51:43 +0300

mastermind (2.28.28) trusty; urgency=medium

  * Fix restore group src_group parameter

 -- Andrey Vasilenkov <indigo@yandex-team.ru>  Thu, 25 Aug 2016 13:58:34 +0300

mastermind (2.28.27) trusty; urgency=medium

  * Add job for restore groups from path

 -- Andrey Vasilenkov <indigo@yandex-team.ru>  Wed, 24 Aug 2016 18:38:33 +0300

mastermind (2.28.26) trusty; urgency=medium

  * Add group base path to recover dc command

 -- Andrey Vasilenkov <indigo@yandex-team.ru>  Wed, 24 Aug 2016 15:09:04 +0300

mastermind (2.28.25) trusty; urgency=medium

  * Consider want_defrag worth when > 3

 -- Andrey Vasilenkov <indigo@yandex-team.ru>  Tue, 23 Aug 2016 14:18:50 +0300

mastermind (2.28.24) trusty; urgency=medium

  * Implement external storage mapping for external storage convertion
  * Use task to determine external storage total size and alter convert job accordingly
  * Add ExternalStorageDataSizeTask for fetching data size of external storage
  * Add multi groupsets to mastermind-cli groupset convert command
  * Add make_external_storage_data_size_command inventory command

 -- Andrey Vasilenkov <indigo@yandex-team.ru>  Thu, 11 Aug 2016 17:02:57 +0300

mastermind (2.28.23) trusty; urgency=medium

  * Consider WRITE_NEW commands as write operations

 -- Andrey Vasilenkov <indigo@yandex-team.ru>  Mon, 08 Aug 2016 14:25:37 +0300

mastermind (2.28.22) trusty; urgency=medium

  * Forbid moving cache groups via move jobs

 -- Andrey Vasilenkov <indigo@yandex-team.ru>  Fri, 29 Jul 2016 00:57:11 +0300

mastermind (2.28.21) trusty; urgency=medium

  * Refactor move planner candidates generating
  * Filter destination groups in unsuitable dcs when moving groups via move planner

 -- Andrey Vasilenkov <indigo@yandex-team.ru>  Wed, 27 Jul 2016 15:16:18 +0300

mastermind (2.28.20) trusty; urgency=medium

  * Optimize group move planner algorithm

 -- Andrey Vasilenkov <indigo@yandex-team.ru>  Tue, 26 Jul 2016 18:21:02 +0300

mastermind (2.28.19) trusty; urgency=medium

  * Read metakey with nolock flag

 -- Andrey Vasilenkov <indigo@yandex-team.ru>  Tue, 12 Jul 2016 13:21:40 +0300

mastermind (2.28.18) trusty; urgency=medium

  * Change convert job priority

 -- Andrey Vasilenkov <indigo@yandex-team.ru>  Thu, 30 Jun 2016 01:13:03 +0300

mastermind (2.28.17) trusty; urgency=medium

  * Add convert to lrc groupset from external source job

 -- Andrey Vasilenkov <indigo@yandex-team.ru>  Wed, 29 Jun 2016 23:44:03 +0300

mastermind (2.28.16) trusty; urgency=medium

  * Fix group's effective_free_space calculation

 -- Andrey Vasilenkov <indigo@yandex-team.ru>  Mon, 20 Jun 2016 17:29:52 +0300

mastermind (2.28.15) trusty; urgency=medium

  * Add data_flow_rate and wait_timeout parameters for lrc-* commands

 -- Andrey Vasilenkov <indigo@yandex-team.ru>  Fri, 17 Jun 2016 13:20:46 +0300

mastermind (2.28.14) trusty; urgency=medium

  * Fix couple status text for non-coupled couples

 -- Andrey Vasilenkov <indigo@yandex-team.ru>  Tue, 14 Jun 2016 15:05:13 +0300

mastermind (2.28.13) trusty; urgency=medium

  * Fix StorageState excessive dcs list construction

 -- Andrey Vasilenkov <indigo@yandex-team.ru>  Sat, 11 Jun 2016 19:32:30 +0300

mastermind (2.28.12) trusty; urgency=medium

  * Run lrc_* commands with all nodes as remotes

 -- Andrey Vasilenkov <indigo@yandex-team.ru>  Fri, 10 Jun 2016 20:18:55 +0300

mastermind (2.28.11) trusty; urgency=medium

  * Fix StorageState excessive dcs list construction

 -- Andrey Vasilenkov <indigo@yandex-team.ru>  Fri, 10 Jun 2016 15:45:04 +0300

mastermind (2.28.10) trusty; urgency=medium

  * Add lrc groupset statuses for couple list handle

 -- Andrey Vasilenkov <indigo@yandex-team.ru>  Thu, 09 Jun 2016 19:07:47 +0300

mastermind (2.28.9) trusty; urgency=medium

  * Add histories query object for fetching group histories

 -- Andrey Vasilenkov <indigo@yandex-team.ru>  Wed, 08 Jun 2016 18:51:52 +0300

mastermind (2.28.8) trusty; urgency=medium

  * Add remove backend task to prepare lrc groups job

 -- Andrey Vasilenkov <indigo@yandex-team.ru>  Mon, 06 Jun 2016 12:02:49 +0300

mastermind (2.28.7) trusty; urgency=medium

  * Increase lrc groupset job priority

 -- Andrey Vasilenkov <indigo@yandex-team.ru>  Tue, 31 May 2016 15:45:40 +0300

mastermind (2.28.6) trusty; urgency=medium

  * Check task status after its execution is started

 -- Andrey Vasilenkov <indigo@yandex-team.ru>  Tue, 31 May 2016 01:14:51 +0300

mastermind (2.28.5) trusty; urgency=medium

  * Skip checking if all replicas groups are read-only
  * Fix logging of couple status change

 -- Andrey Vasilenkov <indigo@yandex-team.ru>  Tue, 31 May 2016 00:33:45 +0300

mastermind (2.28.4) trusty; urgency=medium

  * Add ttl attribute namespace settings

 -- Andrey Vasilenkov <indigo@yandex-team.ru>  Tue, 24 May 2016 18:16:09 +0300

mastermind (2.28.3) trusty; urgency=medium

  * Disable dnet_recovery safe mode

 -- Andrey Vasilenkov <indigo@yandex-team.ru>  Thu, 19 May 2016 17:34:15 +0300

mastermind (2.28.2) trusty; urgency=medium

  * Add prepare-new-groups cmd handle

 -- Andrey Vasilenkov <indigo@yandex-team.ru>  Thu, 19 May 2016 17:21:33 +0300

mastermind (2.28.1) trusty; urgency=medium

  * Add mastermind-util add-groupset command
  * Add 'add_groupset_to_couple' API handle
  * Add job that creates new groupset for a couple

 -- Andrey Vasilenkov <indigo@yandex-team.ru>  Thu, 19 May 2016 12:51:03 +0300

mastermind (2.27.18) trusty; urgency=medium

  * Fix constructing jobs' involved groups list

 -- Andrey Vasilenkov <indigo@yandex-team.ru>  Wed, 04 May 2016 14:47:17 +0300

mastermind (2.27.17) trusty; urgency=medium

  * Add weight coefficient for outgoing traffic
  * Not perform rollback on couple repair

 -- Andrey Vasilenkov <indigo@yandex-team.ru>  Fri, 29 Apr 2016 03:59:48 +0300

mastermind (2.27.16) trusty; urgency=medium

  * Use family when detaching node backend from group

 -- Andrey Vasilenkov <indigo@yandex-team.ru>  Mon, 11 Apr 2016 16:25:30 +0300

mastermind (2.27.15) trusty; urgency=medium

  * Add defrag startup timeout

 -- Andrey Vasilenkov <indigo@yandex-team.ru>  Mon, 11 Apr 2016 13:09:36 +0300

mastermind (2.27.14) trusty; urgency=medium

  * Add backward compatibility of NodeBackend binding object

 -- Andrey Vasilenkov <indigo@yandex-team.ru>  Sun, 10 Apr 2016 14:25:51 +0300

mastermind (2.27.13) trusty; urgency=medium

  * Add NodeBackend binding object

 -- Andrey Vasilenkov <indigo@yandex-team.ru>  Sun, 10 Apr 2016 14:15:13 +0300

mastermind (2.27.12) trusty; urgency=medium

  * Add new BAD_* statuses for LRC Groupset

 -- Andrey Vasilenkov <indigo@yandex-team.ru>  Fri, 08 Apr 2016 16:54:16 +0300

mastermind (2.27.11) trusty; urgency=medium

  * Fix couple freeze meta compose

 -- Andrey Vasilenkov <indigo@yandex-team.ru>  Tue, 05 Apr 2016 19:20:08 +0300

mastermind (2.27.10) trusty; urgency=medium

  * Fix 'couple settings' in for mastermind-cli
  * Format log messages

 -- Andrey Vasilenkov <indigo@yandex-team.ru>  Thu, 31 Mar 2016 18:04:19 +0300

mastermind (2.27.9) trusty; urgency=medium

  * Fix couple groupset attachment

 -- Andrey Vasilenkov <indigo@yandex-team.ru>  Thu, 31 Mar 2016 14:12:23 +0300

mastermind (2.27.8) trusty; urgency=medium

  * Add 'attach_groupset_to_couple' handle
  * Make groupsets responsible for generating its metakey
  * Skip uncoupled lrc groups meta processing

 -- Andrey Vasilenkov <indigo@yandex-team.ru>  Wed, 30 Mar 2016 16:35:07 +0300

mastermind (2.27.7) trusty; urgency=medium

  * Add couple settings

 -- Andrey Vasilenkov <indigo@yandex-team.ru>  Tue, 29 Mar 2016 15:39:09 +0300

mastermind (2.27.6) trusty; urgency=medium

  * Fix couple build parameters

 -- Andrey Vasilenkov <indigo@yandex-team.ru>  Mon, 28 Mar 2016 18:38:14 +0300

mastermind (2.27.5) trusty; urgency=medium

  * Add 'couple' attribute to binding Groupset object
  * Account new cache key distribute tasks
  * Add various binding features

 -- Andrey Vasilenkov <indigo@yandex-team.ru>  Sun, 27 Mar 2016 21:11:22 +0300

mastermind (2.27.4) trusty; urgency=medium

  * Add support of groupsets in couple build method of mastermind client
  * Add 'groupsets' property to couple object

 -- Andrey Vasilenkov <indigo@yandex-team.ru>  Fri, 25 Mar 2016 22:20:34 +0300

mastermind (2.27.3) trusty; urgency=medium

  * Skip internatl namespaces in client APIs

 -- Andrey Vasilenkov <indigo@yandex-team.ru>  Fri, 25 Mar 2016 13:00:34 +0300

mastermind (2.27.2) trusty; urgency=medium

  * Add python-requests dependency

 -- Andrey Vasilenkov <indigo@yandex-team.ru>  Thu, 24 Mar 2016 20:19:40 +0300

mastermind (2.27.1) trusty; urgency=medium

  * Add lrc commands to mastermind-cli
  * Add group filtering by 'type'
  * Add LRC builder to select groups for future LRC groupsets
  * Add lrc groupsets representation object
  * Add make lrc group job type
  * Divide groupsets by different types

 -- Andrey Vasilenkov <indigo@yandex-team.ru>  Thu, 24 Mar 2016 15:11:28 +0300

mastermind (2.26.6) trusty; urgency=medium

  * Increase defrag check timeout to 14 days

 -- Andrey Vasilenkov <indigo@yandex-team.ru>  Mon, 21 Mar 2016 14:20:39 +0300

mastermind (2.26.5) trusty; urgency=medium

  * Make recover planner coefficients configurable

 -- Andrey Vasilenkov <indigo@yandex-team.ru>  Thu, 10 Mar 2016 14:51:27 +0300

mastermind (2.26.4) trusty; urgency=medium

  * Fix group type detection

 -- Andrey Vasilenkov <indigo@yandex-team.ru>  Sat, 05 Mar 2016 05:26:33 +0300

mastermind (2.26.3) trusty; urgency=medium

  * Remove attributes capacity namespace setting
  * Add support for completion of unambiguous prefix commands

 -- Andrey Vasilenkov <indigo@yandex-team.ru>  Thu, 03 Mar 2016 18:01:54 +0300

mastermind (2.26.2) trusty; urgency=medium

  * Add namespace attribute setitngs

 -- Andrey Vasilenkov <indigo@yandex-team.ru>  Wed, 02 Mar 2016 17:34:12 +0300

mastermind (2.26.1) trusty; urgency=medium

  * Fix max net write setting for weight manager
  * Add explicit runtime error for cases when failed to release locks

 -- Andrey Vasilenkov <indigo@yandex-team.ru>  Wed, 02 Mar 2016 12:36:24 +0300

mastermind (2.25.120) trusty; urgency=medium

  * Enable dnet_recovery safe mode

 -- Andrey Vasilenkov <indigo@yandex-team.ru>  Sun, 28 Feb 2016 00:08:51 +0300

mastermind (2.25.119) trusty; urgency=medium

  * Fix bug for dc hosts view
  * Add logging for monitor stats update
  * Fix error fs and dstat update

 -- Andrey Vasilenkov <indigo@yandex-team.ru>  Tue, 23 Feb 2016 13:04:56 +0300

mastermind (2.25.118) trusty; urgency=medium

  * Increase startup timeouts

 -- Andrey Vasilenkov <indigo@yandex-team.ru>  Wed, 17 Feb 2016 23:31:26 +0300

mastermind (2.25.117) trusty; urgency=medium

  * Increase cache worker startup timeout

 -- Andrey Vasilenkov <indigo@yandex-team.ru>  Wed, 17 Feb 2016 14:37:28 +0300

mastermind (2.25.116) trusty; urgency=medium

  * Fix for cache lock acquiring

 -- Andrey Vasilenkov <indigo@yandex-team.ru>  Wed, 17 Feb 2016 12:25:22 +0300

mastermind (2.25.115) trusty; urgency=medium

  * Add 'update_cache_key_status' handle
  * Implement cached key upload queue
  * Fix cache couples list with no 'state' option
  * Fix couple list filtering
  * Add trace id to dnet_recovery command
  * Use blob_size_limit as total space unconditionally

 -- Andrey Vasilenkov <indigo@yandex-team.ru>  Tue, 16 Feb 2016 23:46:35 +0300

mastermind (2.25.114) trusty; urgency=medium

  * Change effective data size accounting
  * Add 'cache couples-list' handle

 -- Andrey Vasilenkov <indigo@yandex-team.ru>  Wed, 06 Jan 2016 22:10:41 +0300

mastermind (2.25.113) trusty; urgency=medium

  * Fix misprint

 -- Andrey Vasilenkov <indigo@yandex-team.ru>  Mon, 28 Dec 2015 16:48:00 +0300

mastermind (2.25.112) trusty; urgency=medium

  * Fix import dependency

 -- Andrey Vasilenkov <indigo@yandex-team.ru>  Mon, 28 Dec 2015 16:20:04 +0300

mastermind (2.25.111) trusty; urgency=medium

  * Fix frozen couple check

 -- Andrey Vasilenkov <indigo@yandex-team.ru>  Mon, 28 Dec 2015 15:45:49 +0300

mastermind (2.25.110) trusty; urgency=medium

  * Skip cache groups on hosts that already have a cache key copy
  * Fix dc selection on distributing cache keys

 -- Andrey Vasilenkov <indigo@yandex-team.ru>  Mon, 28 Dec 2015 14:31:00 +0300

mastermind (2.25.109) trusty; urgency=medium

  * Remove old app manifest during installation

 -- Andrey Vasilenkov <indigo@yandex-team.ru>  Thu, 24 Dec 2015 12:59:06 +0300

mastermind (2.25.108) trusty; urgency=medium

  * Remove old weight balancer traits
  * Fix for updating node backends set on history updates
  * Update couple namespace handle to use new weight manager

 -- Andrey Vasilenkov <indigo@yandex-team.ru>  Wed, 23 Dec 2015 17:58:38 +0300

mastermind (2.25.107) trusty; urgency=medium

  * Account disk defragmentation when calculating couple weights

 -- Andrey Vasilenkov <indigo@yandex-team.ru>  Wed, 16 Dec 2015 11:58:31 +0300

mastermind (2.25.106) trusty; urgency=medium

  * Fix defragmentation jobs for cache couples

 -- Andrey Vasilenkov <indigo@yandex-team.ru>  Fri, 11 Dec 2015 19:02:32 +0300

mastermind (2.25.105) trusty; urgency=medium

  * Fix misprint

 -- Andrey Vasilenkov <indigo@yandex-team.ru>  Fri, 11 Dec 2015 15:52:49 +0300

mastermind (2.25.104) trusty; urgency=medium

  * Fix for new msgpack version

 -- Andrey Vasilenkov <indigo@yandex-team.ru>  Fri, 11 Dec 2015 15:16:45 +0300

mastermind (2.25.103) trusty; urgency=medium

  * Update cache distributor groups list on cache cleaning

 -- Andrey Vasilenkov <indigo@yandex-team.ru>  Fri, 11 Dec 2015 14:54:55 +0300

mastermind (2.25.102) trusty; urgency=medium

  * Fix for defragmentation job of cache groups

 -- Andrey Vasilenkov <indigo@yandex-team.ru>  Fri, 11 Dec 2015 14:08:43 +0300

mastermind (2.25.101) trusty; urgency=medium

  * Cache get_namespaces_states response using CachedGzipResponse
  * Cache get_cached_keys response using CachedGzipResponse

 -- Andrey Vasilenkov <indigo@yandex-team.ru>  Tue, 08 Dec 2015 17:21:04 +0300

mastermind (2.25.100) trusty; urgency=medium

  * Fix for newly built couple status calculation
  * Fix misprint in mastermind client

 -- Andrey Vasilenkov <indigo@yandex-team.ru>  Tue, 01 Dec 2015 16:48:01 +0300

mastermind (2.25.99) trusty; urgency=medium

  * Fix for running cached data update handlers

 -- Andrey Vasilenkov <indigo@yandex-team.ru>  Wed, 25 Nov 2015 19:29:24 +0300

mastermind (2.25.98) trusty; urgency=medium

  * Fix cocaine handlers registering

 -- Andrey Vasilenkov <indigo@yandex-team.ru>  Wed, 25 Nov 2015 14:58:59 +0300

mastermind (2.25.97) trusty; urgency=medium

  * Temporarily fix cocaine service usage from sync thread

 -- Andrey Vasilenkov <indigo@yandex-team.ru>  Tue, 24 Nov 2015 17:02:59 +0300

mastermind (2.25.96) trusty; urgency=medium

  * Optimize get_config_remotes handle

 -- Andrey Vasilenkov <indigo@yandex-team.ru>  Tue, 24 Nov 2015 11:56:08 +0300

mastermind (2.25.95) trusty; urgency=medium

  * Fix frequent weight and load data updating
  * Optimize history records fetching from mongo
  * Add exception-safe backend stats processing

 -- Andrey Vasilenkov <indigo@yandex-team.ru>  Mon, 23 Nov 2015 15:00:58 +0300

mastermind (2.25.94) trusty; urgency=medium

  * Fix defrag complete decision based on stalled stats

 -- Andrey Vasilenkov <indigo@yandex-team.ru>  Fri, 20 Nov 2015 17:52:35 +0300

mastermind (2.25.93) trusty; urgency=medium

    * Add orig path query arg settings
    * Fix select couple to upload namespace setting
    * Add redirect query args support

 -- Andrey Vasilenkov <indigo@yandex-team.ru>  Thu, 19 Nov 2015 19:13:34 +0300

mastermind (2.25.92) trusty; urgency=medium

  * Fix cocaine worker termination

 -- Andrey Vasilenkov <indigo@yandex-team.ru>  Thu, 19 Nov 2015 14:44:39 +0300

mastermind (2.25.91) trusty; urgency=medium

  * Split planner config section into several sections
  * Cache flow stats
  * Use cache to handle get_cache_keys

 -- Andrey Vasilenkov <indigo@yandex-team.ru>  Wed, 18 Nov 2015 21:45:31 +0300

mastermind (2.25.90) trusty; urgency=medium

  * Fix cache worker startup script

 -- Andrey Vasilenkov <indigo@yandex-team.ru>  Tue, 17 Nov 2015 22:47:31 +0300

mastermind (2.25.89) trusty; urgency=medium

  * Set python-tornado dependency (>= 4.0)

 -- Andrey Vasilenkov <indigo@yandex-team.ru>  Tue, 17 Nov 2015 16:04:13 +0300

mastermind (2.25.88) trusty; urgency=medium

  * Decreased cocaine workers' pool limit to 5

 -- Andrey Vasilenkov <indigo@yandex-team.ru>  Tue, 17 Nov 2015 14:31:24 +0300

mastermind (2.25.87) trusty; urgency=medium

  * Use simplejson for faster parsing
  * Using monitor pool to fetch monitor stats from elliptics nodes
  * Inventory worker implementation
  * Fix build tests running

 -- Andrey Vasilenkov <indigo@yandex-team.ru>  Tue, 17 Nov 2015 13:59:44 +0300

mastermind (2.25.86-hotfix1) trusty; urgency=medium

  * Optimize get_config_remotes handle

 -- Andrey Vasilenkov <indigo@yandex-team.ru>  Wed, 18 Nov 2015 17:05:55 +0300

mastermind (2.25.86) trusty; urgency=medium

  * Fix mastermind build

 -- Andrey Vasilenkov <indigo@yandex-team.ru>  Fri, 13 Nov 2015 15:37:00 +0300

mastermind (2.25.85) trusty; urgency=medium

  * Fix mastermind build

 -- Andrey Vasilenkov <indigo@yandex-team.ru>  Fri, 13 Nov 2015 15:08:21 +0300

mastermind (2.25.84) trusty; urgency=medium

  * Add free reserved space to couple statistics

 -- Andrey Vasilenkov <indigo@yandex-team.ru>  Fri, 13 Nov 2015 14:19:41 +0300

mastermind (2.25.83) trusty; urgency=medium

  * Increase startup-timeout for mastermind-cache worker

 -- Andrey Vasilenkov <indigo@yandex-team.ru>  Mon, 02 Nov 2015 12:26:18 +0300

mastermind (2.25.82) trusty; urgency=medium

  * Fix for searching for uncoupled group to restore backend without history

 -- Andrey Vasilenkov <indigo@yandex-team.ru>  Wed, 28 Oct 2015 11:37:03 +0300

mastermind (2.25.81) trusty; urgency=medium

  * Fix for searching for uncoupled group to restore backend without history

 -- Andrey Vasilenkov <indigo@yandex-team.ru>  Tue, 27 Oct 2015 23:47:59 +0300

mastermind (2.25.80) trusty; urgency=medium

  * Fix for searching for uncoupled group to restore backend without history

 -- Andrey Vasilenkov <indigo@yandex-team.ru>  Tue, 27 Oct 2015 21:23:43 +0300

mastermind (2.25.79) trusty; urgency=medium

  * Fix wrong node backend check on group restoring job
  * Fix accounting job for a couple status when group is down

 -- Andrey Vasilenkov <indigo@yandex-team.ru>  Tue, 27 Oct 2015 19:30:12 +0300

mastermind (2.25.78) trusty; urgency=medium

  * Add proper pymongo and bson dependencies (<< 3)

 -- Andrey Vasilenkov <indigo@yandex-team.ru>  Mon, 26 Oct 2015 21:08:02 +0300

mastermind (2.25.77) trusty; urgency=medium

  * Fix mastermind2.26-cache worker initialization

 -- Andrey Vasilenkov <indigo@yandex-team.ru>  Fri, 23 Oct 2015 14:25:00 +0300

mastermind (2.25.76) trusty; urgency=medium

  * Add handler for fetching couple free effective space monitor samples
  * Change monitor statistics collection settings

 -- Andrey Vasilenkov <indigo@yandex-team.ru>  Fri, 23 Oct 2015 14:03:28 +0300

mastermind (2.25.75) trusty; urgency=medium

  * Fix group detach node task during restore job

 -- Andrey Vasilenkov <indigo@yandex-team.ru>  Mon, 19 Oct 2015 14:52:49 +0300

mastermind (2.25.74) trusty; urgency=medium

  * Fix group detach node task during restore job

 -- Andrey Vasilenkov <indigo@yandex-team.ru>  Mon, 19 Oct 2015 14:26:10 +0300

mastermind (2.25.73) trusty; urgency=medium

  * Fix group detach node task during restore job

 -- Andrey Vasilenkov <indigo@yandex-team.ru>  Mon, 19 Oct 2015 12:57:02 +0300

mastermind (2.25.72) trusty; urgency=medium

  * Check uncoupled groups right before settings metakey
  * Prevent statistics calculation failing

 -- Andrey Vasilenkov <indigo@yandex-team.ru>  Tue, 13 Oct 2015 18:41:32 +0300

mastermind (2.25.71) trusty; urgency=medium

  * Fix exception type for non-blocking locks (when acquiring failed)
  * Fix group history update task scheduling

 -- Andrey Vasilenkov <indigo@yandex-team.ru>  Mon, 12 Oct 2015 14:16:06 +0300

mastermind (2.25.70) trusty; urgency=medium

  * Add ability to run worker without history collection

 -- Andrey Vasilenkov <indigo@yandex-team.ru>  Fri, 09 Oct 2015 19:29:22 +0300

mastermind (2.25.69) trusty; urgency=medium

  * Accept generators to GroupNodeBackendsSet

 -- Andrey Vasilenkov <indigo@yandex-team.ru>  Fri, 09 Oct 2015 18:15:17 +0300

mastermind (2.25.68) trusty; urgency=medium

  * Store group history in mongo instead of meta elliptics

 -- Andrey Vasilenkov <indigo@yandex-team.ru>  Fri, 09 Oct 2015 12:03:04 +0300

mastermind (2.25.66) trusty; urgency=medium

  * Fix settings comparison with basic python types

 -- Andrey Vasilenkov <indigo@yandex-team.ru>  Thu, 08 Oct 2015 12:55:36 +0300

mastermind (2.25.58) trusty; urgency=medium

  * Add couple primary and fallback hosts to namespaces states

 -- Andrey Vasilenkov <indigo@yandex-team.ru>  Sun, 13 Sep 2015 21:13:48 +0300

mastermind (2.25.57) trusty; urgency=medium

  * Fix effective free space calculcation when disk contains irrelevant data

 -- Andrey Vasilenkov <indigo@yandex-team.ru>  Thu, 10 Sep 2015 14:08:30 +0300

mastermind (2.25.56) trusty; urgency=medium

  * Fix effective free space calculcation when disk contains irrelevant data

 -- Andrey Vasilenkov <indigo@yandex-team.ru>  Thu, 10 Sep 2015 14:00:47 +0300

mastermind (2.25.55) trusty; urgency=medium

  * Set nolock flag for metakey read queries

 -- Andrey Vasilenkov <indigo@yandex-team.ru>  Mon, 07 Sep 2015 20:21:47 +0300

mastermind (2.25.54) trusty; urgency=medium

  * Increase startup timeout for mastermind worker

 -- Andrey Vasilenkov <indigo@yandex-team.ru>  Fri, 28 Aug 2015 18:44:52 +0300

mastermind (2.25.53) trusty; urgency=medium

  * Use read_latest call to get storage max group id

 -- Andrey Vasilenkov <indigo@yandex-team.ru>  Fri, 28 Aug 2015 17:59:31 +0300

mastermind (2.25.52) trusty; urgency=medium

  * Add draft on namespaces state query handler

 -- Andrey Vasilenkov <indigo@yandex-team.ru>  Fri, 28 Aug 2015 15:22:37 +0300

mastermind (2.25.51) trusty; urgency=medium

  * Add forced namespaces states update handler

 -- Andrey Vasilenkov <indigo@yandex-team.ru>  Fri, 28 Aug 2015 13:33:52 +0300

mastermind (2.25.50) trusty; urgency=medium

  * Take down the lock on src backend during move job final stage

 -- Andrey Vasilenkov <indigo@yandex-team.ru>  Fri, 28 Aug 2015 11:51:06 +0300

mastermind (2.25.49) trusty; urgency=medium

  * Add status_text of bad group to status_text of couple

 -- Andrey Vasilenkov <indigo@yandex-team.ru>  Fri, 21 Aug 2015 16:30:16 +0300

mastermind (2.25.48) trusty; urgency=medium

  * Add removed records size to group info

 -- Andrey Vasilenkov <indigo@yandex-team.ru>  Fri, 21 Aug 2015 11:29:43 +0300

mastermind (2.25.47) trusty; urgency=medium

  * Consider effective_free_space when deciding on couple status
  * Fix for node backend defrag task retrying

 -- Andrey Vasilenkov <indigo@yandex-team.ru>  Thu, 20 Aug 2015 13:17:28 +0300

mastermind (2.25.46) trusty; urgency=medium

  * Correct build

 -- Andrey Vasilenkov <indigo@yandex-team.ru>  Wed, 19 Aug 2015 16:59:32 +0300

mastermind (2.25.45) trusty; urgency=medium

  * Add autoapprove setting for move planner jobs

 -- Andrey Vasilenkov <indigo@yandex-team.ru>  Wed, 19 Aug 2015 16:52:30 +0300

mastermind (2.25.44) trusty; urgency=medium

  * Fix minor misprints

 -- Andrey Vasilenkov <indigo@yandex-team.ru>  Wed, 19 Aug 2015 12:18:16 +0300

mastermind (2.25.43) trusty; urgency=medium

  * Fix destination group selection for move planner

 -- Andrey Vasilenkov <indigo@yandex-team.ru>  Wed, 19 Aug 2015 01:49:13 +0300

mastermind (2.25.42) trusty; urgency=medium

  * Mastermind node info updater: couple status should be set to FULL if group
    is not filled but hdd has no more space available
  * Jobs processor: do not fail couple defrag job if couple lost its OK
    status

 -- Andrey Vasilenkov <indigo@yandex-team.ru>  Thu, 06 Aug 2015 15:27:26 +0300

mastermind (2.25.41) trusty; urgency=medium

  * Fetch elliptics backends' io stats

 -- Andrey Vasilenkov <indigo@yandex-team.ru>  Tue, 04 Aug 2015 19:42:51 +0300

mastermind (2.25.40) trusty; urgency=medium

  * Planner: take lock to prevent simultaneous move jobs planning on several
    workers

 -- Andrey Vasilenkov <indigo@yandex-team.ru>  Tue, 04 Aug 2015 19:15:40 +0300

mastermind (2.25.39) trusty; urgency=medium

  * mastermind fake sync: persistent locks removal fixed

 -- Andrey Vasilenkov <indigo@yandex-team.ru>  Mon, 03 Aug 2015 15:30:40 +0300

mastermind (2.25.38) trusty; urgency=medium

  * Mastermind lib: couple build result is wrapped into result object
    to be able to filter only successfully created couples
    (or, on the other side, only exceptions)
  * Passing dstat errors (can happen on virtual hosts)
  * Fix for fake sync manager persistent lock acquiring
  * Mastermind lib: fix for __contains__ method in namespaces queries
  * Fix for frequent node statistics update
  * Mastermind lib: node backends list as a property

 -- Andrey Vasilenkov <indigo@yandex-team.ru>  Tue, 28 Jul 2015 18:16:20 +0300

mastermind (2.25.37) trusty; urgency=medium

  * Obsolete prechecking of active jobs when moving groups from host

 -- Andrey Vasilenkov <indigo@yandex-team.ru>  Fri, 17 Jul 2015 13:52:24 +0300

mastermind (2.25.36) trusty; urgency=medium

  * Do not update whole cluster state on couple break

 -- Andrey Vasilenkov <indigo@yandex-team.ru>  Thu, 16 Jul 2015 20:07:31 +0300

mastermind (2.25.35) trusty; urgency=medium

  * Remove obsolete dstat_error_code usage

 -- Andrey Vasilenkov <indigo@yandex-team.ru>  Thu, 16 Jul 2015 18:39:04 +0300

mastermind (2.25.34) trusty; urgency=medium

  * Frequent node stat update bug fixed

 -- Andrey Vasilenkov <indigo@yandex-team.ru>  Wed, 15 Jul 2015 18:14:31 +0300

mastermind (2.25.33) trusty; urgency=medium

  * Restore job can stop non-started move job on force request
  * Do not acquire global jobs lock on jobs creation
  * Lock uncoupled groups during couple build so no jobs could use it

 -- Andrey Vasilenkov <indigo@yandex-team.ru>  Wed, 15 Jul 2015 17:51:12 +0300

mastermind (2.25.32) trusty; urgency=medium

  * get_dc_by_host inventory function should accept hostname, not ip

 -- Andrey Vasilenkov <indigo@yandex-team.ru>  Wed, 15 Jul 2015 15:09:27 +0300

mastermind (2.25.31) trusty; urgency=medium

  * Fix for couple defrag group representation

 -- Andrey Vasilenkov <indigo@yandex-team.ru>  Tue, 14 Jul 2015 14:52:13 +0300

mastermind (2.25.30) trusty; urgency=medium

  * Fix for group active job setting

 -- Andrey Vasilenkov <indigo@yandex-team.ru>  Tue, 14 Jul 2015 13:45:46 +0300

mastermind (2.25.29) trusty; urgency=medium

  * Mastermind util error wrapping

 -- Andrey Vasilenkov <indigo@yandex-team.ru>  Tue, 14 Jul 2015 12:38:07 +0300

mastermind (2.25.28) trusty; urgency=medium

  * Any type of job is now set as an active_job for a couple
  * get_namespaces_states now can accept namespaces list
  * Fix for storage_keys_diff handler when there are backends without fetched stats

 -- Andrey Vasilenkov <indigo@yandex-team.ru>  Mon, 13 Jul 2015 15:44:19 +0300

mastermind (2.25.27) trusty; urgency=medium

  * Misprint fixed

 -- Andrey Vasilenkov <indigo@yandex-team.ru>  Fri, 10 Jul 2015 18:10:17 +0300

mastermind (2.25.26) trusty; urgency=medium

  * Mark group as bad if migrating job id from meta does not match active job
    id

 -- Andrey Vasilenkov <indigo@yandex-team.ru>  Fri, 10 Jul 2015 14:08:06 +0300

mastermind (2.25.25) trusty; urgency=medium

  * Read-only node backend status check fixed
  * Using common mastermind queue for gatlinggun tasks
  * Mastermind returns empty cache keys when cache worker is not set up
  * Backward compatibility for ns setup mastermind util command (credits go to shindo@)
  * Checking group couple on move job start

 -- Andrey Vasilenkov <indigo@yandex-team.ru>  Thu, 09 Jul 2015 18:42:09 +0300

mastermind (2.25.24) trusty; urgency=medium

  * Checking if couple is participating in job before trying to move it from
    host

 -- Andrey Vasilenkov <indigo@yandex-team.ru>  Fri, 03 Jul 2015 18:46:44 +0300

mastermind (2.25.23) trusty; urgency=medium

  * Checking node backends count on group move
  * Handler to restart job if failed on start

 -- Andrey Vasilenkov <indigo@yandex-team.ru>  Fri, 03 Jul 2015 17:38:18 +0300

mastermind (2.25.22) trusty; urgency=medium

  * Removed obsolete stat_file_error usage, moved stat_commit error logic to node backend stat object
  * Fix for namespace creation workflow

 -- Andrey Vasilenkov <indigo@yandex-team.ru>  Thu, 02 Jul 2015 17:40:30 +0300

mastermind (2.25.21) trusty; urgency=medium

  * fix to trusty++;

 -- Andrey Vasilenkov <indigo@yandex-team.ru>  Wed, 01 Jul 2015 19:01:17 +0300

mastermind (2.25.20) trusty; urgency=medium

  * debian/rules fixed for trusty

 -- Andrey Vasilenkov <indigo@yandex-team.ru>  Wed, 01 Jul 2015 18:39:16 +0300

mastermind (2.25.19) trusty; urgency=medium

  * Use elliptics stats for decision on backend writability
  * Fragmentation in mm util is now formatted with fixed precision

 -- Andrey Vasilenkov <indigo@yandex-team.ru>  Wed, 01 Jul 2015 18:16:14 +0300

mastermind (2.25.18) precise; urgency=low

  * Checking backends on restore group creation

 -- Andrey Vasilenkov <indigo@yandex-team.ru>  Tue, 30 Jun 2015 17:23:42 +0300

mastermind (2.25.17) precise; urgency=low

  * Mastermind client implemented
  * Python package dependencies fixed
  * Statistics should not fail if uncoupled groups list cannot be composed
  * Defrag planner uses vfs free space to see if a couple can be defragged
  * Minor changes: pepify and obsolete code removed

 -- Andrey Vasilenkov <indigo@yandex-team.ru>  Tue, 30 Jun 2015 13:12:47 +0300

mastermind (2.25.16) precise; urgency=low

  * Do not store old namespaces states if failed to construct a new one

 -- Andrey Vasilenkov <indigo@yandex-team.ru>  Thu, 18 Jun 2015 16:54:36 +0300

mastermind (2.25.15) precise; urgency=low

  * Caching of namespaces states

 -- Andrey Vasilenkov <indigo@yandex-team.ru>  Thu, 18 Jun 2015 15:11:28 +0300

mastermind (2.25.14) precise; urgency=low

  * Job execution fixed
  * Separate register handler wrapper for handlers with native cocaine exceptions support

 -- Andrey Vasilenkov <indigo@yandex-team.ru>  Wed, 17 Jun 2015 13:03:30 +0300

mastermind (2.25.13) precise; urgency=low

  * Reconnectable service should log detailed information on unexpected errors

 -- Andrey Vasilenkov <indigo@yandex-team.ru>  Tue, 16 Jun 2015 14:45:41 +0300

mastermind (2.25.12) precise; urgency=low

  * Binary version dependency

 -- Andrey Vasilenkov <indigo@yandex-team.ru>  Tue, 16 Jun 2015 13:19:15 +0300

mastermind (2.25.11) precise; urgency=low

  * Python-mastermind common dependency
  * Logging added

 -- Andrey Vasilenkov <indigo@yandex-team.ru>  Tue, 16 Jun 2015 13:00:54 +0300

mastermind (2.25.10) precise; urgency=low

  * Common mastermind utils in a separate python package
  * Unnecessary locking of jobs global lock on couple defragmentation planning

 -- Andrey Vasilenkov <indigo@yandex-team.ru>  Mon, 15 Jun 2015 20:11:18 +0300

mastermind (2.25.9) precise; urgency=low

  * Resources accounting fixed

 -- Andrey Vasilenkov <indigo@yandex-team.ru>  Thu, 11 Jun 2015 17:48:09 +0300

mastermind (2.25.8) precise; urgency=low

  * Logging added

 -- Andrey Vasilenkov <indigo@yandex-team.ru>  Thu, 11 Jun 2015 17:21:36 +0300

mastermind (2.25.7) precise; urgency=low

  * Misprint fixed

 -- Andrey Vasilenkov <indigo@yandex-team.ru>  Thu, 11 Jun 2015 16:43:04 +0300

mastermind (2.25.6) precise; urgency=low

  * Misprint fixed

 -- Andrey Vasilenkov <indigo@yandex-team.ru>  Thu, 11 Jun 2015 16:22:53 +0300

mastermind (2.25.5) precise; urgency=low

  * Jobs: fix for resource unfolding

 -- Andrey Vasilenkov <indigo@yandex-team.ru>  Thu, 11 Jun 2015 15:48:11 +0300

mastermind (2.25.4) precise; urgency=low

  * Minor bug fix

 -- Andrey Vasilenkov <indigo@yandex-team.ru>  Thu, 11 Jun 2015 15:32:10 +0300

mastermind (2.25.3) precise; urgency=low

  * Minor bug fix

 -- Andrey Vasilenkov <indigo@yandex-team.ru>  Thu, 11 Jun 2015 13:28:07 +0300

mastermind (2.25.2) precise; urgency=low

  * Job processing tweaks

 -- Andrey Vasilenkov <indigo@yandex-team.ru>  Thu, 11 Jun 2015 12:40:16 +0300

mastermind (2.25.1) precise; urgency=low

  * Cached keys handler should be tolerant to cocaine connection errors
  * Do not take global jobs lock on moving all groups from host
  * Planner tasks should not take jobs lock unless they are actually creating jobs

 -- Andrey Vasilenkov <indigo@yandex-team.ru>  Wed, 10 Jun 2015 17:10:47 +0300

mastermind (2.24.45) precise; urgency=low

  * Config parameter name fixed

 -- Andrey Vasilenkov <indigo@yandex-team.ru>  Wed, 10 Jun 2015 13:52:06 +0300

mastermind (2.24.44) precise; urgency=low

  * Ids file for rsync tasks

 -- Andrey Vasilenkov <indigo@yandex-team.ru>  Tue, 09 Jun 2015 17:55:04 +0300

mastermind (2.24.43) precise; urgency=low

  * Add-units settings for namespace implemented

 -- Andrey Vasilenkov <indigo@yandex-team.ru>  Fri, 05 Jun 2015 17:23:11 +0300

mastermind (2.24.42) precise; urgency=low

  * get_cached_key handler proxied to mastermind2.26-cache (no retries for now)

 -- Andrey Vasilenkov <indigo@yandex-team.ru>  Thu, 04 Jun 2015 19:58:11 +0300

mastermind (2.24.41) precise; urgency=low

  * get_cached_keys handler updated
  * Namespace statistics fixed, is_full flag added
  * Ns settings updating fixed - __service key could have been omited on update

 -- Andrey Vasilenkov <indigo@yandex-team.ru>  Wed, 03 Jun 2015 19:58:59 +0300

mastermind (2.24.40) precise; urgency=low

  * Infrastructure: empty group set for tree nodes that has no groups in child
    nodes

 -- Andrey Vasilenkov <indigo@yandex-team.ru>  Tue, 02 Jun 2015 12:49:29 +0300

mastermind (2.24.39) precise; urgency=low

  * Added mastermind2.26-cache application to cocaine runlist

 -- Andrey Vasilenkov <indigo@yandex-team.ru>  Mon, 01 Jun 2015 16:21:11 +0300

mastermind (2.24.38) precise; urgency=low

  * Top update period is set via periodic timer
  * Lock on cache distribution task

 -- Andrey Vasilenkov <indigo@yandex-team.ru>  Mon, 01 Jun 2015 15:12:04 +0300

mastermind (2.24.37) precise; urgency=low

  * Fix for existing cache key update

 -- Andrey Vasilenkov <indigo@yandex-team.ru>  Fri, 29 May 2015 16:01:53 +0300

mastermind (2.24.36) precise; urgency=low

  * Cache worker: cache groups selection refactored

 -- Andrey Vasilenkov <indigo@yandex-team.ru>  Fri, 29 May 2015 15:16:56 +0300

mastermind (2.24.35) precise; urgency=low

  * Do not account service storage_cache namespace in namespace states

 -- Andrey Vasilenkov <indigo@yandex-team.ru>  Thu, 28 May 2015 14:10:12 +0300

mastermind (2.24.34) precise; urgency=low

  * Cache group defragmentation job creation

 -- Andrey Vasilenkov <indigo@yandex-team.ru>  Tue, 26 May 2015 23:45:25 +0300

mastermind (2.24.33) precise; urgency=low

  * Fix for app start without mongo set up

 -- Andrey Vasilenkov <indigo@yandex-team.ru>  Tue, 26 May 2015 12:15:55 +0300

mastermind (2.24.32) precise; urgency=low

  * Cache clean handler added

 -- Andrey Vasilenkov <indigo@yandex-team.ru>  Mon, 25 May 2015 19:56:32 +0300

mastermind (2.24.31) precise; urgency=low

  * Group type checking should be executed after backend state checking

 -- Andrey Vasilenkov <indigo@yandex-team.ru>  Mon, 25 May 2015 13:17:54 +0300

mastermind (2.24.30) precise; urgency=low

  * Misprint fixed

 -- Andrey Vasilenkov <indigo@yandex-team.ru>  Sun, 24 May 2015 20:33:13 +0300

mastermind (2.24.29) precise; urgency=low

  * Misprints fixed and more logging added

 -- Andrey Vasilenkov <indigo@yandex-team.ru>  Fri, 22 May 2015 23:00:10 +0300

mastermind (2.24.28) precise; urgency=low

  * Some logging added

 -- Andrey Vasilenkov <indigo@yandex-team.ru>  Fri, 22 May 2015 20:43:44 +0300

mastermind (2.24.27) precise; urgency=low

  * Misprint fixed

 -- Andrey Vasilenkov <indigo@yandex-team.ru>  Fri, 22 May 2015 17:57:55 +0300

mastermind (2.24.26) precise; urgency=low

  * Misprint fixed

 -- Andrey Vasilenkov <indigo@yandex-team.ru>  Fri, 22 May 2015 17:29:05 +0300

mastermind (2.24.25) precise; urgency=low

  * Misprints fixed

 -- Andrey Vasilenkov <indigo@yandex-team.ru>  Fri, 22 May 2015 17:13:30 +0300

mastermind (2.24.24) precise; urgency=low

  * Cache cleaner implemented
  * Added static/non-static flag to log record for broken namespaces

 -- Andrey Vasilenkov <indigo@yandex-team.ru>  Fri, 22 May 2015 16:49:00 +0300

mastermind (2.24.23) precise; urgency=low

  * Fix for key updated in mongodb: couple is used as a part of primary key
  * Minor refactoring

 -- Andrey Vasilenkov <indigo@yandex-team.ru>  Thu, 21 May 2015 12:59:49 +0300

mastermind (2.24.22) precise; urgency=low

  * Fixed new keys processing

 -- Andrey Vasilenkov <indigo@yandex-team.ru>  Thu, 21 May 2015 00:00:29 +0300

mastermind (2.24.21) precise; urgency=low

  * Do not remove unpopular keys on distribution stage

 -- Andrey Vasilenkov <indigo@yandex-team.ru>  Wed, 20 May 2015 23:34:15 +0300

mastermind (2.24.20) precise; urgency=low

  * Misprint fixed

 -- Andrey Vasilenkov <indigo@yandex-team.ru>  Wed, 20 May 2015 23:07:51 +0300

mastermind (2.24.19) precise; urgency=low

  * Top stats aggregation fix: cache groups statistics are accounted properly

 -- Andrey Vasilenkov <indigo@yandex-team.ru>  Wed, 20 May 2015 16:10:22 +0300

mastermind (2.24.18) precise; urgency=low

  * Aggregate keys by (key_id, couple) pair

 -- Andrey Vasilenkov <indigo@yandex-team.ru>  Tue, 19 May 2015 16:42:11 +0300

mastermind (2.24.17) precise; urgency=low

  * Do not use cache module in the main worker

 -- Andrey Vasilenkov <indigo@yandex-team.ru>  Mon, 18 May 2015 18:52:56 +0300

mastermind (2.24.16) precise; urgency=low

  * Couple defragmentation should start only when want_defrag > 1
  * Move job tweaks: -114 processing when node backend is being disabled, STALLED status for node backend stop task is considered ok
  * Removed unnecessary locks on task retry and skip
  * Couple defrag: if dnet_client returns -114 on defrag command, consider task successfully completed

 -- Andrey Vasilenkov <indigo@yandex-team.ru>  Mon, 18 May 2015 18:32:07 +0300

mastermind (2.24.15) precise; urgency=low

  * Refactored infrastructure data usage and correspondent cache workflow

 -- Andrey Vasilenkov <indigo@yandex-team.ru>  Sun, 17 May 2015 18:18:41 +0300

mastermind (2.24.14) precise; urgency=low

  * Uncoupled group checker changed

 -- Andrey Vasilenkov <indigo@yandex-team.ru>  Fri, 15 May 2015 17:31:44 +0300

mastermind (2.24.13) precise; urgency=low

  * Good uncoupled groups selector moved to infrastructure

 -- Andrey Vasilenkov <indigo@yandex-team.ru>  Fri, 15 May 2015 16:45:05 +0300

mastermind (2.24.12) precise; urgency=low

  * Cache worker initialization fixed

 -- Andrey Vasilenkov <indigo@yandex-team.ru>  Fri, 15 May 2015 15:35:13 +0300

mastermind (2.24.11) precise; urgency=low

  * Mark group as migrating right away when job is created
  * Job mark group minor workflow updates
  * Service statuses for couples with active jobs

 -- Andrey Vasilenkov <indigo@yandex-team.ru>  Wed, 13 May 2015 18:19:10 +0300

mastermind (2.24.10) precise; urgency=low

  * Fix for increasing cache key copies number

 -- Andrey Vasilenkov <indigo@yandex-team.ru>  Mon, 27 Apr 2015 20:24:00 +0300

mastermind (2.24.9) lucid; urgency=low

  * Fallback to default cocaine logging service if mm_cache_logging service is not set up in cocaine

 -- Andrey Vasilenkov <indigo@yandex-team.ru>  Mon, 27 Apr 2015 19:49:32 +0300

mastermind (2.24.8) lucid; urgency=low

  * Do not use not marked uncoupled groups located at cache groups paths as data uncoupled groups

 -- Andrey Vasilenkov <indigo@yandex-team.ru>  Mon, 27 Apr 2015 16:23:24 +0300

mastermind (2.24.7) lucid; urgency=low

  * Removed obsolete tornado version dependency

 -- Andrey Vasilenkov <indigo@yandex-team.ru>  Wed, 22 Apr 2015 23:01:00 +0300

mastermind (2.24.6) lucid; urgency=low

  * Misprint fixed

 -- Andrey Vasilenkov <indigo@yandex-team.ru>  Wed, 22 Apr 2015 18:50:12 +0300

mastermind (2.24.5) lucid; urgency=low

  * Removed obsolete cache manager usage

 -- Andrey Vasilenkov <indigo@yandex-team.ru>  Wed, 22 Apr 2015 18:45:04 +0300

mastermind (2.24.4) lucid; urgency=low

  * Fix for make_tree script

 -- Andrey Vasilenkov <indigo@yandex-team.ru>  Wed, 22 Apr 2015 18:01:23 +0300

mastermind (2.24.3) lucid; urgency=low

  * Misprint in postinst fixed

 -- Andrey Vasilenkov <indigo@yandex-team.ru>  Wed, 22 Apr 2015 17:47:11 +0300

mastermind (2.24.2) lucid; urgency=low

  * Misprint in postinst fixed

 -- Andrey Vasilenkov <indigo@yandex-team.ru>  Wed, 22 Apr 2015 17:28:27 +0300

mastermind (2.24.1) lucid; urgency=low

  * Distributed cache manager (for gatlinggun)

 -- Andrey Vasilenkov <indigo@yandex-team.ru>  Wed, 22 Apr 2015 17:04:56 +0300

mastermind (2.23.15) lucid; urgency=low

  * Added explicit couple text status to couple status change message
  * Returned back the lost check for groups move planner

 -- Andrey Vasilenkov <indigo@yandex-team.ru>  Thu, 07 May 2015 19:13:51 +0300

mastermind (2.23.14) lucid; urgency=low

  * Misprint fixed

 -- Andrey Vasilenkov <indigo@yandex-team.ru>  Thu, 07 May 2015 17:49:04 +0300

mastermind (2.23.13) lucid; urgency=low

  * Misprint fixed

 -- Andrey Vasilenkov <indigo@yandex-team.ru>  Thu, 07 May 2015 17:12:36 +0300

mastermind (2.23.12) lucid; urgency=low

  * Misprint fixed

 -- Andrey Vasilenkov <indigo@yandex-team.ru>  Thu, 07 May 2015 15:56:33 +0300

mastermind (2.23.11) lucid; urgency=low

  * Uncoupled group should be considered broken if it has more than one backend and DHT check is enabled
  * In-service check for uncoupled group fetching

 -- Andrey Vasilenkov <indigo@yandex-team.ru>  Thu, 07 May 2015 13:07:37 +0300

mastermind (2.23.10) lucid; urgency=low

  * Fix for restore group job creation when history record is unavailable

 -- Andrey Vasilenkov <indigo@yandex-team.ru>  Wed, 06 May 2015 20:14:19 +0300

mastermind (2.23.9) lucid; urgency=low

  * If no backends are found in history, planner restores group according to namespace distribution (same as for move group)

 -- Andrey Vasilenkov <indigo@yandex-team.ru>  Wed, 06 May 2015 19:39:27 +0300

mastermind (2.23.8) lucid; urgency=low

  * Move planner should use default uncoupled groups select function

 -- Andrey Vasilenkov <indigo@yandex-team.ru>  Wed, 29 Apr 2015 15:22:16 +0300

mastermind (2.23.7) lucid; urgency=low

  * Comparing source and destination DCs when planning move jobs

 -- Andrey Vasilenkov <indigo@yandex-team.ru>  Wed, 29 Apr 2015 09:29:29 +0300

mastermind (2.23.6) lucid; urgency=low

  * Misprints fixed

 -- Andrey Vasilenkov <indigo@yandex-team.ru>  Tue, 28 Apr 2015 18:17:11 +0300

mastermind (2.23.5) lucid; urgency=low

  * Busy hosts accounting fixed

 -- Andrey Vasilenkov <indigo@yandex-team.ru>  Tue, 28 Apr 2015 17:49:02 +0300

mastermind (2.23.4) lucid; urgency=low

  * Using groups merging on move jobs planning

 -- Andrey Vasilenkov <indigo@yandex-team.ru>  Tue, 28 Apr 2015 17:35:20 +0300

mastermind (2.23.3) lucid; urgency=low

  * Misprint fixed

 -- Andrey Vasilenkov <indigo@yandex-team.ru>  Mon, 20 Apr 2015 23:41:56 +0300

mastermind (2.23.2) lucid; urgency=low

  * Properly job slots checking in planner for couple defrag jobs

 -- Andrey Vasilenkov <indigo@yandex-team.ru>  Mon, 20 Apr 2015 23:25:43 +0300

mastermind (2.23.1) lucid; urgency=low

  * Config option for autoapproving defrag jobs

 -- Andrey Vasilenkov <indigo@yandex-team.ru>  Fri, 17 Apr 2015 17:39:54 +0300

mastermind (2.21.24) lucid; urgency=low

  * Misprint fixed

 -- Andrey Vasilenkov <indigo@yandex-team.ru>  Tue, 07 Apr 2015 17:05:41 +0300

mastermind (2.21.23) lucid; urgency=low

  * Planner will try to create job if there is less than max_executing_jobs running

 -- Andrey Vasilenkov <indigo@yandex-team.ru>  Mon, 06 Apr 2015 15:32:26 +0300

mastermind (2.21.22) lucid; urgency=low

  * Force update fixed

 -- Andrey Vasilenkov <indigo@yandex-team.ru>  Mon, 06 Apr 2015 14:32:10 +0300

mastermind (2.21.21) lucid; urgency=low

  * Fix for restore group job when executed on old node backend

 -- Andrey Vasilenkov <indigo@yandex-team.ru>  Mon, 30 Mar 2015 19:36:51 +0300

mastermind (2.21.20) lucid; urgency=low

  * Minor fixed

 -- Andrey Vasilenkov <indigo@yandex-team.ru>  Mon, 30 Mar 2015 19:13:53 +0300

mastermind (2.21.19) lucid; urgency=low

  * Success codes for minion are encoded as a sequence

 -- Andrey Vasilenkov <indigo@yandex-team.ru>  Mon, 30 Mar 2015 18:43:09 +0300

mastermind (2.21.18) lucid; urgency=low

  * Update metadb synchronously on executing minion cmd

 -- Andrey Vasilenkov <indigo@yandex-team.ru>  Fri, 27 Mar 2015 21:06:55 +0300

mastermind (2.21.17) lucid; urgency=low

  * Several minor fixes

 -- Andrey Vasilenkov <indigo@yandex-team.ru>  Fri, 27 Mar 2015 20:20:06 +0300

mastermind (2.21.16-1) lucid; urgency=low

  * Configurable autoapprove for recovery jobs

 -- Andrey Vasilenkov <indigo@yandex-team.ru>  Sat, 04 Apr 2015 12:33:17 +0300

mastermind (2.21.16) lucid; urgency=low

  * Do not crash if failed to resolve some infrastructure host
  * Do not crash when any of elliptics hostnames from config cannot be resolved

 -- Andrey Vasilenkov <indigo@yandex-team.ru>  Fri, 27 Mar 2015 18:01:57 +0300

mastermind (2.21.15) lucid; urgency=low

  * Fix for detaching node backend from group: based on group_id, not object of type storage.Group

 -- Andrey Vasilenkov <indigo@yandex-team.ru>  Tue, 24 Mar 2015 19:27:46 +0300

mastermind (2.21.14) lucid; urgency=low

  * Fix for detaching node backend from group: based on group_id, not object of type storage.Group

 -- Andrey Vasilenkov <indigo@yandex-team.ru>  Tue, 24 Mar 2015 19:00:33 +0300

mastermind (2.21.13) lucid; urgency=low

  * Do not fail job when elliptics request request for command status update was unsuccessful

 -- Andrey Vasilenkov <indigo@yandex-team.ru>  Tue, 24 Mar 2015 15:39:18 +0300

mastermind (2.21.12) lucid; urgency=low

  * Fix for busy uncoupled list groups fetching

 -- Andrey Vasilenkov <indigo@yandex-team.ru>  Tue, 24 Mar 2015 13:13:21 +0300

mastermind (2.21.11) lucid; urgency=low

  * Version bump for release-2.20 hotfix

 -- Andrey Vasilenkov <indigo@yandex-team.ru>  Mon, 23 Mar 2015 14:39:59 +0300

mastermind (2.21.10) lucid; urgency=low

  * Do not stop job execution when mark/unmark groups failed

 -- Andrey Vasilenkov <indigo@yandex-team.ru>  Fri, 20 Mar 2015 19:17:47 +0300

mastermind (2.21.9) lucid; urgency=low

  * Jobs processor uses periodic timer
  * Periodic timer implementation for timed queue

 -- Andrey Vasilenkov <indigo@yandex-team.ru>  Fri, 20 Mar 2015 16:52:58 +0300

mastermind (2.21.8) lucid; urgency=low

  * If job fails exception is saved to error messages list of job
  * Jobs index cleaning script
  * Removed jobs data from metadb's secondary indexes
  * Renamed mastermind util 'couple list-namespaces' handle to 'ns list'
  * Configurable minion request timeout

 -- Andrey Vasilenkov <indigo@yandex-team.ru>  Thu, 19 Mar 2015 16:42:05 +0300

mastermind (2.21.7) lucid; urgency=low

  * Resetting attempts counter on task manual retry

 -- Andrey Vasilenkov <indigo@yandex-team.ru>  Tue, 17 Mar 2015 17:11:18 +0300

mastermind (2.21.6) lucid; urgency=low

  * Misprint

 -- Andrey Vasilenkov <indigo@yandex-team.ru>  Tue, 17 Mar 2015 16:54:52 +0300

mastermind (2.21.5) lucid; urgency=low

  * Misprint

 -- Andrey Vasilenkov <indigo@yandex-team.ru>  Tue, 17 Mar 2015 16:45:53 +0300

mastermind (2.21.4) lucid; urgency=low

  * Fix for planner recovery job creation (a batch of applicable couple is empty)

 -- Andrey Vasilenkov <indigo@yandex-team.ru>  Tue, 17 Mar 2015 15:51:18 +0300

mastermind (2.21.3) lucid; urgency=low

  * tornado < 4.1 does not support raise_error option, fallback to async request with error checking

 -- Andrey Vasilenkov <indigo@yandex-team.ru>  Tue, 17 Mar 2015 15:07:02 +0300

mastermind (2.21.2) lucid; urgency=low

  * Fix for jobs rendering

 -- Andrey Vasilenkov <indigo@yandex-team.ru>  Mon, 16 Mar 2015 19:43:50 +0300

mastermind (2.21.1) lucid; urgency=low

  * Minion requests retry on http errors

 -- Andrey Vasilenkov <indigo@yandex-team.ru>  Mon, 16 Mar 2015 19:33:46 +0300

mastermind (2.20.6) lucid; urgency=low

  * Move job: fix for unmarking group that is down at the moment

 -- Andrey Vasilenkov <indigo@yandex-team.ru>  Mon, 23 Mar 2015 13:24:25 +0300

mastermind (2.20.5) lucid; urgency=low

  * Node backend statistics time is extracted from elliptics async result
  * Couple defragmentation by partitions

 -- Andrey Vasilenkov <indigo@yandex-team.ru>  Tue, 17 Mar 2015 20:01:35 +0300

mastermind (2.20.4) lucid; urgency=low

  * Jobs handler: move all groups from host
  * Moved src backend status check to move job start phase instead of creation phase

 -- Andrey Vasilenkov <indigo@yandex-team.ru>  Fri, 13 Mar 2015 20:41:18 +0300

mastermind (2.20.3) lucid; urgency=low

  * Fix for search-by-path using ipv6 ip addrs

 -- Andrey Vasilenkov <indigo@yandex-team.ru>  Wed, 11 Mar 2015 20:11:59 +0300

mastermind (2.20.2) lucid; urgency=low

  * Group history unified

 -- Andrey Vasilenkov <indigo@yandex-team.ru>  Wed, 11 Mar 2015 19:39:12 +0300

mastermind (2.20.1) lucid; urgency=low

  * Restore job: make src backend readonly if possible to prevent blob truncation

 -- Andrey Vasilenkov <indigo@yandex-team.ru>  Wed, 11 Mar 2015 17:06:15 +0300

mastermind (2.19.6) lucid; urgency=low

  * Fix for removing node backend from group

 -- Andrey Vasilenkov <indigo@yandex-team.ru>  Fri, 13 Mar 2015 12:35:54 +0300

mastermind (2.19.5) lucid; urgency=low

  * Manual locker commited

 -- Andrey Vasilenkov <indigo@yandex-team.ru>  Thu, 12 Mar 2015 15:49:31 +0300

mastermind (2.19.4) lucid; urgency=low

  * Fix for node history backend unlink

 -- Andrey Vasilenkov <indigo@yandex-team.ru>  Thu, 12 Mar 2015 14:55:52 +0300

mastermind (2.19.3) lucid; urgency=low

  * Recovery planner accounts locked couples

 -- Andrey Vasilenkov <indigo@yandex-team.ru>  Wed, 11 Mar 2015 15:30:51 +0300

mastermind (2.19.2) lucid; urgency=low

  * Planner does not operate without mongo db setup

 -- Andrey Vasilenkov <indigo@yandex-team.ru>  Thu, 05 Mar 2015 20:14:26 +0300

mastermind (2.19.1) lucid; urgency=low

  * Recover dc queue is replaced by dynamic weighting of couples using last recovery timestamp and keys difference
  * Couples can be indexed by unicode str
  * Workaround for hosts that cannot be resolved
  * Do not compare couple groups' metadata version numbers
  * Added namespace settings custom expiration time feature

 -- Andrey Vasilenkov <indigo@yandex-team.ru>  Thu, 05 Mar 2015 19:15:45 +0300

mastermind (2.18.15) lucid; urgency=low

  * Logging for move group planner improved
  * Refactored job accounting: now it should properly account destination hdds of existing jobs
  * Fix for lock release on error during groups' marking

 -- Andrey Vasilenkov <indigo@yandex-team.ru>  Wed, 11 Mar 2015 14:45:53 +0300

mastermind (2.18.14) lucid; urgency=low

  * Logging requests and test handler for ns_current_state logging

 -- Andrey Vasilenkov <indigo@yandex-team.ru>  Tue, 10 Mar 2015 12:53:16 +0300

mastermind (2.18.13) lucid; urgency=low

  * Effective space statistics fix

 -- Andrey Vasilenkov <indigo@yandex-team.ru>  Wed, 04 Mar 2015 14:49:07 +0300

mastermind (2.18.12) lucid; urgency=low

  * Fix for total effective_free_space count

 -- Andrey Vasilenkov <indigo@yandex-team.ru>  Tue, 03 Mar 2015 20:51:44 +0300

mastermind (2.18.11) lucid; urgency=low

  * Ensure path before checking locked hosts
  * Planner job creation fixed

 -- Andrey Vasilenkov <indigo@yandex-team.ru>  Tue, 03 Mar 2015 20:05:17 +0300

mastermind (2.18.10) lucid; urgency=low

  * Fix for group move handler --force option

 -- Andrey Vasilenkov <indigo@yandex-team.ru>  Mon, 02 Mar 2015 12:40:49 +0300

mastermind (2.18.9) lucid; urgency=low

  * Misprint fixed

 -- Andrey Vasilenkov <indigo@yandex-team.ru>  Fri, 27 Feb 2015 20:43:37 +0300

mastermind (2.18.8) lucid; urgency=low

  * Fix for mongo queries

 -- Andrey Vasilenkov <indigo@yandex-team.ru>  Fri, 27 Feb 2015 20:29:15 +0300

mastermind (2.18.7) lucid; urgency=low

  * Downtimes for both src_host and dst_host during rsync task execution
  * Use hostname in net downtimes
  * Rsync node task is now used for move job instead of common MinionCmdTask

 -- Andrey Vasilenkov <indigo@yandex-team.ru>  Fri, 27 Feb 2015 19:39:16 +0300

mastermind (2.18.6) lucid; urgency=low

  * IPv6 for tornado clients turned on

 -- Andrey Vasilenkov <indigo@yandex-team.ru>  Fri, 27 Feb 2015 16:18:09 +0300

mastermind (2.18.5) lucid; urgency=low

  * Implementation of net monitoring usage during rsync tasks executing

 -- Andrey Vasilenkov <indigo@yandex-team.ru>  Fri, 27 Feb 2015 15:05:11 +0300

mastermind (2.18.4) lucid; urgency=low

  * Fake sync manager get_children_locks implemented

 -- Andrey Vasilenkov <indigo@yandex-team.ru>  Wed, 25 Feb 2015 17:40:38 +0300

mastermind (2.18.3) lucid; urgency=low

  * Minor job processing refactoring fixes

 -- Andrey Vasilenkov <indigo@yandex-team.ru>  Tue, 24 Feb 2015 16:47:07 +0300

mastermind (2.18.2) lucid; urgency=low

  * Effective free space statistics calculation fixed
  * Minor job processor refactoring

 -- Andrey Vasilenkov <indigo@yandex-team.ru>  Fri, 20 Feb 2015 18:23:06 +0300

mastermind (2.18.1) lucid; urgency=low

  * Host lock implemented, prevents active operations on selected host

 -- Andrey Vasilenkov <indigo@yandex-team.ru>  Wed, 18 Feb 2015 17:28:31 +0300

mastermind (2.17.13) lucid; urgency=low

  * Logging

 -- Andrey Vasilenkov <indigo@yandex-team.ru>  Mon, 16 Feb 2015 18:39:50 +0300

mastermind (2.17.12) lucid; urgency=low

  * Fix for check-for-update settings checking

 -- Andrey Vasilenkov <indigo@yandex-team.ru>  Mon, 16 Feb 2015 17:37:23 +0300

mastermind (2.17.11) lucid; urgency=low

  * Logging

 -- Andrey Vasilenkov <indigo@yandex-team.ru>  Mon, 16 Feb 2015 17:23:52 +0300

mastermind (2.17.10) lucid; urgency=low

  * Mongo db is made optional (job processor and planner are disabled)

 -- Andrey Vasilenkov <indigo@yandex-team.ru>  Fri, 13 Feb 2015 18:59:33 +0300

mastermind (2.17.9) lucid; urgency=low

  * Return error code 1 if failed to create couple
  * Mongo db is made optional (job processor and planner are disabled)

 -- Andrey Vasilenkov <indigo@yandex-team.ru>  Fri, 13 Feb 2015 16:00:56 +0300

mastermind (2.17.8) lucid; urgency=low

  * Update groups status befire applying jobs

 -- Andrey Vasilenkov <indigo@yandex-team.ru>  Thu, 12 Feb 2015 18:23:58 +0300

mastermind (2.17.7) lucid; urgency=low

  * Fix for determing group space requirements on restore

 -- Andrey Vasilenkov <indigo@yandex-team.ru>  Tue, 10 Feb 2015 22:02:10 +0300

mastermind (2.17.6) lucid; urgency=low

  * Fix for determing group space requirements on restore

 -- Andrey Vasilenkov <indigo@yandex-team.ru>  Tue, 10 Feb 2015 21:50:42 +0300

mastermind (2.17.5) lucid; urgency=low

  * Fix for determing group space requirements on restore

 -- Andrey Vasilenkov <indigo@yandex-team.ru>  Tue, 10 Feb 2015 21:37:28 +0300

mastermind (2.17.4) lucid; urgency=low

  * Fix for restore candidates selection

 -- Andrey Vasilenkov <indigo@yandex-team.ru>  Tue, 10 Feb 2015 21:22:19 +0300

mastermind (2.17.3) lucid; urgency=low

  * Fix for couple status update on unlinking node backend from group

 -- Andrey Vasilenkov <indigo@yandex-team.ru>  Tue, 10 Feb 2015 18:46:56 +0300

mastermind (2.17.2) lucid; urgency=low

  * Fix for zookeeper lock release
  * Fix for updating couple status when all the groups did not respond during checking

 -- Andrey Vasilenkov <indigo@yandex-team.ru>  Mon, 09 Feb 2015 12:46:04 +0300

mastermind (2.17.1) lucid; urgency=low

  * Check-for-update option for namespace setup
  * Storage total keys diff handler
  * Reconnect timeout for mastermind-util is decreased to 3 sec
  * cocaine-runtime dependency added

 -- Andrey Vasilenkov <indigo@yandex-team.ru>  Fri, 06 Feb 2015 18:00:27 +0300

mastermind (2.16.10) lucid; urgency=low

  * Fix for rsync group node backend checking

 -- Andrey Vasilenkov <indigo@yandex-team.ru>  Fri, 06 Feb 2015 17:41:47 +0300

mastermind (2.16.9) lucid; urgency=low

  * Removed constraints on node backend status during restore group job

 -- Andrey Vasilenkov <indigo@yandex-team.ru>  Thu, 05 Feb 2015 20:17:43 +0300

mastermind (2.16.8) lucid; urgency=low

  * Restore group job can now accept source group as a parameter

 -- Andrey Vasilenkov <indigo@yandex-team.ru>  Thu, 05 Feb 2015 19:10:06 +0300

mastermind (2.16.7) lucid; urgency=low

  * Removed obsolete checking if tasks where successfully fetched from minions

 -- Andrey Vasilenkov <indigo@yandex-team.ru>  Thu, 05 Feb 2015 15:07:56 +0300

mastermind (2.16.6) lucid; urgency=low

  * Fix for job accounting of groups with broken namespace settings

 -- Andrey Vasilenkov <indigo@yandex-team.ru>  Thu, 05 Feb 2015 12:35:26 +0300

mastermind (2.16.5) lucid; urgency=low

  * Couples taking part in new and executing jobs are taken in account when creating new move job
  * Group move --lucky option to automatically select uncoupled group to move source group to

 -- Andrey Vasilenkov <indigo@yandex-team.ru>  Wed, 04 Feb 2015 16:09:30 +0300

mastermind (2.16.4) lucid; urgency=low

  * Detecting stat file error from monitor stats

 -- Andrey Vasilenkov <indigo@yandex-team.ru>  Mon, 02 Feb 2015 12:41:27 +0300

mastermind (2.16.3) lucid; urgency=low

  * Group move has 'force' parameter, which will try to cancel unimportant jobs

 -- Andrey Vasilenkov <indigo@yandex-team.ru>  Thu, 29 Jan 2015 18:13:03 +0300

mastermind (2.16.2) lucid; urgency=low

  * More informative error message when trying to restore uncoupled group
  * Script for moving jobs from elliptics to mongodb
  * Removed obsolete syslog-ng restart command from postinst
  * Fix for logging elliptics request nano-seconds

 -- Andrey Vasilenkov <indigo@yandex-team.ru>  Tue, 27 Jan 2015 19:33:03 +0300

mastermind (2.16.1) lucid; urgency=low

  * Optional unimportant jobs cancellation on creating restore job

 -- Andrey Vasilenkov <indigo@yandex-team.ru>  Mon, 26 Jan 2015 18:48:18 +0300

mastermind (2.15.34) lucid; urgency=low

  * Read preferences for mongo forced to PRIMARY_PREFFERED

 -- Andrey Vasilenkov <indigo@yandex-team.ru>  Mon, 26 Jan 2015 14:38:02 +0300

mastermind (2.15.33) lucid; urgency=low

  * Read preferences for mongo forced to PRIMARY_PREFFERED

 -- Andrey Vasilenkov <indigo@yandex-team.ru>  Mon, 26 Jan 2015 14:16:57 +0300

mastermind (2.15.32) lucid; urgency=low

  * Misprint fixed

 -- Andrey Vasilenkov <indigo@yandex-team.ru>  Fri, 23 Jan 2015 16:49:10 +0300

mastermind (2.15.31) lucid; urgency=low

  * Fix for marking jobs fetched from db as non-dirty

 -- Andrey Vasilenkov <indigo@yandex-team.ru>  Fri, 23 Jan 2015 13:34:35 +0300

mastermind (2.15.30) lucid; urgency=low

  * Fixed bug with jobs creation

 -- Andrey Vasilenkov <indigo@yandex-team.ru>  Fri, 23 Jan 2015 13:11:49 +0300

mastermind (2.15.29) lucid; urgency=low

  * Misprint fixed

 -- Andrey Vasilenkov <indigo@yandex-team.ru>  Thu, 22 Jan 2015 22:23:46 +0300

mastermind (2.15.28) lucid; urgency=low

  * Forced jobs ts convertion to int

 -- Andrey Vasilenkov <indigo@yandex-team.ru>  Thu, 22 Jan 2015 21:33:56 +0300

mastermind (2.15.27) lucid; urgency=low

  * Dependencies updated

 -- Andrey Vasilenkov <indigo@yandex-team.ru>  Thu, 22 Jan 2015 19:56:03 +0300

mastermind (2.15.26) lucid; urgency=low

  * Misprint fixed

 -- Andrey Vasilenkov <indigo@yandex-team.ru>  Thu, 22 Jan 2015 19:39:47 +0300

mastermind (2.15.25) lucid; urgency=low

  * Mongo working draft for testing

 -- Andrey Vasilenkov <indigo@yandex-team.ru>  Thu, 22 Jan 2015 17:09:56 +0300

mastermind (2.15.24) lucid; urgency=low

  * Fix for minions command execution

 -- Andrey Vasilenkov <indigo@yandex-team.ru>  Wed, 21 Jan 2015 16:53:22 +0300

mastermind (2.15.23) lucid; urgency=low

  * Misprint fixed

 -- Andrey Vasilenkov <indigo@yandex-team.ru>  Wed, 21 Jan 2015 13:37:07 +0300

mastermind (2.15.22) lucid; urgency=low

  * Fix for minion cmd command execution

 -- Andrey Vasilenkov <indigo@yandex-team.ru>  Wed, 21 Jan 2015 13:10:30 +0300

mastermind (2.15.21) lucid; urgency=low

  * General concurrent handler implemented, wraps all API handlers
  * Misprint fixes

 -- Andrey Vasilenkov <indigo@yandex-team.ru>  Mon, 19 Jan 2015 15:01:06 +0300

mastermind (2.15.20) lucid; urgency=low

  * Changed dependencies (cocaine-tools << 0.12, cocaine-framework-python << 0.12)

 -- Andrey Vasilenkov <indigo@yandex-team.ru>  Fri, 16 Jan 2015 14:17:35 +0300

mastermind (2.15.19) lucid; urgency=low

  * Changed dependencies (python-tornado << 4)

 -- Andrey Vasilenkov <indigo@yandex-team.ru>  Fri, 16 Jan 2015 14:04:29 +0300

mastermind (2.15.18) lucid; urgency=low

  * Fix for manual handlers for defrag and recover-dc jobs creation
  * Fix for cocaine worker timeouts on job creation
  * Refactored minion states update process

 -- Andrey Vasilenkov <indigo@yandex-team.ru>  Wed, 14 Jan 2015 16:44:18 +0300

mastermind (2.15.17) lucid; urgency=low

  * Increased cocaine worker pool-limit to 7

 -- Andrey Vasilenkov <indigo@yandex-team.ru>  Tue, 13 Jan 2015 20:43:40 +0300

mastermind (2.15.16) lucid; urgency=low

  * Increased worker heartbeat timeout to 240s

 -- Andrey Vasilenkov <indigo@yandex-team.ru>  Tue, 13 Jan 2015 18:27:19 +0300

mastermind (2.15.15) lucid; urgency=low

  * Temporary decreased jobs prefetch time span

 -- Andrey Vasilenkov <indigo@yandex-team.ru>  Tue, 13 Jan 2015 14:55:54 +0300

mastermind (2.15.14) lucid; urgency=low

  * Minor logging cleaning

 -- Andrey Vasilenkov <indigo@yandex-team.ru>  Tue, 13 Jan 2015 12:53:16 +0300

mastermind (2.15.13) lucid; urgency=low

  * Decreased cocaine pool-limit to 3

 -- Andrey Vasilenkov <indigo@yandex-team.ru>  Mon, 12 Jan 2015 20:34:19 +0300

mastermind (2.15.12) lucid; urgency=low

  * Job processing can be started as soon as minions states has been fetched from all hosts with executing minion tasks according to job processor data
  * Fix for invalid checking of minions history records

 -- Andrey Vasilenkov <indigo@yandex-team.ru>  Mon, 12 Jan 2015 20:07:54 +0300

mastermind (2.15.11) lucid; urgency=low

  * Start task threads after cocaine worker has been initialized

 -- Andrey Vasilenkov <indigo@yandex-team.ru>  Fri, 09 Jan 2015 19:18:53 +0300

mastermind (2.15.10) lucid; urgency=low

  * Infrastructure procedures logging improved

 -- Andrey Vasilenkov <indigo@yandex-team.ru>  Fri, 09 Jan 2015 18:26:10 +0300

mastermind (2.15.9) lucid; urgency=low

  * Startup timeout temporarily increased
  * Excessive logging removed

 -- Andrey Vasilenkov <indigo@yandex-team.ru>  Fri, 02 Jan 2015 02:44:08 +0300

mastermind (2.15.8) lucid; urgency=low

  * Added handler execution time to logs

 -- Andrey Vasilenkov <indigo@yandex-team.ru>  Wed, 24 Dec 2014 15:48:54 +0300

mastermind (2.15.7) lucid; urgency=low

  * Fix for recovery jobs queue fill

 -- Andrey Vasilenkov <indigo@yandex-team.ru>  Tue, 23 Dec 2014 16:05:36 +0300

mastermind (2.15.6) lucid; urgency=low

  * Fix for indexes batch reader

 -- Andrey Vasilenkov <indigo@yandex-team.ru>  Tue, 23 Dec 2014 14:28:14 +0300

mastermind (2.15.5) lucid; urgency=low

  * Misprint fixed

 -- Andrey Vasilenkov <indigo@yandex-team.ru>  Mon, 22 Dec 2014 18:49:02 +0300

mastermind (2.15.4) lucid; urgency=low

  * Misprint fixed

 -- Andrey Vasilenkov <indigo@yandex-team.ru>  Mon, 22 Dec 2014 18:47:00 +0300

mastermind (2.15.3) lucid; urgency=low

  * Fix for recovery jobs refactoring

 -- Andrey Vasilenkov <indigo@yandex-team.ru>  Mon, 22 Dec 2014 18:39:23 +0300

mastermind (2.15.2) lucid; urgency=low

  * Recover dc planner refactored a little bit
  * Do not take jobs global lock on job cancelling

 -- Andrey Vasilenkov <indigo@yandex-team.ru>  Mon, 22 Dec 2014 17:47:55 +0300

mastermind (2.15.1) lucid; urgency=low

  * Added optional flag for considering namespace broken when its' groups has unequal total space

 -- Andrey Vasilenkov <indigo@yandex-team.ru>  Fri, 19 Dec 2014 14:31:33 +0300

mastermind (2.14.17) lucid; urgency=low

  * Logging for tagged records

 -- Andrey Vasilenkov <indigo@yandex-team.ru>  Thu, 18 Dec 2014 19:47:14 +0300

mastermind (2.14.16) lucid; urgency=low

  * Job handler for getting jobs by job ids

 -- Andrey Vasilenkov <indigo@yandex-team.ru>  Thu, 18 Dec 2014 15:22:30 +0300

mastermind (2.14.15) lucid; urgency=low

  * Use max executing recover dc jobs limit in planner

 -- Andrey Vasilenkov <indigo@yandex-team.ru>  Mon, 15 Dec 2014 19:57:10 +0300

mastermind (2.14.14) lucid; urgency=low

  * Recover dc: limited job creation

 -- Andrey Vasilenkov <indigo@yandex-team.ru>  Mon, 15 Dec 2014 19:44:06 +0300

mastermind (2.14.13) lucid; urgency=low

  * No approving for recovery jobs

 -- Andrey Vasilenkov <indigo@yandex-team.ru>  Mon, 15 Dec 2014 19:22:40 +0300

mastermind (2.14.12) lucid; urgency=low

  * Do not take global jobs lock on jobs' approving

 -- Andrey Vasilenkov <indigo@yandex-team.ru>  Mon, 15 Dec 2014 18:45:43 +0300

mastermind (2.14.11) lucid; urgency=low

  * Minor misprint

 -- Andrey Vasilenkov <indigo@yandex-team.ru>  Sat, 13 Dec 2014 20:20:52 +0300

mastermind (2.14.10) lucid; urgency=low

  * Minor misprint

 -- Andrey Vasilenkov <indigo@yandex-team.ru>  Fri, 12 Dec 2014 19:22:17 +0300

mastermind (2.14.9) lucid; urgency=low

  * Checking move jobs for dc sharing prevention before starting

 -- Andrey Vasilenkov <indigo@yandex-team.ru>  Fri, 12 Dec 2014 19:09:16 +0300

mastermind (2.14.8) lucid; urgency=low

  * Misprint fixed

 -- Andrey Vasilenkov <indigo@yandex-team.ru>  Thu, 11 Dec 2014 18:42:25 +0300

mastermind (2.14.7) lucid; urgency=low

  * Misprint fixed

 -- Andrey Vasilenkov <indigo@yandex-team.ru>  Thu, 11 Dec 2014 18:33:41 +0300

mastermind (2.14.6) lucid; urgency=low

  * Cluster lock and couple data updating before deleting namespace

 -- Andrey Vasilenkov <indigo@yandex-team.ru>  Thu, 11 Dec 2014 18:29:02 +0300

mastermind (2.14.5) lucid; urgency=low

  * Namespace settings service flags and options implemented

 -- Andrey Vasilenkov <indigo@yandex-team.ru>  Thu, 11 Dec 2014 17:36:02 +0300

mastermind (2.14.4) lucid; urgency=low

  * Read-only backends support and new move job workflow with making source group read-only instead of disabling

 -- Andrey Vasilenkov <indigo@yandex-team.ru>  Thu, 11 Dec 2014 15:08:43 +0300

mastermind (2.14.3) lucid; urgency=low

  * Checking busy uncoupled groups before selecting uncouple group for group restoring

 -- Andrey Vasilenkov <indigo@yandex-team.ru>  Mon, 08 Dec 2014 19:46:01 +0300

mastermind (2.14.2) lucid; urgency=low

  * Optional parameter for search-by-path for search only within the last history record

 -- Andrey Vasilenkov <indigo@yandex-team.ru>  Mon, 08 Dec 2014 18:03:20 +0300

mastermind (2.14.1) lucid; urgency=low

  * Support for search-by-path * syntax

 -- Andrey Vasilenkov <indigo@yandex-team.ru>  Mon, 08 Dec 2014 16:56:51 +0300

mastermind (2.13.5) lucid; urgency=low

  * Recover job: do not perform defrag tasks before actual recovery starts
  * Added -M and -L options to recover dc task

 -- Andrey Vasilenkov <indigo@yandex-team.ru>  Wed, 10 Dec 2014 14:56:25 +0300

mastermind (2.13.4) lucid; urgency=low

  * Fix for statistics updating

 -- Andrey Vasilenkov <indigo@yandex-team.ru>  Tue, 09 Dec 2014 17:06:09 +0300

mastermind (2.13.3) lucid; urgency=low

  * Restore group job can now select appropriate uncouple group and merge several into one if necessary

 -- Andrey Vasilenkov <indigo@yandex-team.ru>  Fri, 05 Dec 2014 16:55:10 +0300

mastermind (2.13.2) lucid; urgency=low

  * Updating namespace settings when building couples
  * Convert couple meta script updated

 -- Andrey Vasilenkov <indigo@yandex-team.ru>  Tue, 02 Dec 2014 16:14:20 +0300

mastermind (2.13.1) lucid; urgency=low

  * Moved 'frozen' setting from couple meta key to group meta key

 -- Andrey Vasilenkov <indigo@yandex-team.ru>  Mon, 01 Dec 2014 19:49:32 +0300

mastermind (2.12.2) lucid; urgency=low

  * Fix for couple build handler timeout

 -- Andrey Vasilenkov <indigo@yandex-team.ru>  Fri, 28 Nov 2014 19:11:13 +0300

mastermind (2.12.1) lucid; urgency=low

  * Group restore job implemented
  * Cmd restore deprecated
  * Optimized statistics updating

 -- Andrey Vasilenkov <indigo@yandex-team.ru>  Fri, 28 Nov 2014 16:11:45 +0300

mastermind (2.11.4) lucid; urgency=low

  * Temporary increased mastermind startup time to 120 sec

 -- Andrey Vasilenkov <indigo@yandex-team.ru>  Thu, 27 Nov 2014 16:25:53 +0300

mastermind (2.11.3) lucid; urgency=low

  * Fix for couple build mastermind utils

 -- Andrey Vasilenkov <indigo@yandex-team.ru>  Fri, 21 Nov 2014 19:09:02 +0300

mastermind (2.11.2) lucid; urgency=low

  * Fix for default locking sync manager

 -- Andrey Vasilenkov <indigo@yandex-team.ru>  Fri, 21 Nov 2014 18:47:46 +0300

mastermind (2.11.1) lucid; urgency=low

  * New couple builder

 -- Andrey Vasilenkov <indigo@yandex-team.ru>  Fri, 21 Nov 2014 16:55:14 +0300

mastermind (2.10.2) lucid; urgency=low

  * Do not use integer size for weights dictionary for json-compatibility

 -- Andrey Vasilenkov <indigo@yandex-team.ru>  Thu, 13 Nov 2014 19:08:42 +0300

mastermind (2.10.1) lucid; urgency=low

  * Ns setup: removed signature port option
  * Additional verbose couple status
  * Config option for forbidding namespaces without settings - couples of such namespaces will be considered BROKEN
  * get_namespaces_states handle that combines all namespace state as one dict
  * Ns setup: removed storage-location option
  * Fix for uniform auth-keys format

 -- Andrey Vasilenkov <indigo@yandex-team.ru>  Mon, 10 Nov 2014 19:08:16 +0300

mastermind (2.9.92) lucid; urgency=low

  * Temporary removed additional node stale checking in balancer itself

 -- Andrey Vasilenkov <indigo@yandex-team.ru>  Thu, 13 Nov 2014 00:28:04 +0300

mastermind (2.9.91) lucid; urgency=low

  * Statistics stale status is checked only when statistics is updated
  * get_namespaces_states handle that combines all namespace state as one dict
  * Ns setup: removed storage-location option
  * Fix for uniform auth-keys format
  * Ns setup: storage-location is a boolean flag now

 -- Andrey Vasilenkov <indigo@yandex-team.ru>  Wed, 12 Nov 2014 20:04:23 +0300

mastermind (2.9.90) lucid; urgency=low

  * Job status handle

 -- Andrey Vasilenkov <indigo@yandex-team.ru>  Fri, 07 Nov 2014 18:36:41 +0300

mastermind (2.9.89) lucid; urgency=low

  * Distinct BROKEN status for couples and groups that have forbidden configuration
  * Config flags for forbidding dht and dc sharing among groups
  * Dependencies updated

 -- Andrey Vasilenkov <indigo@yandex-team.ru>  Thu, 06 Nov 2014 18:04:45 +0300

mastermind (2.9.88) lucid; urgency=low

  * Cmd restore: reconfiguring elliptics before starting node backend

 -- Andrey Vasilenkov <indigo@yandex-team.ru>  Wed, 05 Nov 2014 17:05:35 +0300

mastermind (2.9.87) lucid; urgency=low

  * Cluster global lock and update before changing its state (couple build and couple break)

 -- Andrey Vasilenkov <indigo@yandex-team.ru>  Tue, 04 Nov 2014 20:15:41 +0300

mastermind (2.9.86) lucid; urgency=low

  * Namespace settings using tagged indexes

 -- Andrey Vasilenkov <indigo@yandex-team.ru>  Sat, 01 Nov 2014 15:28:56 +0300

mastermind (2.9.85) lucid; urgency=low

  * Fixed broken couples status update in case of coupled groups having different namespaces
  * Configurable node backend stat stale timeout

 -- Andrey Vasilenkov <indigo@yandex-team.ru>  Fri, 31 Oct 2014 16:15:48 +0300

mastermind (2.9.84) lucid; urgency=low

  * Fix for free effective space info handle

 -- Andrey Vasilenkov <indigo@yandex-team.ru>  Wed, 29 Oct 2014 19:28:39 +0300

mastermind (2.9.83) lucid; urgency=low

  * Fix for namespace-aware handlers that can fail because of the broken couples
  * Cocaine framework dependencies

 -- Andrey Vasilenkov <indigo@yandex-team.ru>  Wed, 29 Oct 2014 18:51:52 +0300

mastermind (2.9.82) lucid; urgency=low

  * Mastermind util reconnects automatically on DisconnectionError of cocaine Service
  * Minions status fetching configurable timeout
  * Workaround for minions state update
  * Indexes uses batched read latest requests insted of a bulk read

 -- Andrey Vasilenkov <indigo@yandex-team.ru>  Wed, 29 Oct 2014 17:41:05 +0300

mastermind (2.9.81) lucid; urgency=low

  * Reserved space option for namespaces

 -- Andrey Vasilenkov <indigo@yandex-team.ru>  Tue, 28 Oct 2014 17:28:45 +0300

mastermind (2.9.80) lucid; urgency=low

  * Added alive and removed records counters

 -- Andrey Vasilenkov <indigo@yandex-team.ru>  Mon, 27 Oct 2014 18:03:18 +0300

mastermind (2.9.79) lucid; urgency=low

  * Rearranged locks acquiring

 -- Andrey Vasilenkov <indigo@yandex-team.ru>  Fri, 24 Oct 2014 16:33:44 +0400

mastermind (2.9.78) lucid; urgency=low

  * Do not share locks among different threads, this can cause unwanted sideeffects
  * Recover dc task: decreased number of threads by one to leave one group in couple available for data reads and writes

 -- Andrey Vasilenkov <indigo@yandex-team.ru>  Fri, 24 Oct 2014 15:44:26 +0400

mastermind (2.9.77) lucid; urgency=low

  * One more zero-weight couple fix

 -- Andrey Vasilenkov <indigo@yandex-team.ru>  Wed, 22 Oct 2014 15:10:53 +0400

mastermind (2.9.76) lucid; urgency=low

  * Ultimate fix for zero-weight couples

 -- Andrey Vasilenkov <indigo@yandex-team.ru>  Wed, 22 Oct 2014 14:07:49 +0400

mastermind (2.9.75) lucid; urgency=low

  * Fix for minions ready state

 -- Andrey Vasilenkov <indigo@yandex-team.ru>  Tue, 21 Oct 2014 19:02:16 +0400

mastermind (2.9.74) lucid; urgency=low

  * Misprints

 -- Andrey Vasilenkov <indigo@yandex-team.ru>  Tue, 21 Oct 2014 18:16:11 +0400

mastermind (2.9.73) lucid; urgency=low

  * Fix for blob max size stats

 -- Andrey Vasilenkov <indigo@yandex-team.ru>  Tue, 21 Oct 2014 16:12:16 +0400

mastermind (2.9.72) lucid; urgency=low

  * Do not create defrag jobs if not enough free space on any node backend
  * Max blob size as node backend statistics parameter
  * Couple defrag check timeout increased to 2 days
  * Using dstat error from elliptics monitor stat

 -- Andrey Vasilenkov <indigo@yandex-team.ru>  Tue, 21 Oct 2014 14:56:02 +0400

mastermind (2.9.71) lucid; urgency=low

  * Redirect namespace options
  * Json output for group search-by-path handle

 -- Andrey Vasilenkov <indigo@yandex-team.ru>  Mon, 20 Oct 2014 18:08:18 +0400

mastermind (2.9.70) lucid; urgency=low

  * Minions gzip turned on

 -- Andrey Vasilenkov <indigo@yandex-team.ru>  Mon, 20 Oct 2014 16:16:41 +0400

mastermind (2.9.69) lucid; urgency=low

  * Couple defrag planner uses records removed size to select couples to defrag

 -- Andrey Vasilenkov <indigo@yandex-team.ru>  Fri, 17 Oct 2014 18:51:02 +0400

mastermind (2.9.68) lucid; urgency=low

  * Couple defragmentation planner

 -- Andrey Vasilenkov <indigo@yandex-team.ru>  Fri, 17 Oct 2014 15:17:52 +0400

mastermind (2.9.67) lucid; urgency=low

   * Couple defragmentation job

 -- Andrey Vasilenkov <indigo@yandex-team.ru>  Thu, 16 Oct 2014 16:24:57 +0400

mastermind (2.9.66) lucid; urgency=low

  * Misprints

 -- Andrey Vasilenkov <indigo@yandex-team.ru>  Wed, 15 Oct 2014 19:37:55 +0400

mastermind (2.9.65) lucid; urgency=low

  * Jobs locks are performed on job creation
  * Fix for tree map generation for flowmastermind

 -- Andrey Vasilenkov <indigo@yandex-team.ru>  Wed, 15 Oct 2014 16:35:09 +0400

mastermind (2.9.64) lucid; urgency=low

  * Move jobs: check src couple status before stopping node backend
  * Fix for move jobs tasks order
  * Check for last error to prevent lock acquire errors duplication
  * Defrag tasks for recover dc jobs added

 -- Andrey Vasilenkov <indigo@yandex-team.ru>  Tue, 14 Oct 2014 16:22:36 +0400

mastermind (2.9.63) lucid; urgency=low

  * Added features to namespace settings with two options: multipart-content-length-threshold and select-couple-to-upload
  * Fix for zookeeper lock release when failed to process job

 -- Andrey Vasilenkov <indigo@yandex-team.ru>  Mon, 13 Oct 2014 18:37:41 +0400

mastermind (2.9.62) lucid; urgency=low

  * Fix for couple repair

 -- Andrey Vasilenkov <indigo@yandex-team.ru>  Sun, 12 Oct 2014 23:06:15 +0400

mastermind (2.9.61) lucid; urgency=low

  * Minions status fetch fixed

 -- Andrey Vasilenkov <indigo@yandex-team.ru>  Sun, 12 Oct 2014 14:48:02 +0400

mastermind (2.9.60) lucid; urgency=low

  * Removed minions ready percentage, 100% minion response is required

 -- Andrey Vasilenkov <indigo@yandex-team.ru>  Fri, 10 Oct 2014 13:33:18 +0400

mastermind (2.9.59) lucid; urgency=low

  * Profile name fix in mastermind deployment script
  * Fix for max group number inconsistency

 -- Andrey Vasilenkov <indigo@yandex-team.ru>  Thu, 09 Oct 2014 17:46:00 +0400

mastermind (2.9.58) lucid; urgency=low

  * Detaching node backend from uncoupled group on move job completion

 -- Andrey Vasilenkov <indigo@yandex-team.ru>  Thu, 09 Oct 2014 16:30:33 +0400

mastermind (2.9.57) lucid; urgency=low

  * Separate max executing jobs counters per job type
  * Json output fix for mastermind util

 -- Andrey Vasilenkov <indigo@yandex-team.ru>  Thu, 09 Oct 2014 15:06:32 +0400

mastermind (2.9.56) lucid; urgency=low

  * Fix for flowmastermind statistics

 -- Andrey Vasilenkov <indigo@yandex-team.ru>  Wed, 08 Oct 2014 21:01:03 +0400

mastermind (2.9.55) lucid; urgency=low

  * Fix for flowmastermind statistics

 -- Andrey Vasilenkov <indigo@yandex-team.ru>  Wed, 08 Oct 2014 20:44:54 +0400

mastermind (2.9.54) lucid; urgency=low

  * Additional checking for busy hosts

 -- Andrey Vasilenkov <indigo@yandex-team.ru>  Wed, 08 Oct 2014 19:18:04 +0400

mastermind (2.9.53) lucid; urgency=low

  * Misprint fixed

 -- Andrey Vasilenkov <indigo@yandex-team.ru>  Wed, 08 Oct 2014 18:39:51 +0400

mastermind (2.9.52) lucid; urgency=low

  * Misprint fixed

 -- Andrey Vasilenkov <indigo@yandex-team.ru>  Wed, 08 Oct 2014 18:29:59 +0400

mastermind (2.9.51) lucid; urgency=low

  * Fix for job move planning

 -- Andrey Vasilenkov <indigo@yandex-team.ru>  Wed, 08 Oct 2014 18:08:14 +0400

mastermind (2.9.50) lucid; urgency=low

  * Jobs tagging optimized

 -- Andrey Vasilenkov <indigo@yandex-team.ru>  Wed, 08 Oct 2014 17:47:41 +0400

mastermind (2.9.49) lucid; urgency=low

  * Usage of tag secondary indexes

 -- Andrey Vasilenkov <indigo@yandex-team.ru>  Tue, 07 Oct 2014 20:01:43 +0400

mastermind (2.9.48) lucid; urgency=low

  * Fix for zk lock acquirings

 -- Andrey Vasilenkov <indigo@yandex-team.ru>  Mon, 06 Oct 2014 18:54:14 +0400

mastermind (2.9.47) lucid; urgency=low

  * Fix for zk lock acquirings

 -- Andrey Vasilenkov <indigo@yandex-team.ru>  Mon, 06 Oct 2014 18:43:01 +0400

mastermind (2.9.46) lucid; urgency=low

  * Fix for zk lock acquirings

 -- Andrey Vasilenkov <indigo@yandex-team.ru>  Mon, 06 Oct 2014 18:32:22 +0400

mastermind (2.9.45) lucid; urgency=low

  * Fix for zk lock acquirings

 -- Andrey Vasilenkov <indigo@yandex-team.ru>  Mon, 06 Oct 2014 17:58:13 +0400

mastermind (2.9.44) lucid; urgency=low

  * Fix for zk lock acquirings

 -- Andrey Vasilenkov <indigo@yandex-team.ru>  Mon, 06 Oct 2014 17:44:54 +0400

mastermind (2.9.43) lucid; urgency=low

  * Minor bugs fixed

 -- Andrey Vasilenkov <indigo@yandex-team.ru>  Thu, 02 Oct 2014 08:59:09 +0400

mastermind (2.9.42) lucid; urgency=low

  * Remove path and migrate dst dir for move jobs

 -- Andrey Vasilenkov <indigo@yandex-team.ru>  Wed, 01 Oct 2014 19:04:04 +0400

mastermind (2.9.41) lucid; urgency=low

  * Fix for namespace statistics fetching

 -- Andrey Vasilenkov <indigo@yandex-team.ru>  Wed, 01 Oct 2014 17:29:12 +0400

mastermind (2.9.40) lucid; urgency=low

  * Wait timeout for dnet_client minion commands

 -- Andrey Vasilenkov <indigo@yandex-team.ru>  Tue, 30 Sep 2014 19:57:17 +0400

mastermind (2.9.39) lucid; urgency=low

  * Use timeout for zookeeper locks

 -- Andrey Vasilenkov <indigo@yandex-team.ru>  Tue, 30 Sep 2014 14:26:28 +0400

mastermind (2.9.38) lucid; urgency=low

  * Move jobs planner: take lost space instead of moved data size into consideration

 -- Andrey Vasilenkov <indigo@yandex-team.ru>  Mon, 29 Sep 2014 15:14:44 +0400

mastermind (2.9.37) lucid; urgency=low

  * Create maximum one move job per host
  * Do not process jobs till minions status is fetched

 -- Andrey Vasilenkov <indigo@yandex-team.ru>  Fri, 26 Sep 2014 13:04:21 +0400

mastermind (2.9.36) lucid; urgency=low

  * Minor fixes

 -- Andrey Vasilenkov <indigo@yandex-team.ru>  Thu, 25 Sep 2014 14:46:47 +0400

mastermind (2.9.35) lucid; urgency=low

  * Fix for selecting src and dst datacenters for move jobs

 -- Andrey Vasilenkov <indigo@yandex-team.ru>  Thu, 25 Sep 2014 14:06:45 +0400

mastermind (2.9.34) lucid; urgency=low

  * More logging

 -- Andrey Vasilenkov <indigo@yandex-team.ru>  Thu, 25 Sep 2014 12:49:21 +0400

mastermind (2.9.33) lucid; urgency=low

  * temporary proxy fix to prevent bad response caching

 -- Andrey Vasilenkov <indigo@yandex-team.ru>  Wed, 24 Sep 2014 18:54:46 +0400

mastermind (2.9.32) lucid; urgency=low

  * New algorithm for move jobs generation
  * Minor bug fixes

 -- Andrey Vasilenkov <indigo@yandex-team.ru>  Wed, 24 Sep 2014 17:51:09 +0400

mastermind (2.9.31) lucid; urgency=low

  * create_group_ids uses new service name

 -- Andrey Vasilenkov <indigo@yandex-team.ru>  Wed, 24 Sep 2014 14:28:17 +0400

mastermind (2.9.30) lucid; urgency=low

  * cmd restore should now work with old history records

 -- Andrey Vasilenkov <indigo@yandex-team.ru>  Wed, 24 Sep 2014 12:11:26 +0400

mastermind (2.9.29) lucid; urgency=low

  * Fix for zookeeper lock ensuring path

 -- Andrey Vasilenkov <indigo@yandex-team.ru>  Tue, 23 Sep 2014 13:53:35 +0400

mastermind (2.9.28) lucid; urgency=low

  * Failover in case of bad monitor_stat for node and/or node_backend

 -- Andrey Vasilenkov <indigo@yandex-team.ru>  Mon, 22 Sep 2014 15:28:25 +0400

mastermind (2.9.27) lucid; urgency=low

  * Less logs

 -- Andrey Vasilenkov <indigo@yandex-team.ru>  Thu, 18 Sep 2014 17:56:02 +0400

mastermind (2.9.26) lucid; urgency=low

  * More logs

 -- Andrey Vasilenkov <indigo@yandex-team.ru>  Thu, 18 Sep 2014 17:30:44 +0400

mastermind (2.9.25) lucid; urgency=low

  * Log fix

 -- Andrey Vasilenkov <indigo@yandex-team.ru>  Thu, 18 Sep 2014 17:18:15 +0400

mastermind (2.9.24) lucid; urgency=low

  * Logging invalid backend statistics

 -- Andrey Vasilenkov <indigo@yandex-team.ru>  Thu, 18 Sep 2014 17:05:59 +0400

mastermind (2.9.23) lucid; urgency=low

  * Search group by hostname and path

 -- Andrey Vasilenkov <indigo@yandex-team.ru>  Wed, 17 Sep 2014 21:16:14 +0400

mastermind (2.9.22) lucid; urgency=low

  * Namespace couple weights are considered valid only if there is more than min_units of writeable couples
  * Namespace settings for min-units number

 -- Andrey Vasilenkov <indigo@yandex-team.ru>  Tue, 16 Sep 2014 19:30:54 +0400

mastermind (2.9.21) lucid; urgency=low

  * Storage location option for namespace setup
  * Required parameters for couple build command: namespace and initial state

 -- Andrey Vasilenkov <indigo@yandex-team.ru>  Mon, 15 Sep 2014 15:31:32 +0400

mastermind (2.9.20) lucid; urgency=low

  * Groups key count for recovery jobs

 -- Andrey Vasilenkov <indigo@yandex-team.ru>  Fri, 12 Sep 2014 15:30:24 +0400

mastermind (2.9.19) lucid; urgency=low

  * Minor fix

 -- Andrey Vasilenkov <indigo@yandex-team.ru>  Fri, 12 Sep 2014 13:48:22 +0400

mastermind (2.9.18) lucid; urgency=low

  * Additional option of processes number for recovery job

 -- Andrey Vasilenkov <indigo@yandex-team.ru>  Fri, 12 Sep 2014 13:17:16 +0400

mastermind (2.9.17) lucid; urgency=low

  * Minor fix

 -- Andrey Vasilenkov <indigo@yandex-team.ru>  Thu, 11 Sep 2014 16:58:42 +0400

mastermind (2.9.16) lucid; urgency=low

  * Additional parameters for recovery dc

 -- Andrey Vasilenkov <indigo@yandex-team.ru>  Thu, 11 Sep 2014 16:51:51 +0400

mastermind (2.9.15) lucid; urgency=low

  * Fix for setting task start time

 -- Andrey Vasilenkov <indigo@yandex-team.ru>  Mon, 08 Sep 2014 14:50:13 +0400

mastermind (2.9.14) lucid; urgency=low

  * Use all remotes when creating recovery dc jobs

 -- Andrey Vasilenkov <indigo@yandex-team.ru>  Fri, 05 Sep 2014 18:13:46 +0400

mastermind (2.9.13) lucid; urgency=low

  * Minor fix

 -- Andrey Vasilenkov <indigo@yandex-team.ru>  Fri, 05 Sep 2014 15:43:36 +0400

mastermind (2.9.12) lucid; urgency=low

  * Implemented recover dc jobs

 -- Andrey Vasilenkov <indigo@yandex-team.ru>  Fri, 05 Sep 2014 15:31:40 +0400

mastermind (2.9.11) lucid; urgency=low

  * Compatible fetching eblob path from config

 -- Andrey Vasilenkov <indigo@yandex-team.ru>  Thu, 04 Sep 2014 12:42:34 +0400

mastermind (2.9.10) lucid; urgency=low

  * Fix for fetching the list of all namespaces when there are broken couples
  * Support of new elliptics 26 monitor stat format

 -- Andrey Vasilenkov <indigo@yandex-team.ru>  Wed, 03 Sep 2014 17:32:57 +0400

mastermind (2.9.9) lucid; urgency=low

  * Tasks fixes

 -- Andrey Vasilenkov <indigo@yandex-team.ru>  Thu, 28 Aug 2014 13:55:09 +0400

mastermind (2.9.8) lucid; urgency=low

  * Jobs fixes

 -- Andrey Vasilenkov <indigo@yandex-team.ru>  Thu, 28 Aug 2014 11:53:23 +0400

mastermind (2.9.7) lucid; urgency=low

  * Fix for jobs processor logs messages

 -- Andrey Vasilenkov <indigo@yandex-team.ru>  Tue, 26 Aug 2014 19:40:37 +0400

mastermind (2.9.6) lucid; urgency=low

  * Manual move job creation: checking uncoupled group dc
  * Fix for application name parameter for console util

 -- Andrey Vasilenkov <indigo@yandex-team.ru>  Tue, 26 Aug 2014 16:39:27 +0400

mastermind (2.9.5) lucid; urgency=low

  * Tasks parameters for minions updated to using node backends

 -- Andrey Vasilenkov <indigo@yandex-team.ru>  Mon, 25 Aug 2014 16:28:27 +0400

mastermind (2.9.4) lucid; urgency=low

  * Cache handlers turned back on
  * Using only necessary monitor stat categories

 -- Andrey Vasilenkov <indigo@yandex-team.ru>  Mon, 25 Aug 2014 11:01:18 +0400

mastermind (2.9.3) lucid; urgency=low

  * Fix for mixing old and new history records

 -- Andrey Vasilenkov <indigo@yandex-team.ru>  Fri, 22 Aug 2014 17:11:34 +0400

mastermind (2.9.2) lucid; urgency=low

  * Fix for deployment script

 -- Andrey Vasilenkov <indigo@yandex-team.ru>  Fri, 22 Aug 2014 13:43:32 +0400

mastermind (2.9.1) lucid; urgency=low

  * Optional mastermind app name for mastermind util

 -- Andrey Vasilenkov <indigo@yandex-team.ru>  Fri, 22 Aug 2014 12:37:16 +0400

mastermind (2.9.0) lucid; urgency=low

  * Support for elliptics26

 -- Andrey Vasilenkov <indigo@yandex-team.ru>  Thu, 21 Aug 2014 18:57:53 +0400

mastermind (2.8.49) lucid; urgency=low

  * Storage location option for namespace setup
  * Required parameters for couple build command: namespace and initial state

 -- Andrey Vasilenkov <indigo@yandex-team.ru>  Mon, 15 Sep 2014 15:28:50 +0400

mastermind (2.8.48) lucid; urgency=low

  * Group weights handler accepts namespace as optional parameter

 -- Andrey Vasilenkov <indigo@yandex-team.ru>  Fri, 12 Sep 2014 17:32:30 +0400

mastermind (2.8.47) lucid; urgency=low

  * Fix for minion nc http fetcher

 -- Andrey Vasilenkov <indigo@yandex-team.ru>  Wed, 10 Sep 2014 18:08:33 +0400

mastermind (2.8.46) lucid; urgency=low

  * Fix for empty couples namespace

 -- Andrey Vasilenkov <indigo@yandex-team.ru>  Tue, 09 Sep 2014 16:52:50 +0400

mastermind (2.8.45) lucid; urgency=low

  * Added optional move task for move jobs
  * Fix for applying smoother plan simultaneously from several workers
  * Handler for elliptics remote nodes list

 -- Andrey Vasilenkov <indigo@yandex-team.ru>  Wed, 20 Aug 2014 17:38:25 +0400

mastermind (2.8.44) lucid; urgency=low

  * Additional checkings for move jobs: number of keys of uncoupled group

 -- Andrey Vasilenkov <indigo@yandex-team.ru>  Thu, 14 Aug 2014 12:47:09 +0400

mastermind (2.8.43) lucid; urgency=low

  * Fix for couple build with all n groups are mandatory

 -- Andrey Vasilenkov <indigo@yandex-team.ru>  Wed, 13 Aug 2014 16:27:13 +0400

mastermind (2.8.42) lucid; urgency=low

  * Fix for couple info namespace key

 -- Andrey Vasilenkov <indigo@yandex-team.ru>  Tue, 12 Aug 2014 17:19:45 +0400

mastermind (2.8.41) lucid; urgency=low

  * Explicit family for elliptics nodes

 -- Andrey Vasilenkov <indigo@yandex-team.ru>  Tue, 12 Aug 2014 16:34:29 +0400

mastermind (2.8.40) lucid; urgency=low

  * Fix for couple broken namespace checking
  * Implemented broken jobs and dedicated node stop tasks for enhanced checking

 -- Andrey Vasilenkov <indigo@yandex-team.ru>  Tue, 12 Aug 2014 15:53:54 +0400
mastermind (2.8.39) lucid; urgency=low

  * Jobs logging changed
  * Syncing infrastructure state before updating

 -- Andrey Vasilenkov <indigo@yandex-team.ru>  Mon, 11 Aug 2014 16:25:39 +0400

mastermind (2.8.38) lucid; urgency=low

  * Creation of +N nonoverlapping couples if dcs are available

 -- Andrey Vasilenkov <indigo@yandex-team.ru>  Fri, 08 Aug 2014 19:43:38 +0400

mastermind (2.8.37) lucid; urgency=low

  * Update namespaces settings by default, overwrite is optional
  * Prefer using group with the most alive keys number for restoration
  * Creation of +N nonoverlapping couples if dcs are available
  * Independent timeout for elliptics nodes and elliptics meta nodes

 -- Andrey Vasilenkov <indigo@yandex-team.ru>  Thu, 07 Aug 2014 16:10:57 +0400

mastermind (2.8.36) lucid; urgency=low

  * Filtering groups by total space for building couples
  * All space counters of namespaces statistics as integers (bytes)
  * Additional parameter for move jobs: group file path for removal

 -- Andrey Vasilenkov <indigo@yandex-team.ru>  Tue, 05 Aug 2014 17:58:56 +0400

mastermind (2.8.35) lucid; urgency=low

  * Fix for minions commands status processing

 -- Andrey Vasilenkov <indigo@yandex-team.ru>  Mon, 04 Aug 2014 15:18:24 +0400

mastermind (2.8.34) lucid; urgency=low

  * Namespaces statistics handle
  * Creating groups move tasks is disabled by default
  * Minor fixes

 -- Andrey Vasilenkov <indigo@yandex-team.ru>  Fri, 01 Aug 2014 14:40:33 +0400

mastermind (2.8.33) lucid; urgency=low

  * Fix for cocaine app deployment

 -- Andrey Vasilenkov <indigo@yandex-team.ru>  Thu, 31 Jul 2014 12:57:17 +0400

mastermind (2.8.32) lucid; urgency=low

  * Jobs processing turned on
  * Treemap filtering
  * Outages statistics

 -- Andrey Vasilenkov <indigo@yandex-team.ru>  Wed, 30 Jul 2014 19:02:53 +0400

mastermind (2.8.31) lucid; urgency=low

  * Fix for namespace balancer couple weights

 -- Andrey Vasilenkov <indigo@yandex-team.ru>  Fri, 18 Jul 2014 14:49:14 +0400

mastermind (2.8.30) lucid; urgency=low

  * Fix for cmd restore status fetching, added retries
  * Content length threshold namespace settings
  * Fix for statistics of groups with no nodes

 -- Andrey Vasilenkov <indigo@yandex-team.ru>  Wed, 16 Jul 2014 15:55:46 +0400

mastermind (2.8.29) lucid; urgency=low

  * Group restore updated: checking for DHT rings and starting node up after restoration

 -- Andrey Vasilenkov <indigo@yandex-team.ru>  Thu, 10 Jul 2014 17:23:03 +0400

mastermind (2.8.28) lucid; urgency=low

  * Temporary disabled new modules

 -- Andrey Vasilenkov <indigo@yandex-team.ru>  Wed, 09 Jul 2014 19:34:45 +0400

mastermind (2.8.27) lucid; urgency=low

  * Fix for elliptics id transforming

 -- Andrey Vasilenkov <indigo@yandex-team.ru>  Wed, 09 Jul 2014 19:29:19 +0400

mastermind (2.8.26) lucid; urgency=low

  * Fix for metakey parallel read

 -- Andrey Vasilenkov <indigo@yandex-team.ru>  Wed, 09 Jul 2014 19:22:11 +0400

mastermind (2.8.25) lucid; urgency=low

  * Fix for ns settings fetching from elliptics indexes

 -- Andrey Vasilenkov <indigo@yandex-team.ru>  Wed, 09 Jul 2014 12:26:24 +0400

mastermind (2.8.24) lucid; urgency=low

  * Settings for elliptics client pools in mastermind config

 -- Andrey Vasilenkov <indigo@yandex-team.ru>  Thu, 03 Jul 2014 17:34:51 +0400

mastermind (2.8.23) lucid; urgency=low

  * Fix for cocaine crashlog content

 -- Andrey Vasilenkov <indigo@yandex-team.ru>  Tue, 24 Jun 2014 16:55:28 +0400

mastermind (2.8.22) lucid; urgency=low

  * Multipurpose authkey namespace settings

 -- Andrey Vasilenkov <indigo@yandex-team.ru>  Fri, 20 Jun 2014 19:22:04 +0400

mastermind (2.8.21) lucid; urgency=low

  * Fix for couple namespace processing

 -- Andrey Vasilenkov <indigo@yandex-team.ru>  Fri, 25 Apr 2014 19:36:56 +0400

mastermind (2.8.20) lucid; urgency=low

  * Keys statistics and fragmentation tree map

 -- Andrey Vasilenkov <indigo@yandex-team.ru>  Wed, 23 Apr 2014 18:46:24 +0400

mastermind (2.8.19) lucid; urgency=low

  * Minor change in couple statistics format

 -- Andrey Vasilenkov <indigo@yandex-team.ru>  Mon, 14 Apr 2014 14:50:00 +0400

mastermind (2.8.18) lucid; urgency=low

  * Fix for python 2.6.5 logging handlers

 -- Andrey Vasilenkov <indigo@yandex-team.ru>  Thu, 10 Apr 2014 17:02:44 +0400

mastermind (2.8.17) lucid; urgency=low

  * By-state formatter for couples list
  * Fix for couple breaking (couple metadata is also being removed)
  * Logging refactored

 -- Andrey Vasilenkov <indigo@yandex-team.ru>  Thu, 10 Apr 2014 16:34:44 +0400

mastermind (2.8.16) lucid; urgency=low

  * Used space stats for couples

 -- Andrey Vasilenkov <indigo@yandex-team.ru>  Thu, 03 Apr 2014 17:44:41 +0400

mastermind (2.8.15) lucid; urgency=low

  * Do not start if elliptics nodes and/or metanodes are unavailable

 -- Andrey Vasilenkov <indigo@yandex-team.ru>  Thu, 03 Apr 2014 17:08:35 +0400

mastermind (2.8.14) lucid; urgency=low

  * Network map for namespaces

 -- Andrey Vasilenkov <indigo@yandex-team.ru>  Thu, 03 Apr 2014 15:09:28 +0400

mastermind (2.8.13) lucid; urgency=low

  * Couple statistics for flowmastermind
  * Namespace signature settings added

 -- Andrey Vasilenkov <indigo@yandex-team.ru>  Tue, 01 Apr 2014 16:39:16 +0400

mastermind (2.8.12) lucid; urgency=low

  * Json output for couples list command

 -- Andrey Vasilenkov <indigo@yandex-team.ru>  Thu, 27 Mar 2014 14:46:04 +0400

mastermind (2.8.11) lucid; urgency=low

  * Fix for fetching closed couples info
  * Mastermind-utils handle for fetching metadata and any arbitrary key from group
  * Used space returned along with free space for group info
  * Bash completion for command options
  * Universal couple list handle unifying all list-xxx handles
  * Fix for minions tasks status fetching
  * Admin actions log

 -- Andrey Vasilenkov <indigo@yandex-team.ru>  Thu, 27 Mar 2014 13:16:45 +0400

mastermind (2.8.10) lucid; urgency=low

  * Fix: fix for detaching inexistent nodes

 -- Andrey Vasilenkov <indigo@yandex-team.ru>  Tue, 18 Mar 2014 18:55:06 +0400

mastermind (2.8.9) lucid; urgency=low

  * Fix: closed couples added to treemap

 -- Andrey Vasilenkov <indigo@yandex-team.ru>  Fri, 14 Mar 2014 19:03:39 +0400

mastermind (2.8.8) lucid; urgency=low

  * Fix: closed couples added to treemap

 -- Andrey Vasilenkov <indigo@yandex-team.ru>  Fri, 14 Mar 2014 18:49:30 +0400

mastermind (2.8.7) lucid; urgency=low

  * Fix: flowmastermind statistics fix

 -- Andrey Vasilenkov <indigo@yandex-team.ru>  Thu, 13 Mar 2014 18:38:51 +0400

mastermind (2.8.6) lucid; urgency=low

  * Feature: treemap groups statistics for flowmastermind

 -- Andrey Vasilenkov <indigo@yandex-team.ru>  Thu, 13 Mar 2014 13:38:12 +0400

mastermind (2.8.5) lucid; urgency=low

  * Fix: removing manifest for safe deploy to cocaine v11 cloud

 -- Andrey Vasilenkov <indigo@yandex-team.ru>  Mon, 24 Feb 2014 17:40:12 +0400

mastermind (2.8.4) lucid; urgency=low

  * Feature: handle for forcing nodes stats update
  * Feature: handles for namespace setup

 -- Andrey Vasilenkov <indigo@yandex-team.ru>  Mon, 24 Feb 2014 12:26:51 +0400

mastermind (2.8.3) lucid; urgency=low

  * Feature: added couple free size to get_group_weights handle

 -- Andrey Vasilenkov <indigo@yandex-team.ru>  Wed, 19 Feb 2014 15:21:58 +0400

mastermind (2.8.2) lucid; urgency=low

  * Fix: configurable minion port

 -- Andrey Vasilenkov <indigo@yandex-team.ru>  Wed, 19 Feb 2014 12:48:38 +0400

mastermind (2.8.1) lucid; urgency=low

  * Feature: using minion for remote command execution
  * Feature: minion commands history for flowmastermind

 -- Andrey Vasilenkov <indigo@yandex-team.ru>  Tue, 18 Feb 2014 16:34:34 +0400

mastermind (2.7.18) lucid; urgency=low

  * Feature: configurable wait_timeout for elliptics sessions
  * Fix: sleep on startup to wait for elliptics nodes to collect data

 -- Andrey Vasilenkov <indigo@yandex-team.ru>  Tue, 28 Jan 2014 17:17:24 +0400

mastermind (2.7.17) lucid; urgency=low

  * Feature: closed and bad couples statistics for flowmastermind
  * Feature: couple info handler added
  * Feature: command for detaching node from group
  * Fix: synchronous node info update on worker start

 -- Andrey Vasilenkov <indigo@yandex-team.ru>  Mon, 27 Jan 2014 15:31:00 +0400

mastermind (2.7.16) lucid; urgency=low

  * Fix: couple break handler

 -- Andrey Vasilenkov <indigo@yandex-team.ru>  Wed, 25 Dec 2013 19:53:28 +0400

mastermind (2.7.15) lucid; urgency=low

  * Feature: data memory availability feature for flowmastermind

 -- Andrey Vasilenkov <indigo@yandex-team.ru>  Wed, 25 Dec 2013 18:47:50 +0400

mastermind (2.7.14) lucid; urgency=low

  * Feature: added per namespace statistics for flowmastermind
  * Feature: closed couple marker for group info request
  * Fix: inventory queries logging

 -- Andrey Vasilenkov <indigo@yandex-team.ru>  Tue, 24 Dec 2013 20:30:13 +0400

mastermind (2.7.13) lucid; urgency=low

  * Fix: flowmastermind total counters fix

 -- Andrey Vasilenkov <indigo@yandex-team.ru>  Fri, 20 Dec 2013 17:10:37 +0400

mastermind (2.7.12) lucid; urgency=low

  * Fix: dc data cache in metastorage for inventory failovers
  * Feature: flowmastermind statistics export handler
  * Feature: configurable cocaine worker disown timeout

 -- Andrey Vasilenkov <indigo@yandex-team.ru>  Fri, 20 Dec 2013 14:45:47 +0400

mastermind (2.7.11) lucid; urgency=low

  * node info updater delayed

 -- Andrey Vasilenkov <indigo@yandex-team.ru>  Wed, 11 Dec 2013 02:18:07 +0400

mastermind (2.7.10) lucid; urgency=low

  * Disabled inventory (temp)

 -- Andrey Vasilenkov <indigo@yandex-team.ru>  Wed, 11 Dec 2013 02:05:53 +0400

mastermind (2.7.9) lucid; urgency=low

  * Removed node info updating on start

 -- Andrey Vasilenkov <indigo@yandex-team.ru>  Wed, 11 Dec 2013 01:57:03 +0400

mastermind (2.7.8) lucid; urgency=low

  * Feature: elliptics statistics compatibility (2.24.14.30)
  * Feature: bash completion

 -- Andrey Vasilenkov <indigo@yandex-team.ru>  Tue, 03 Dec 2013 17:45:47 +0400

mastermind (2.7.7) lucid; urgency=low

  * Feature: elliptics async api compatibility (2.24.14.29)

 -- Andrey Vasilenkov <indigo@yandex-team.ru>  Thu, 28 Nov 2013 19:07:56 +0400

mastermind (2.7.6) lucid; urgency=low

  * Fix: removed lower threshold of 100 IOPS for maximum node performance

 -- Andrey Vasilenkov <indigo@yandex-team.ru>  Tue, 26 Nov 2013 13:15:22 +0400

mastermind (2.7.5) lucid; urgency=low

  * Feature: removed cached state usage
  * Fix: balancer load average counter
  * Fix: do not unlink nodes from group automatically

 -- Andrey Vasilenkov <indigo@yandex-team.ru>  Mon, 25 Nov 2013 16:55:21 +0400

mastermind (2.7.4) lucid; urgency=low

  * Feature: async node statistics requests
  * Fix: do not create couples from bad groups

 -- Andrey Vasilenkov <indigo@yandex-team.ru>  Fri, 22 Nov 2013 16:32:28 +0400

mastermind (2.7.3) lucid; urgency=low

  * Feature: degradational requests frequency for nodes with constant timeout experiences

 -- Andrey Vasilenkov <indigo@yandex-team.ru>  Tue, 19 Nov 2013 20:27:20 +0400

mastermind (2.7.2) lucid; urgency=low

  * Fix: couple creation using groups with empty nodes list
  * Fix: unnecessary infrastructure state update removed

 -- Andrey Vasilenkov <indigo@yandex-team.ru>  Mon, 18 Nov 2013 19:15:12 +0400

mastermind (2.7.1) lucid; urgency=low

  * Feature: history of group nodes
  * Feature: group restoration command generation and execution

 -- Andrey Vasilenkov <indigo@yandex-team.ru>  Wed, 13 Nov 2013 19:18:41 +0400

mastermind (2.6.5) lucid; urgency=low

  * Feature: list of couple namespaces

 -- Andrey Vasilenkov <indigo@yandex-team.ru>  Fri, 08 Nov 2013 16:01:26 +0400

mastermind (2.6.4+2elliptics2.20) lucid; urgency=low

  * Fix: inventory import

 -- Andrey Vasilenkov <indigo@yandex-team.ru>  Wed, 13 Nov 2013 14:03:47 +0400

mastermind (2.6.4+1elliptics2.20) lucid; urgency=low

  * Feature: compatibility with elliptics 2.20

 -- Andrey Vasilenkov <indigo@yandex-team.ru>  Wed, 30 Oct 2013 13:24:30 +0400

mastermind (2.6.4) lucid; urgency=low

  * Feature: storage cached state via cocaine cache storage

 -- Andrey Vasilenkov <indigo@yandex-team.ru>  Wed, 30 Oct 2013 13:23:20 +0400

mastermind (2.6.3) lucid; urgency=low

  * List of balancer closed groups feature

 -- Andrey Vasilenkov <indigo@yandex-team.ru>  Thu, 24 Oct 2013 18:39:54 +0400

mastermind (2.6.2) lucid; urgency=low

  * Fix for zero bandwidth bug

 -- Andrey Vasilenkov <indigo@yandex-team.ru>  Wed, 16 Oct 2013 16:33:44 +0400

mastermind (2.6.1) lucid; urgency=low

  * Fix for couple weights with different couple sizes

 -- Andrey Vasilenkov <indigo@yandex-team.ru>  Mon, 14 Oct 2013 18:55:46 +0400

mastermind (2.6.0) lucid; urgency=low

  * Cache using gatlinggun

 -- Andrey Vasilenkov <indigo@yandex-team.ru>  Fri, 11 Oct 2013 19:58:40 +0400

mastermind (2.5) lucid; urgency=low

  * New feature: frozen couples

 -- Andrey Vasilenkov <indigo@yandex-team.ru>  Tue, 08 Oct 2013 18:10:01 +0400

mastermind (2.4) lucid; urgency=low

  * Compatibility with cocaine 0.10.6 

 -- Andrey Vasilenkov <indigo@yandex-team.ru>  Mon, 07 Oct 2013 13:19:17 +0400

mastermind (2.3) lucid; urgency=low

  * Namespaces implemented
  * mastermind util updated

 -- Andrey Vasilenkov <indigo@yandex-team.ru>  Tue, 10 Sep 2013 15:26:33 +0400

mastermind (2.2) lucid; urgency=low

  * Updated create_group_ids to work with new mastermind
  * Updated deploy scripts

 -- Anton Kortunov <toshik@yandex-team.ru>  Thu, 15 Aug 2013 17:41:25 +0400

mastermind (2.1) lucid; urgency=low

  * mastermind_deploy.sh updated to work with cocaine v10
  * Added debian/*.install files

 -- Anton Kortunov <toshik@yandex-team.ru>  Mon, 05 Aug 2013 20:50:00 +0400

mastermind (2.0) lucid; urgency=low

  * New storage model
  * Cocaine v10 support

 -- Anton Kortunov <toshik@yandex-team.ru>  Mon, 05 Aug 2013 20:15:08 +0400

mastermind (1.9) lucid; urgency=low

  * Fixed get-group-weight

 -- Anton Kortunov <toshik@yandex-team.ru>  Mon, 27 May 2013 21:13:42 +0400

mastermind (1.8) lucid; urgency=low

  * Show couples in bad groups

 -- Anton Kortunov <toshik@yandex-team.ru>  Mon, 27 May 2013 20:52:31 +0400

mastermind (1.7) lucid; urgency=low

  * Fixed damon flag in collection thread
  * Set pool-limit to 10 in manifest

 -- Anton Kortunov <toshik@yandex-team.ru>  Thu, 23 May 2013 14:50:21 +0400

mastermind (1.6) lucid; urgency=low

  * Set collecting thread as daemon for normal shutdown

 -- Anton Kortunov <toshik@yandex-team.ru>  Wed, 22 May 2013 21:26:02 +0400

mastermind (1.5) lucid; urgency=low

  * Fixed statistics expiration time

 -- Anton Kortunov <toshik@yandex-team.ru>  Thu, 04 Apr 2013 15:00:39 +0400

mastermind (1.4) lucid; urgency=low

  * Improved statistics collection

 -- Anton Kortunov <toshik@yandex-team.ru>  Thu, 21 Mar 2013 14:51:25 +0400

mastermind (1.3) lucid; urgency=low

  * ver++ 

 -- Andrey Godin <agodin@yandex-team.ru>  Wed, 26 Dec 2012 16:23:11 +0400

mastermind (1.2) lucid; urgency=low

  * change path to config mastermind; 

 -- Andrey Godin <agodin@yandex-team.ru>  Wed, 26 Dec 2012 16:11:58 +0400

mastermind (1.1) lucid; urgency=low

  * Fixed signature mismatch

 -- Anton Kortunov <toshik@yandex-team.ru>  Mon, 24 Dec 2012 16:44:32 +0400

mastermind (1.0) lucid; urgency=low

  * Use balancelogic

 -- Anton Kortunov <toshik@yandex-team.ru>  Fri, 21 Dec 2012 13:58:12 +0400

mastermind (0.11) lucid; urgency=low

  * Fixed lookup_addr function call

 -- Anton Kortunov <toshik@yandex-team.ru>  Fri, 21 Dec 2012 13:35:58 +0400

mastermind (0.10) lucid; urgency=low

  * fixed reading metabalancer key

 -- Anton Kortunov <toshik@yandex-team.ru>  Mon, 17 Dec 2012 15:03:22 +0400

mastermind (0.9) lucid; urgency=low

  * chow logging dir 

 -- Andrey Godin <agodin@yandex-team.ru>  Fri, 14 Dec 2012 14:26:15 +0400

mastermind (0.8) lucid; urgency=low

  * Removed unnecessary return in couple_groups

 -- toshik <toshik@elisto22f.dev.yandex.net>  Mon, 10 Dec 2012 13:06:43 +0400

mastermind (0.7) unstable; urgency=low

  * Raise correct exception
    

 -- Andrey Godin <agodin@yandex-team.ru>  Fri, 07 Dec 2012 19:31:07 +0400

mastermind (0.6) unstable; urgency=low

  * add support inventory; 
  * add create group by suggest;	

 -- Andrey Godin <agodin@yandex-team.ru>  Fri, 07 Dec 2012 16:21:05 +0400

mastermind (0.5) unstable; urgency=low

  * fix remove bad-groups
  * add dev version invetory.py 

 -- Andrey Godin <agodin@yandex-team.ru>  Thu, 06 Dec 2012 17:35:58 +0400

mastermind (0.4) unstable; urgency=low

  * Call collect() from timer event, not from aggregate() 

 -- Andrey Godin <agodin@yandex-team.ru>  Thu, 06 Dec 2012 13:09:34 +0400

mastermind (0.1) unstable; urgency=low

  * Initial Release.

 -- Andrey Godin <agodin@yandex-team.ru>  Tue, 13 Nov 2012 10:58:14 +0400<|MERGE_RESOLUTION|>--- conflicted
+++ resolved
@@ -1,14 +1,10 @@
-<<<<<<< HEAD
+mastermind (2.28.184) trusty; urgency=medium
+
+  * Fix dictionary size change during iteration
+
+ -- Andrey Vasilenkov <indigo@yandex-team.ru>  Thu, 02 Mar 2017 22:10:51 +0300
+
 mastermind (2.28.183) trusty; urgency=medium
-=======
-mastermind-cocainev11 (2.28.184) trusty; urgency=medium
-
-  * Fix dictionary size change during iteration
-
- -- Andrey Vasilenkov <indigo@yandex-team.ru>  Thu, 02 Mar 2017 22:10:51 +0300
-
-mastermind-cocainev11 (2.28.183) trusty; urgency=medium
->>>>>>> 8aae5e89
 
   * Fix bug with analyzing failed locks on couple build
   * Update uncoupled group check during couple build
