--- conflicted
+++ resolved
@@ -1,7 +1,4 @@
-<<<<<<< HEAD
-mastermind (2.28.96) trusty; urgency=medium
-=======
-mastermind-cocainev11 (2.28.97) trusty; urgency=medium
+mastermind (2.28.97) trusty; urgency=medium
 
   * Add optional inventory function to check if external storage is ready to
     be converted
@@ -9,8 +6,7 @@
 
  -- Andrey Vasilenkov <indigo@yandex-team.ru>  Wed, 23 Nov 2016 19:29:53 +0300
 
-mastermind-cocainev11 (2.28.96) trusty; urgency=medium
->>>>>>> 28e8d58b
+mastermind (2.28.96) trusty; urgency=medium
 
   * Version bump
 
