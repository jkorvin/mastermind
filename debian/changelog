--- conflicted
+++ resolved
@@ -1,14 +1,10 @@
-<<<<<<< HEAD
+mastermind (2.28.156) trusty; urgency=medium
+
+  * Use minion task
+
+ -- Andrey Vasilenkov <indigo@yandex-team.ru>  Fri, 03 Feb 2017 16:31:25 +0300
+
 mastermind (2.28.155) trusty; urgency=medium
-=======
-mastermind-cocainev11 (2.28.156) trusty; urgency=medium
-
-  * Use minion task
-
- -- Andrey Vasilenkov <indigo@yandex-team.ru>  Fri, 03 Feb 2017 16:31:25 +0300
-
-mastermind-cocainev11 (2.28.155) trusty; urgency=medium
->>>>>>> 2b6d6da3
 
   * Remove excessive logs
   * Cache external storage mapping along with namespaces states
