--- conflicted
+++ resolved
@@ -1,14 +1,10 @@
-<<<<<<< HEAD
+mastermind (2.28.98) trusty; urgency=medium
+
+  * Fix inventory function usage
+
+ -- Andrey Vasilenkov <indigo@yandex-team.ru>  Thu, 24 Nov 2016 14:57:37 +0300
+
 mastermind (2.28.97) trusty; urgency=medium
-=======
-mastermind-cocainev11 (2.28.98) trusty; urgency=medium
-
-  * Fix inventory function usage
-
- -- Andrey Vasilenkov <indigo@yandex-team.ru>  Thu, 24 Nov 2016 14:57:37 +0300
-
-mastermind-cocainev11 (2.28.97) trusty; urgency=medium
->>>>>>> f6489095
 
   * Add optional inventory function to check if external storage is ready to
     be converted
